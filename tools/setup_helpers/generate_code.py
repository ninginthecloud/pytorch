--- conflicted
+++ resolved
@@ -11,26 +11,7 @@
 except ImportError:
     from yaml import SafeLoader as YamlLoader  # type: ignore[misc]
 
-<<<<<<< HEAD
-NATIVE_FUNCTIONS_PATH = 'aten/src/ATen/native/native_functions.yaml'
-
-=======
-source_files = {".py", ".cpp", ".h"}
-
 NATIVE_FUNCTIONS_PATH = "aten/src/ATen/native/native_functions.yaml"
-
-# TODO: This is a little inaccurate, because it will also pick
-# up setup_helper scripts which don't affect code generation
-def all_generator_source() -> List[str]:
-    r = []
-    for directory, _, filenames in os.walk("tools"):
-        for f in filenames:
-            if os.path.splitext(f)[1] in source_files:
-                full = os.path.join(directory, f)
-                r.append(full)
-    return sorted(r)
-
->>>>>>> 77665e9a
 
 def generate_code(
     ninja_global: Optional[str] = None,
