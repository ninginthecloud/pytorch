import os
from typing import List, Dict, Optional, Tuple, Set, Any, Union, Sequence, TypeVar
from typing_extensions import Literal
import yaml
from collections import OrderedDict, defaultdict, namedtuple
import argparse
import pathlib
import json
from dataclasses import dataclass

from tools.codegen.model import (Argument, DispatchKey, FunctionSchema,
                                 Location, NativeFunction,
                                 NativeFunctionsGroup, OperatorName,
                                 BackendIndex, BackendMetadata,
                                 OptionalType, SchemaKind, SelfArgument,
                                 TensorOptionsArguments, Type, Variant,
                                 is_cuda_dispatch_key,
                                 is_generic_dispatch_key,
<<<<<<< HEAD
                                 BaseOperatorName)
=======
                                 is_ufunc_dispatch_key,
                                 Tag, BaseOperatorName)
>>>>>>> 419e3f8b
from tools.codegen.api.types import (Binding, CppSignature, CppSignatureGroup,
                                     DispatcherSignature, NativeSignature)
from tools.codegen.api import cpp
import tools.codegen.api.dispatcher as dispatcher
import tools.codegen.api.native as native
import tools.codegen.api.meta as meta
import tools.codegen.api.structured as structured
from tools.codegen.api.translate import translate
from tools.codegen.selective_build.selector import SelectiveBuilder
from tools.codegen.utils import (
    Target, concatMap, context, mapMaybe, YamlDumper, YamlLoader, FileManager, assert_never, make_file_manager
)
from tools.codegen.context import (method_with_native_function,
                                   native_function_manager,
                                   with_native_function_and_indices,
                                   with_native_function)
import tools.codegen.dest as dest
from tools.codegen.gen_functionalization_type import (
    needs_functionalization,
    gen_functionalization_definition,
    gen_functionalization_registration,
    gen_functionalization_view_inverse_declaration
)

T = TypeVar('T')

# Welcome to the ATen code generator v2!  The ATen code generator is
# responsible for parsing native_functions.yaml and then generating
# various generated files (e.g., TypeDefault.cpp) based on the operators
# defined in this file.  This means that the code generator knows how to
# parse function schema, and then translate this into various C++ types
# and boilerplate code.
#
# Some things to know about this file when you modify it:
#
# - This file has STRICT mypy typechecking.  Typecheck it with
#   `mypy --config mypy-strict.ini` in the root source directory
#
# - Most of the heavy lifting lives in external modules:
#   - 'model' has the data model for native_functions.yaml.  The classes
#     in those file represent what you see when you look at
#     a native_functions.yaml
#   - 'api' has conversions for how to translate JIT schema into
#     the various C++ APIs that the codegen interacts with.  There
#     are in fact THREE different C++ APIs: the public C++ API,
#     the dispatcher API, and the legacy disaptcher API.  See each
#     of these respective files for more information

# ~~~~~~~~~~~~~~~~~~~~~~~~~~~~~~~~~~~~~~~~~~~~~~~~~~~~~~~~~~~~~~~~~~~ #
#
#                         HELPER FUNCTIONS
#
# ~~~~~~~~~~~~~~~~~~~~~~~~~~~~~~~~~~~~~~~~~~~~~~~~~~~~~~~~~~~~~~~~~~~ #

class NamespaceHelper():
    """ A helper for constructing the namespace open and close strings for a nested set of namespaces.

        e.g. for namespace_str torch::lazy,

        prologue:
        namespace torch {
        namespace lazy {

        epilogue:
        } // namespace lazy
        } // namespace torch
    """
    def __init__(self, namespace_str: str):
        # cpp_namespace can be a colon joined string such as torch::lazy
        cpp_namespaces = namespace_str.split("::")
        self.prologue_ = "\n".join([f"namespace {n} {{" for n in cpp_namespaces])
        self.epilogue_ = "\n".join([f"}} // namespace {n}" for n in reversed(cpp_namespaces)])

    @property
    def prologue(self) -> str:
        return self.prologue_

    @property
    def epilogue(self) -> str:
        return self.epilogue_

# A custom loader for YAML to let us also keep track of line numbers
# of each entry in the YAML file
class LineLoader(YamlLoader):
    def construct_mapping(self, node, deep=False):  # type: ignore[no-untyped-def]
        mapping = super().construct_mapping(node, deep=deep)  # type: ignore[no-untyped-call]
        # Add 1 so line numbering starts at 1
        mapping['__line__'] = node.start_mark.line + 1
        return mapping

_GLOBAL_PARSE_NATIVE_YAML_CACHE = {}

# Parse native_functions.yaml into a sequence of NativeFunctions and Backend Indices.
ParsedYaml = namedtuple('ParsedYaml', ['native_functions', 'backend_indices'])

def parse_native_yaml_struct(es: object, path: str = "<stdin>") -> ParsedYaml:
    assert isinstance(es, list)
    rs: List[NativeFunction] = []
    bs: Dict[DispatchKey, Dict[OperatorName, BackendMetadata]] = defaultdict(dict)
    for e in es:
        assert isinstance(e.get('__line__'), int), e
        loc = Location(path, e['__line__'])
        funcs = e.get('func')
        with context(lambda: f'in {loc}:\n  {funcs}'):
            func, m = NativeFunction.from_yaml(e, loc)
            rs.append(func)
            BackendIndex.grow_index(bs, m)
    error_check_native_functions(rs)
    # Default dict is to prevent the codegen from barfing when we have a dispatch key that has no kernels yet.
    indices: Dict[DispatchKey, BackendIndex] = defaultdict(lambda: BackendIndex(
        dispatch_key=DispatchKey.Undefined,
        use_out_as_primary=True,
        external=False,
        device_guard=False,
        index={}))
    for k, v in bs.items():
        # All structured in-tree operators are implemented in terms of their out operator.
        indices[k] = BackendIndex(
            dispatch_key=k,
            use_out_as_primary=True,
            external=False,
            # Only cuda-like devices in tree require device guards
            device_guard=is_cuda_dispatch_key(k),
            index=v)
    return ParsedYaml(rs, indices)

def parse_native_yaml(path: str) -> ParsedYaml:
    # TODO: parse tags.yaml and create a tags database (a dict of tag name mapping to a Tag object)
    global _GLOBAL_PARSE_NATIVE_YAML_CACHE
    if path not in _GLOBAL_PARSE_NATIVE_YAML_CACHE:
        with open(path, 'r') as f:
            es = yaml.load(f, Loader=LineLoader)
        _GLOBAL_PARSE_NATIVE_YAML_CACHE[path] = parse_native_yaml_struct(es, path=path)

    return _GLOBAL_PARSE_NATIVE_YAML_CACHE[path]

# Some assertions are already performed during parsing, but those are only within a single NativeFunction.
# Assertions here are meant to be performed across NativeFunctions.
def error_check_native_functions(funcs: Sequence[NativeFunction]) -> None:
    func_map: Dict[OperatorName, NativeFunction] = {}
    base_func_map: Dict[BaseOperatorName, List[NativeFunction]] = defaultdict(list)
    for f in funcs:
        func_map[f.func.name] = f
        base_func_map[f.func.name.name].append(f)
    for f in funcs:
        if f.structured_delegate is not None:
            delegate_func = func_map[f.structured_delegate]
            assert delegate_func.structured, \
                f"{f.func.name} is marked as a structured_delegate pointing to " \
                f"{f.structured_delegate}, but {f.structured_delegate} is not marked as structured. " \
                f"Consider adding 'structured=True' to the delegated operator"
        if 'is_inplace_view' in f.tags.keys() and f.tags['is_inplace_view']:
            base_name = f.func.name.name
            overload_name = f.func.name.overload_name
            assert base_name.inplace, \
                f"{f.func.name} is marked with tag: inplace_view, but it doesn't follow the naming " \
                "convention for inplace ops - the codegen expects the base name to have a trailing underscore. "
            out_of_place_base_name = BaseOperatorName(base_name.base, False, base_name.dunder_method)
            assert len(base_func_map[out_of_place_base_name]) > 0, \
                f"{f.func.name} is marked with tag: inplace_view. The codegen expects there to be a corresponding " \
                f"out-of-place view op with the name '{base_name}' and matching schema, but it didn't find one. "


def cpp_string(s: str) -> str:
    """Convert a python string into a c++ string literal """
    s = s.replace('\\', '\\\\')
    s = s.replace('"', '\\"')
    s = s.replace('\a', '\\a')
    s = s.replace('\b', '\\b')
    s = s.replace('\f', '\\f')
    s = s.replace('\n', '\\n')
    s = s.replace('\v', '\\v')
    s = s.replace('\t', '\\t')
    return f'"{s}"'

# ~~~~~~~~~~~~~~~~~~~~~~~~~~~~~~~~~~~~~~~~~~~~~~~~~~~~~~~~~~~~~~~~~~~ #
#
#                        C++ CODE GENERATION
#
# ~~~~~~~~~~~~~~~~~~~~~~~~~~~~~~~~~~~~~~~~~~~~~~~~~~~~~~~~~~~~~~~~~~~ #

# Most functions in this section are curried: they consist of a function
# that takes some parameters (e.g., what is to be generated) which itself
# returns a function that actually maps NativeFunction to the code
# to be generated.  This pattern makes it convenient to use map, concatMap
# and similar functional combinators.

def static_dispatch_keys(backend: Optional[BackendIndex]) -> List[DispatchKey]:
    if backend is None:
        return []
    else:
        return [
            backend.dispatch_key,
            DispatchKey.CompositeImplicitAutograd,
            DispatchKey.CompositeExplicitAutograd
        ]

def get_static_dispatch_backend(f: NativeFunction, backend_index: BackendIndex) -> Optional[DispatchKey]:
    if (f.structured_delegate is not None or backend_index.has_kernel(f)):
        # TODO: for ops with structured_delegate it should check the dispatch table of
        # the out variant instead. For now, these structured ops all have CPU/CUDA kernels
        # so we always dispatch to the `backend`, but this could be wrong when we
        # migrate math/default_backend ops to use structured delegate.
        return backend_index.dispatch_key
    elif f.has_composite_explicit_autograd_kernel:
        return DispatchKey.CompositeExplicitAutograd
    elif f.has_composite_implicit_autograd_kernel:
        return DispatchKey.CompositeImplicitAutograd
    return None


def static_dispatch_ops_header(
        f: NativeFunction,
        backend_index: Optional[BackendIndex]) -> Optional[str]:
    if backend_index is None or f.manual_kernel_registration:
        return None

    dispatch_key = get_static_dispatch_backend(f, backend_index)
    return (f'#include <ATen/ops/{f.root_name}_{dispatch_key.lower()}_dispatch.h>'
            if dispatch_key is not None else None)


def static_dispatch_extra_headers(backend: Optional[BackendIndex], skip_tensor_include: bool = False) -> List[str]:
    if skip_tensor_include:
        # See Note [Avoiding Include Cycles In Static Dispatch]
        maybe_inl = '_inl'
    else:
        maybe_inl = ''
    return [f'#include <ATen/{dispatch_key}Functions{maybe_inl}.h>'
            for dispatch_key in static_dispatch_keys(backend)]


def static_dispatch(
        f: NativeFunction, cpp_sig: CppSignature,
        *, method: bool, backend_index: Optional[BackendIndex]
) -> Optional[str]:
    if backend_index is None or f.manual_kernel_registration:
        return None
    target_sig = CppSignatureGroup.from_native_function(f, method=False, fallback_binding=False).signature
    name = target_sig.name()
    exprs = translate(cpp_sig.arguments(), target_sig.arguments(), method=method)
    exprs_str = ', '.join(a.expr for a in exprs)

    dispatch_key = get_static_dispatch_backend(f, backend_index)
    if dispatch_key is not None:
        return f'return at::{dispatch_key.lower()}::{name}({exprs_str});'

    return f'TORCH_CHECK(false, "Static dispatch does not support {name} for {backend_index.dispatch_key}.");'

# Generates RegisterSchema.cpp.  Depending on the selector, either
# all schemas are registered, or only some are (in the case of
# selective build)
@dataclass(frozen=True)
class RegisterSchema:
    selector: SelectiveBuilder

    @method_with_native_function
    def __call__(self, f: NativeFunction) -> Optional[str]:
        if not self.selector.is_native_function_selected(f):
            return None
        return f'm.def({cpp_string(str(f.func))});\n'

# Generates Operators.h and Operators.cpp.
# These provide macros that, given an operator and overload name, allow users
# to access an "un-overloaded" function version of the operator. This
# is useful for extension writers who want to (1) want to decltype the operator
# and (2) don't want to worry about method-only operators.
@dataclass(frozen=True)
class ComputeOperators:
    target: Union[
        Literal[Target.DECLARATION],
        Literal[Target.DEFINITION]
    ]

    @method_with_native_function
    def __call__(self, f: NativeFunction) -> str:
        sig = DispatcherSignature.from_schema(f.func)
        name = f.func.name.unambiguous_name()
        call_method_name = 'call'
        redispatch_method_name = 'redispatch'

        if self.target is Target.DECLARATION:
            # Note [The ATen Operators API]
            # The ATen Operators API lives in the at::_ops namespace, and contains compile-time
            # metadata about each operator + entry points into the Dispatcher.
            # The C++ function, method, and redispatch API's are all implemented as wrappers
            # into various bits of the structs defined here.
            #
            # Important characteristics about the Operators API:
            # (1) It follows the Dispatcher API.
            #     This is kind of necessary to avoid overhead.
            #     For example: if it followed the C++ API, then all of the faithful C++ factory functions
            #     would need to wrap their arguments into TensorOptions only to unwrap them again.
            # (2) Overload names are disambiguated.
            #     This is helpful for pytorch extenders who would like to decltype() an aten operator,
            #     that has overloads, e.g. decltype(at::_ops::mul_Tensor::call)
            # (3) No argument defaulting is allowed.
            #     This is more of an implementation detail to avoid #include cycles,
            #     since TensorBody.h (which defines the Tensor class) needs to include this file.
            # (4) manual_cpp_bindings and faithful names are not included in the API.
            #     This applies to stuff like __dispatch__is_complex(), and add_outf().
            #     These aren't "real aten ops", they're just additional functions provided by the C++ API.
            #     They're implemented as wrappers in Functions.h that call into the actual operators
            #     defined here, i.e. at::_ops::is_complex::call() and at::_ops::add_out::call().
            #     This means that ATEN_OP(is_complex) will not fastpath, and will go through the dispatcher.
            return f"""
struct TORCH_API {name} {{
  using schema = {sig.type()};
  using ptr_schema = schema*;
  // See Note [static constexpr char* members for windows NVCC]
  STATIC_CONSTEXPR_STR_INL_EXCEPT_WIN_CUDA(name, "aten::{f.func.name.name}")
  STATIC_CONSTEXPR_STR_INL_EXCEPT_WIN_CUDA(overload_name, "{f.func.name.overload_name}")
  STATIC_CONSTEXPR_STR_INL_EXCEPT_WIN_CUDA(schema_str, {cpp_string(str(f.func))})
  static {sig.defn(name=call_method_name, is_redispatching_fn=False)};
  static {sig.defn(name=redispatch_method_name, is_redispatching_fn=True)};
}};"""
        elif self.target is Target.DEFINITION:
            defns = f"""
STATIC_CONST_STR_OUT_OF_LINE_FOR_WIN_CUDA({name}, name, "aten::{f.func.name.name}")
STATIC_CONST_STR_OUT_OF_LINE_FOR_WIN_CUDA({name}, overload_name, "{f.func.name.overload_name}")
STATIC_CONST_STR_OUT_OF_LINE_FOR_WIN_CUDA({name}, schema_str, {cpp_string(str(f.func))})

// aten::{f.func}
static C10_NOINLINE c10::TypedOperatorHandle<{name}::schema> create_{name}_typed_handle() {{
  return c10::Dispatcher::singleton()
      .findSchemaOrThrow({name}::name, {name}::overload_name)
      .typed<{name}::schema>();
}}
"""

            for is_redispatching_fn in [False, True]:
                if is_redispatching_fn:
                    dispatcher_exprs_str = ', '.join(['dispatchKeySet'] + [a.name for a in sig.arguments()])
                    dispatcher_call = 'redispatch'
                    method_name = f'{name}::{redispatch_method_name}'
                else:
                    dispatcher_exprs_str = ', '.join([a.name for a in sig.arguments()])
                    dispatcher_call = 'call'
                    method_name = f'{name}::{call_method_name}'

                defns += f"""
// aten::{f.func}
{sig.defn(name=method_name, is_redispatching_fn=is_redispatching_fn)} {{
    static auto op = create_{name}_typed_handle();
    return op.{dispatcher_call}({dispatcher_exprs_str});
}}
"""
            return defns
        else:
            assert_never(self.target)


# Generates Functions.h, which provides the functional public C++ API,
# and the scaffolding to call into the dispatcher from these functions.
@dataclass(frozen=True)
class ComputeFunction:
    static_dispatch_backend_index: Optional[BackendIndex]

    @method_with_native_function
    def __call__(self, f: NativeFunction) -> Optional[str]:
        if Variant.function not in f.variants:
            return None

        sig_group = CppSignatureGroup.from_native_function(f, method=False, fallback_binding=f.manual_cpp_binding)

        def generate_defn(faithful: bool) -> str:
            if faithful:
                sig = sig_group.faithful_signature
                assert sig is not None
            else:
                sig = sig_group.signature

            # See Note [The ATen Operators API]
            target_sig = DispatcherSignature.from_schema(f.func)
            exprs = translate(sig.arguments(), target_sig.arguments())
            exprs_str = ', '.join([e.expr for e in exprs])

            static_dispatch_block = static_dispatch(f, sig, method=False, backend_index=self.static_dispatch_backend_index)
            if static_dispatch_block is None:
                return f"""
// aten::{f.func}
TORCH_API inline {sig.decl()} {{
    return at::_ops::{f.func.name.unambiguous_name()}::call({exprs_str});
}}
"""
            else:
                return f"""
// aten::{f.func}
TORCH_API inline {sig.decl()} {{
    {static_dispatch_block}
}}
"""
        result = generate_defn(False)
        if sig_group.faithful_signature is not None:
            result += generate_defn(True)

        return result

# Generates TensorBody.h. This file provides the object-oriented (method-based)
# public C++ API, and the scaffolding to call into the dispatcher from these functions.
@dataclass(frozen=True)
class ComputeTensorMethod:
    target: Union[
        Literal[Target.DECLARATION],
        Literal[Target.DEFINITION]
    ]
    static_dispatch_backend_index: Optional[BackendIndex]

    @method_with_native_function
    def __call__(self, f: NativeFunction) -> Optional[str]:
        if Variant.method not in f.variants:
            return None

        assert not f.func.is_out_fn()
        assert f.func.arguments.self_arg is not None

        sig_group = CppSignatureGroup.from_native_function(f, method=True, fallback_binding=f.manual_cpp_binding)

        if self.target is Target.DECLARATION:
            result = f"{sig_group.signature.decl()} const;\n"
            if sig_group.faithful_signature is not None:
                result += f"{sig_group.faithful_signature.decl()} const;\n"
            return result

        if self.target is not Target.DEFINITION:
            assert_never(self.target)

        def generate_defn(faithful: bool) -> str:
            if faithful:
                sig = sig_group.faithful_signature
                assert sig is not None
            else:
                sig = sig_group.signature

            target_sig = DispatcherSignature.from_schema(f.func)
            exprs = translate(sig.arguments(), target_sig.arguments(), method=True)
            exprs_str = ', '.join([e.expr for e in exprs])

            static_dispatch_block = static_dispatch(f, sig, method=True, backend_index=self.static_dispatch_backend_index)
            if static_dispatch_block is None:
                return f"""
// aten::{f.func}
inline {sig.defn(prefix="Tensor::")} const {{
    return at::_ops::{f.func.name.unambiguous_name()}::call({exprs_str});
}}
"""
            else:
                return f"""
// aten::{f.func}
inline {sig.defn(prefix="Tensor::")} const {{
    {static_dispatch_block}
}}
"""

        result = generate_defn(faithful=False)
        if sig_group.faithful_signature is not None:
            result += generate_defn(faithful=True)

        return result

# Generates RedispatchFunctions.h.
# This is similar to the C++ API defined in Functions.h, but provides access
# to the dispatcher's redispatch API.
@dataclass(frozen=True)
class ComputeRedispatchFunction:

    @method_with_native_function
    def __call__(self, f: NativeFunction) -> Optional[str]:
        # We unconditionally generate function variants of the redispatch API.
        # This is mainly because we can namespace functions separately, but not methods,
        sig_group = CppSignatureGroup.from_native_function(f, method=False, fallback_binding=f.manual_cpp_binding)

        def generate_defn(faithful: bool) -> str:
            if faithful:
                sig = sig_group.faithful_signature
                assert sig is not None
            else:
                sig = sig_group.signature

            target_sig = DispatcherSignature.from_schema(f.func)
            exprs = translate(sig.arguments(), target_sig.arguments())
            exprs_str = ', '.join(['dispatchKeySet'] + [a.expr for a in exprs])

            return f"""
// aten::{f.func}
TORCH_API inline {sig.decl(is_redispatching_fn=True)} {{
    return at::_ops::{f.func.name.unambiguous_name()}::redispatch({exprs_str});
}}
"""
        result = generate_defn(False)
        if sig_group.faithful_signature is not None:
            result += generate_defn(True)

        return result


# Generates ATenOpList.cpp, a runtime accessible list of all aten
# operators.
# TODO: This was historically used to help some JIT interop code
# figure out whether or not to treat aten namespace'd operators
# one way or another, we should reevaluate if this is actually needed.
@with_native_function
def compute_aten_op(f: NativeFunction) -> str:
    return f'{{"aten::{f.func.name.name}", "{f.func.name.overload_name}"}},'

# Generates MetaFunctions.h
def compute_meta_function_declaration(g: NativeFunctionsGroup) -> Optional[str]:
    if not g.structured:
        return None
    with native_function_manager(g.out):
        name = meta.name(g)
        args = structured.meta_arguments(g)
        args_str = ', '.join(a.decl() for a in args)
        parent_class = g.out.structured_inherits
        if parent_class is None:
            parent_class = "at::impl::MetaBase"
        meta_return = "void"
        precomputed = g.out.precomputed if g.structured else None

        if precomputed:
            # Generate the template declaration with one bool parameter for each
            # precomputed element. Each parameter is true if the corresponding (in
            # terms of position) precomputed element has been set.
            precomputed_values = [*precomputed.replace.values(), precomputed.add]
            precomputed_elements = [elem for replace_list in precomputed_values for elem in replace_list]
            precomputed_template_parameters = [elem.name.upper() for elem in precomputed_elements]
            precomputed_template_params_str = ", ".join(f"bool {param} = false" for param in precomputed_template_parameters)
            precompute_template_decl = f"template <{precomputed_template_params_str}>"

            # Generate a string containing declarations of all precomputed elements.
            precomputed_elements_with_cpp_types = [
                structured.argument_type(elem, binds=elem.name)
                for elem in precomputed_elements
            ]

            precomputed_elements_decl = ";\n".join(
                f"{elem.cpp_type(strip_ref=True)} {elem.name}" for elem in precomputed_elements_with_cpp_types
            )

            # Generate "setter" methods for each precomputed element. Each method will return
            # a new instance of precompute_out with the template parameter that corresponds to
            # the member set by the method to true (to indicate that it has been set).
            setter_methods = []
            for i, elem in enumerate(precomputed_elements):
                # Generate the signature. The return type will be the same
                # as the type of `this` but with the template parameter
                # corresponding to the element set by this method set to true.
                # The assert generated below will ensure that this template
                # parameter is false on the type of `this`.
                return_ty_templates = ", ".join(
                    precomputed_template_parameters[:i] + ["true"] + precomputed_template_parameters[i + 1:]
                )
                return_ty = f"precompute_out<{return_ty_templates}>"
                elem_cpp_ty = precomputed_elements_with_cpp_types[i].cpp_type(strip_ref=True)
                signature = f"{return_ty} set_{elem.name}({elem_cpp_ty} value)"

                # Generate an assert which checks that the
                # template parameter corresponding to the precomputed
                # element that is set by this method is false on the
                # class corresponding to the object that `this` points to.
                # This ensures that each element can be set only once.
                assert_msg = f"\"{precomputed_elements[i].name} already set\""
                assert_stmt = f"static_assert({precomputed_template_parameters[i]} == false, {assert_msg});"

                # Generate the new object construction block. All state
                # except the element that this method sets is copied from the
                # object that `this` points to. The value for the element that
                # the method sets is taken from a method parameter.
                construction_stmts = []
                construction_stmts.append(f"{return_ty} ret;")

                for j, elem in enumerate(precomputed_elements):
                    if i == j:
                        construction_stmts.append(f"ret.{elem.name} = value;")
                    else:
                        construction_stmts.append(f"ret.{elem.name} = this->{elem.name};")

                construction_stmts.append("return ret;")
                construction_block = "\n".join(construction_stmts)

                setter_methods.append(f"""
                    {signature} {{
                        {assert_stmt}
                        {construction_block}
                    }}
                """)
            setter_methods_decl = "\n".join(setter_methods)

            # Meta should return an instance of the struct containing the precomputed elements.
            meta_return_template_params = ", ".join(["true"] * len(precomputed_template_parameters))
            # This typedef (actually a using statement) is needed so that TORCH_META_FUNC can reuse the return
            # type (which has a variable number of template parameters).
            meta_return_typedef = f"using meta_return_ty = precompute_out <{meta_return_template_params}>;"
            meta_return = "meta_return_ty"
            precomputed_decl = f"""
                {precompute_template_decl}
                struct TORCH_API precompute_out {{
                    {setter_methods_decl}
                    {precomputed_elements_decl};
            }};"""
        else:
            meta_return_typedef = ""
            precomputed_decl = ""

        return f"""\
struct TORCH_API structured_{name} : public {parent_class} {{
    {precomputed_decl}
    {meta_return_typedef}
    {meta_return} meta({args_str});
}};
"""


def needs_backend_select(f: NativeFunction, selector: SelectiveBuilder) -> bool:
    name = str(f.func.name.name)
    if name.endswith('_like') or name.startswith('new_'):
        return False
    if f.func.arguments.tensor_options is None:
        return False
    return selector.is_native_function_selected(f)


# Generates RegisterBackendSelect.cpp, a series of kernels which provide
# specialized computation of dispatch key for operator signatures which cannot
# be easily done automatically using templating.
@dataclass(frozen=True)
class ComputeBackendSelect:
    target: Union[
        Literal[Target.DEFINITION],
        Literal[Target.REGISTRATION]
    ]

    # Selector object to determine which operators to generate
    # registration code for.
    selector: SelectiveBuilder

    @method_with_native_function
    def __call__(self, f: NativeFunction) -> Optional[str]:
        if not needs_backend_select(f, self.selector):
            return None

        name = native.name(f.func)
        native_sig = NativeSignature(f.func)

        native_tensor_args = [
            a for a in native_sig.arguments()
            if isinstance(a.argument, Argument) and a.argument.type.is_tensor_like()
        ]

        dispatcher_sig = DispatcherSignature.from_schema(f.func)

        sig: Union[NativeSignature, DispatcherSignature]
        sig = dispatcher_sig
        dispatcher_exprs = dispatcher_sig.exprs()
        dispatch_key = "c10::computeDispatchKey(dtype, layout, device)"

        if self.target is Target.DEFINITION:
            # I don't think there's actually a good reason to generate
            # these two cases differently
            # The first case could probably be improved though- it calls computeDispatchKeySet(),
            # which looks at TLS dispatch keys- there should not be any by the time we reach backend select.
            if native_tensor_args:
                tensor_args = ', '.join(a.name for a in native_tensor_args)
                compute_dk = f"""\
DispatchKeySet _dk_set = c10::DispatchKeySet({dispatch_key}) | c10::detail::multi_dispatch_key_set({tensor_args});
  DispatchKeySet _dk_mask = c10::DispatchKeySet(DispatchKeySet::FULL_AFTER, DispatchKey::BackendSelect);
  DispatchKeySet _dk = c10::impl::computeDispatchKeySet(_dk_set, _dk_mask);"""
            else:
                compute_dk = f"DispatchKeySet _dk = c10::DispatchKeySet({dispatch_key});"
            return f"""\
// aten::{f.func}
C10_ALWAYS_INLINE
{sig.defn(name)} {{
  {compute_dk}
  return at::_ops::{f.func.name.unambiguous_name()}::redispatch(
      _dk, {', '.join(a.expr for a in dispatcher_exprs)});
}}
"""
        elif self.target is Target.REGISTRATION:
            return f"""m.impl("aten::{f.func.name}", TORCH_FN({name}));"""
        else:
            assert_never(self.target)

# ~~~~~~~~~~~~~~~~~~~~~~~~~~~~~~~~~~~~~~~~~~~~~~~~~~~~~~~~~~~~~~~~~~~ #
#
#                       YAML CODE GENERATION
#
# ~~~~~~~~~~~~~~~~~~~~~~~~~~~~~~~~~~~~~~~~~~~~~~~~~~~~~~~~~~~~~~~~~~~ #

def format_yaml(data: object) -> str:
    # Ignore alias in Dumper
    YamlDumper.ignore_aliases = lambda self, data: True  # type: ignore[assignment]

    # Support serializing OrderedDict
    def dict_representer(dumper: Any, data: Any) -> Any:
        return dumper.represent_dict(data.items())
    YamlDumper.add_representer(OrderedDict, dict_representer)  # type: ignore[no-untyped-call]
    # Some yaml parsers (e.g. Haskell's) don't understand line breaks.
    # width=1e9 turns off optional line breaks and improves
    # the portability of the outputted yaml.
    return yaml.dump(data, default_flow_style=False, Dumper=YamlDumper, width=1e9)  # type: ignore[no-any-return]

# For some reason, some defaults we write to YAML are written as native
# YAML objects, rather than doing them uniformly as strings.  This
# function detects those cases and converts them into native Python
# objects.
def pythonify_default(s: str) -> object:
    if s == 'true':
        return True
    elif s == 'false':
        return False

    try:
        return int(s)
    except ValueError:
        try:
            return float(s)
        except ValueError:
            return s

# What is a dynamic type?  Over time, the semantic meaning of
# dynamic type has degraded to meaninglessness (in the old days,
# it captured dtype-ness of types, but that has gone away with
# the removal of TH).  These days, it's mostly the same thing as
# the C++ API argument type, except that Tensor and Tensor?
# arguments simply present as Tensor.
#
# TODO: Get rid of dynamic_type, after getting tools/autograd
# to use the new codegen framework
def dynamic_type(t: Type) -> str:
    if isinstance(t, OptionalType):
        return dynamic_type(t.elem)
    # Note we don't use t.is_tensor_like() here because it would
    # also include Tensor[]
    if str(t) == 'Tensor':
        return 'at::Tensor'
    return cpp.argumenttype_type(t, mutable=False, binds='__placeholder__').cpp_type()

def compute_method_of_yaml(variants: Set[Variant]) -> List[str]:
    # This is written out explicitly to ensure that Tensor and
    # namespace are put into the list in the right order
    method_of = ['Type']
    if Variant.method in variants:
        method_of.append('Tensor')
    if Variant.function in variants:
        method_of.append('namespace')
    return method_of

def compute_returns_yaml(f: NativeFunction) -> Tuple[List[Dict[str, str]], Dict[str, str]]:
    # Note [name and field_name]
    # ~~~~~~~~~~~~~~~~~~~~~~~~~~
    # To understand name_to_field_name, we must first talk about this
    # schema:
    #
    #   lstsq.X(Tensor self, Tensor A, *, Tensor(a!) X, Tensor(b!) qr) -> (Tensor(a!) solution, Tensor(b!) QR)
    #
    # There is something very odd about this schema: it is an out
    # variant of the function (that is to say, it will convert into
    # at::lstsq_out() in the C++ API), but the names of the output
    # return arguments don't match the keyword argument names of
    # the inputs.  It TURNS OUT that in this situation, the historical
    # Declarations.yaml we want to output is this (abbreviated to
    # only show relevant fields):
    #
    #   arguments:
    #     ...
    #   - field_name: solution
    #     name: X
    #   - field_name: QR
    #     name: qr
    #     ...
    #
    #   returns:
    #   - field_name: solution
    #     name: X
    #   - field_name: QR
    #     name: qr
    #
    # The name of the return fields is stored in 'field_name', and the
    # name of the arguments is stored in 'name'.  So when we process
    # arguments, we need a way to get at the corresponding return.  At
    # the moment, this is most conveniently done by constructing a
    # mapping from name (the argument concept) to field_name (the
    # return concept) while processing return arguments, since we don't
    # directly maintain this correspondence in the modeling of function
    # schema itself.
    #
    # See also https://github.com/pytorch/pytorch/issues/43114
    name_to_field_name: Dict[str, str] = {}

    # Compute the returns field of the YAML entry
    names = cpp.return_names(f)
    returns = []
    for i, (r, name) in enumerate(zip(f.func.returns, names)):
        ret = {
            'dynamic_type': dynamic_type(r.type),
            'name': name,
            'type': cpp.return_type(r).cpp_type(),
        }

        if r.name:
            # See Note [name and field_name]
            ret['field_name'] = r.name
            if f.func.is_out_fn():
                name_to_field_name[f.func.arguments.out[i].name] = r.name

        returns.append(ret)

    return returns, name_to_field_name

# arguments in yaml roughly corresponds to the public C++ API
def compute_cpp_argument_yaml(cpp_a: Binding, *, schema_order: bool, kwarg_only_set: Set[str],
                              out_arg_set: Set[str], name_to_field_name: Dict[str, str]) -> object:
    if isinstance(cpp_a.argument, TensorOptionsArguments):
        arg: Dict[str, object] = {
            'annotation': None,
            'dynamic_type': 'at::TensorOptions',
            'is_nullable': False,
            'name': cpp_a.name,
            'type': cpp_a.type,
            'kwarg_only': True,
        }
        if cpp_a.default is not None:
            arg['default'] = cpp_a.default
        return arg
    elif isinstance(cpp_a.argument, SelfArgument):
        raise AssertionError()
    elif isinstance(cpp_a.argument, Argument):
        return compute_argument_yaml(
            cpp_a.argument, schema_order=schema_order,
            kwarg_only_set=kwarg_only_set, out_arg_set=out_arg_set, name_to_field_name=name_to_field_name)

def compute_argument_yaml(a: Argument, *, schema_order: bool, kwarg_only_set: Set[str],
                          out_arg_set: Set[str], name_to_field_name: Dict[str, str]) -> object:
    arg: Dict[str, object] = {
        'annotation': str(a.annotation) if a.annotation else None,
        'dynamic_type': dynamic_type(a.type),
        'is_nullable': a.type.is_nullable(),
        'name': a.name,
        'type': cpp.argument_type(a, binds="__placeholder__").cpp_type(),
    }
    if a.default is not None:
        arg['default'] = pythonify_default(cpp.default_expr(a.default, a.type))
    if a.name in kwarg_only_set:
        arg['kwarg_only'] = True
    if a.name in out_arg_set:
        arg['output'] = True
        arg['allocate'] = True
        # See Note [name and field_name]
        if a.name in name_to_field_name:
            arg['field_name'] = name_to_field_name[a.name]
    # Historically, booleans don't get their size recorded, because it
    # is already built into the cpp type (e.g., std::array<bool, 4>)
    l = a.type.is_list_like()
    if l is not None and l.size is not None and str(l.elem) != 'bool':
        arg['size'] = l.size
    return arg

@with_native_function
def compute_declaration_yaml(f: NativeFunction) -> object:
    returns, name_to_field_name = compute_returns_yaml(f)

    # These sets are used to conveniently test if an argument is a
    # kwarg-only or out argument
    kwarg_only_set = set(a.name for a in f.func.arguments.flat_kwarg_only)
    out_arg_set = set(a.name for a in f.func.arguments.out)

    sig_group = CppSignatureGroup.from_native_function(f, method=False, fallback_binding=False)
    cpp_args = sig_group.signature.arguments()
    arguments = [
        compute_cpp_argument_yaml(
            cpp_a, schema_order=False,
            kwarg_only_set=kwarg_only_set, out_arg_set=out_arg_set, name_to_field_name=name_to_field_name)
        for cpp_a in cpp_args
    ]

    schema_order_jit_arguments = list(f.func.schema_order_arguments())

    schema_order_arguments = [
        compute_argument_yaml(
            a, schema_order=True,
            kwarg_only_set=kwarg_only_set, out_arg_set=out_arg_set, name_to_field_name=name_to_field_name)
        for a in schema_order_jit_arguments
    ]

    cpp_schema_order_types = [
        # NB: method here doesn't matter
        r.type for a in schema_order_jit_arguments
        for r in cpp.argument(
            a, method=False, cpp_no_default_args=set(), faithful=False, has_tensor_options=False)
    ]

    cpp_returns = cpp.returns_type(f.func.returns).cpp_type()
    schema_order_cpp_signature = f"{cpp_returns} ({', '.join(cpp_schema_order_types)})"

    is_factory_method = any(isinstance(a.argument, TensorOptionsArguments) for a in cpp_args) \
        and Variant.method not in f.variants

    return OrderedDict([
        ('name', cpp.name(f.func)),
        ('operator_name', str(f.func.name.name)),
        ('overload_name', str(f.func.name.overload_name)),
        ('manual_kernel_registration', f.manual_kernel_registration),
        ('category_override', f.category_override if f.category_override is not None else ''),
        ('schema_string', f'aten::{f.func}'),
        ('arguments', arguments),
        ('schema_order_cpp_signature', schema_order_cpp_signature),
        ('schema_order_arguments', schema_order_arguments),
        ('method_of', compute_method_of_yaml(f.variants)),
        ('mode', 'native'),
        ('python_module', '' if f.python_module is None else f.python_module),
        ('returns', returns),
        ('inplace', f.func.name.name.inplace),
        ('is_factory_method', is_factory_method),
        ('abstract', f.is_abstract),
        ('device_guard', f.device_guard),
        ('with_gil', False),
        ('deprecated', False),
        ('has_math_kernel', f.has_composite_implicit_autograd_kernel),
    ])

# See Note [Auto generated composite kernels]
def has_autogenerated_composite_kernel(f: NativeFunction) -> bool:
    return (f.structured or f.structured_delegate is not None) and \
           (f.func.kind() == SchemaKind.functional or f.func.kind() == SchemaKind.inplace)

@with_native_function_and_indices
def compute_registration_declarations(f: NativeFunction, backend_indices: Dict[DispatchKey, BackendIndex]) -> str:
    name = dispatcher.name(f.func)
    returns_type = dispatcher.returns_type(f.func.returns).cpp_type_registration_declarations()
    args = dispatcher.arguments(f.func)
    args_str = ', '.join(a.no_default().decl_registration_declarations() for a in args)
    comment_data : Dict[str, str] = {
        'schema': f'aten::{f.func}',
        # TODO: What exactly is the semantics of the 'dispatch' field?
        'dispatch': str(
            {k for k, v in backend_indices.items() if v.has_kernel(f)} != {DispatchKey.CompositeImplicitAutograd}),
        'default': str(f.has_composite_kernel or has_autogenerated_composite_kernel(f))
    }
    return f"""{returns_type} {name}({args_str}); // {json.dumps(comment_data)}
"""

# ~~~~~~~~~~~~~~~~~~~~~~~~~~~~~~~~~~~~~~~~~~~~~~~~~~~~~~~~~~~~~~~~~~~ #
#
#                           RUN IT ALL
#
# ~~~~~~~~~~~~~~~~~~~~~~~~~~~~~~~~~~~~~~~~~~~~~~~~~~~~~~~~~~~~~~~~~~~ #

def get_custom_build_selector(
        provided_op_registration_allowlist: Optional[List[str]],
        op_selection_yaml_path: Optional[str]) -> SelectiveBuilder:
    assert not (
        provided_op_registration_allowlist is not None and
        op_selection_yaml_path is not None), (
            "Both provided_op_registration_allowlist and " +
            "op_selection_yaml_path can NOT be provided at the " +
            "same time.")

    op_registration_allowlist: Optional[Set[str]] = None
    if provided_op_registration_allowlist is not None:
        op_registration_allowlist = set(provided_op_registration_allowlist)

    if op_registration_allowlist is not None:
        selector = SelectiveBuilder.from_legacy_op_registration_allow_list(
            op_registration_allowlist,
            True,
            False,
        )
    elif op_selection_yaml_path is not None:
        selector = SelectiveBuilder.from_yaml_path(op_selection_yaml_path)
    else:
        selector = SelectiveBuilder.get_nop_selector()

    return selector

def pre_group_native_functions(
        native_functions: Sequence[NativeFunction]) -> Dict[FunctionSchema, Dict[SchemaKind, NativeFunction]]:
    pre_grouped_native_functions: Dict[FunctionSchema, Dict[SchemaKind, NativeFunction]] = defaultdict(dict)
    for f in native_functions:
        d = pre_grouped_native_functions[f.func.signature()]
        assert f.func.kind() not in d
        d[f.func.kind()] = f
    return pre_grouped_native_functions

def get_grouped_native_functions(
        native_functions: Sequence[NativeFunction]) -> Sequence[Union[NativeFunction, NativeFunctionsGroup]]:
    def flatten_pre_group(d: Dict[SchemaKind, NativeFunction]) -> Sequence[Union[NativeFunction, NativeFunctionsGroup]]:
        r = NativeFunctionsGroup.from_dict(d)
        if r is None:
            return list(d.values())
        else:
            return [r]

    # TODO: how come ValuesView isn't a Sequence lol
    pre_grouped_native_functions = pre_group_native_functions(native_functions)
    return list(concatMap(flatten_pre_group, list(pre_grouped_native_functions.values())))

def gen_aggregated_headers(
        *,
        native_functions: Sequence[NativeFunction],
        grouped_native_functions: Sequence[Union[NativeFunction, NativeFunctionsGroup]],
        structured_native_functions: Sequence[NativeFunctionsGroup],
        static_dispatch_idx: Optional[BackendIndex],
        selector: SelectiveBuilder,
        backend_indices: Dict[DispatchKey, BackendIndex],
        cpu_fm: FileManager,
        cuda_fm: FileManager,
        functions_keys: Set[DispatchKey],
        dispatch_keys: Sequence[DispatchKey],
        rocm: bool,
) -> None:
    # Buck doesn't support dynamic output files, so we aggregate all operator
    # headers into a single file
    cpu_fm.write('NativeMetaFunctions.h', lambda: {
        'NativeMetaFunctions_includes': [],
        'NativeMetaFunctions_declarations': list(
            mapMaybe(compute_meta_function_declaration, structured_native_functions)),
    })
    method_native_functions = [fn for fn in native_functions
                               if Variant.method in fn.variants]
    non_method_native_functions = [fn for fn in native_functions
                                   if fn not in method_native_functions]
    cpu_fm.write('MethodOperators.h', lambda: {
        'MethodOperators_includes': [],
        'MethodOperators_declarations': list(mapMaybe(ComputeOperators(
            Target.DECLARATION), method_native_functions)),
    })
    cpu_fm.write('Operators.h', lambda: {
        'Operators_includes': ['#include <ATen/MethodOperators.h>'],
        'Operators_declarations': list(mapMaybe(ComputeOperators(
            Target.DECLARATION), non_method_native_functions)),
    })
    cpu_fm.write('Functions.h', lambda: {
        'static_dispatch_extra_headers': static_dispatch_extra_headers(static_dispatch_idx),
        'Functions_includes': ['#include <ATen/Operators.h>'],
        'Functions_declarations': list(mapMaybe(ComputeFunction(
            static_dispatch_backend_index=static_dispatch_idx), native_functions)),
    })
    cpu_fm.write('NativeFunctions.h', lambda: {
        'NativeFunctions_includes': ['#include <ATen/NativeMetaFunctions.h>'],
        'NativeFunctions_declarations': list(concatMap(
            # Convert to a set first to remove duplicate kernel names.
            # Backends are allowed to repeat kernel names; only generate the declaration once!
            lambda f: list(OrderedDict.fromkeys(concatMap(
                lambda backend_idx:
                    dest.compute_native_function_declaration(f, backend_idx),
                backend_indices.values()))),
            grouped_native_functions)),
    })

    for dispatch_key in dispatch_keys:
        fm = cuda_fm if is_cuda_dispatch_key(dispatch_key) else cpu_fm
        if dispatch_key in functions_keys:
            if dispatch_key in static_dispatch_keys(static_dispatch_idx):
                # See Note [Avoiding Include Cycles In Static Dispatch]
                inl_headers = ''
            else:
                inl_headers = f'#include <ATen/{dispatch_key}Functions_inl.h>'

            fm.write_with_template(f'{dispatch_key}Functions.h', 'DispatchKeyFunctions.h', lambda: {
                'dispatch_key': str(dispatch_key),
                'inline_headers_for_nonstatic_build': inl_headers,
            })
            fm.write_with_template(f'{dispatch_key}Functions_inl.h', 'DispatchKeyFunctions_inl.h', lambda: {
                'DispatchKeyFunctions_inl_includes': [],
                'dispatch_namespace': dispatch_key.lower(),
                'dispatch_namespaced_declarations': list(concatMap(
                    dest.RegisterDispatchKey(
                        backend_indices[dispatch_key],
                        Target.NAMESPACED_DECLARATION,
                        selector,
                        rocm=rocm,
                        cpp_namespace='at::native',
                        class_method_name=None),
                    grouped_native_functions
                )),
            })

        del fm

def gen_per_operator_headers(
        *,
        native_functions: Sequence[NativeFunction],
        grouped_native_functions: Sequence[Union[NativeFunction, NativeFunctionsGroup]],
        static_dispatch_idx: Optional[BackendIndex],
        selector: SelectiveBuilder,
        backend_indices: Dict[DispatchKey, BackendIndex],
        cpu_fm: FileManager,
        cuda_fm: FileManager,
        ops_fm: FileManager,
        functions_keys: Set[DispatchKey],
        dispatch_keys: Sequence[DispatchKey],
        rocm: bool,
) -> None:
    # For CMake builds, split operator declarations into separate headers in
    # the ATen/ops folder to split up header dependencies
    functions_by_root_name: Dict[str, List[NativeFunction]] = defaultdict(lambda: [])
    for fn in native_functions:
        functions_by_root_name[fn.root_name].append(fn)

    grouped_functions_by_root_name: Dict[str, List[Union[NativeFunction, NativeFunctionsGroup]]] = defaultdict(lambda: [])
    for group in grouped_native_functions:
        name = group.root_name
        grouped_functions_by_root_name[name].append(group)

    for name, functions in functions_by_root_name.items():
        ops_fm.write_with_template(
            f'{name}_ops.h', 'Operator.h', lambda: {
                'declarations': list(mapMaybe(ComputeOperators(
                    Target.DECLARATION), functions)),
            })

        ops_fm.write_with_template(
            f'{name}.h', 'Function.h', lambda: {
                'static_dispatch_ops_headers': list(mapMaybe(
                    lambda fn: static_dispatch_ops_header(fn, backend_index=static_dispatch_idx),
                    functions)),
                'operator_includes': f'#include <ATen/ops/{name}_ops.h>',
                'function_definitions': list(mapMaybe(ComputeFunction(
                    static_dispatch_backend_index=static_dispatch_idx), functions)),
            })

        grouped_functions = grouped_functions_by_root_name.get(name, [])
        structured_functions = [fn for fn in grouped_functions
                                if isinstance(fn, NativeFunctionsGroup) and fn.structured]
        is_structured = len(structured_functions) > 0


        if is_structured:
            ops_fm.write_with_template(
                f'{name}_meta.h', 'NativeMetaFunction.h', lambda: {
                    'meta_function_declarations': list(mapMaybe(
                        compute_meta_function_declaration, structured_functions)),
                })


        ops_fm.write_with_template(
            f'{name}_native.h', 'NativeFunction.h', lambda: {
                'extra_includes': (f'#include <ATen/ops/{name}_meta.h>'
                                   if is_structured else []),
                'native_function_declarations': list(concatMap(
                    # Convert to a set first to remove duplicate kernel names.
                    # Backends are allowed to repeat kernel names; only generate the declaration once!
                    lambda f: list(OrderedDict.fromkeys(concatMap(
                        lambda backend_idx:
                            dest.compute_native_function_declaration(f, backend_idx),
                        backend_indices.values()))),
                    grouped_functions)),
            })

    for category, suffix in [
            ('Functions', ''),
            ('Operators', '_ops'),
            ('NativeMetaFunctions', '_meta'),
            ('NativeFunctions', '_native'),
    ]:
        cpu_fm.write(f'{category}.h', lambda: {
            'static_dispatch_extra_headers': [],
            f'{category}_includes': [
                f'#include <ATen/ops/{name}{suffix}.h>'
                for name in sorted(functions_by_root_name.keys())
            ],
            f'{category}_declarations': [],
        })

    for dispatch_key in dispatch_keys:
        if dispatch_key not in functions_keys:
            continue

        dispatch_namespace = dispatch_key.lower()
        dispatch_names = []

        for name, functions in functions_by_root_name.items():
            grouped_functions = grouped_functions_by_root_name.get(name, [])
            declarations = list(concatMap(
                dest.RegisterDispatchKey(
                    backend_indices[dispatch_key],
                    Target.NAMESPACED_DECLARATION,
                    selector,
                    rocm=rocm,
                    cpp_namespace='at::native',
                    class_method_name=None),
                grouped_functions
            ))

            if len(declarations) == 0:
                continue

            dispatch_names.append(name)
            ops_fm.write_with_template(
                f'{name}_{dispatch_namespace}_dispatch.h',
                'DispatchKeyFunction.h', lambda: {
                    'dispatch_namespace': dispatch_namespace,
                    'dispatch_namespaced_declarations': declarations,
                })

        fm = cuda_fm if is_cuda_dispatch_key(dispatch_key) else cpu_fm
        if dispatch_key in static_dispatch_keys(static_dispatch_idx):
            # See Note [Avoiding Include Cycles In Static Dispatch]
            inl_headers = ''
        else:
            inl_headers = f'#include <ATen/{dispatch_key}Functions_inl.h>'

        fm.write_with_template(f'{dispatch_key}Functions.h', 'DispatchKeyFunctions.h', lambda: {
            'dispatch_key': str(dispatch_key),
            'inline_headers_for_nonstatic_build': inl_headers,
        })
        fm.write_with_template(f'{dispatch_key}Functions_inl.h', 'DispatchKeyFunctions_inl.h', lambda: {
            'dispatch_namespace': dispatch_namespace,
            'DispatchKeyFunctions_inl_includes': [
                f'#include <ATen/ops/{name}_{dispatch_namespace}_dispatch.h>'
                for name in sorted(dispatch_names)
            ],
            'dispatch_namespaced_declarations': [],
        })
        del fm

    cpu_fm.write('MethodOperators.h', lambda: {
        'MethodOperators_includes': sorted(
            f'#include <ATen/ops/{name}_ops.h>'
            for name, functions in functions_by_root_name.items()
            if any(Variant.method in fn.variants for fn in functions)
        ),
        'MethodOperators_declarations': [],
    })

def gen_headers(
        *,
        native_functions: Sequence[NativeFunction],
        grouped_native_functions: Sequence[Union[NativeFunction, NativeFunctionsGroup]],
        structured_native_functions: Sequence[NativeFunctionsGroup],
        static_dispatch_idx: Optional[BackendIndex],
        selector: SelectiveBuilder,
        backend_indices: Dict[DispatchKey, BackendIndex],
        core_fm: FileManager,
        cpu_fm: FileManager,
        cuda_fm: FileManager,
        ops_fm: FileManager,
        dispatch_keys: Sequence[DispatchKey],
        functions_keys: Set[DispatchKey],
        rocm: bool,
        per_operator_headers: bool,
) -> None:
    if per_operator_headers:
        gen_per_operator_headers(
            native_functions=native_functions,
            grouped_native_functions=grouped_native_functions,
            static_dispatch_idx=static_dispatch_idx,
            selector=selector,
            backend_indices=backend_indices,
            cpu_fm=cpu_fm,
            cuda_fm=cuda_fm,
            ops_fm=ops_fm,
            dispatch_keys=dispatch_keys,
            functions_keys=functions_keys,
            rocm=rocm,
        )
    else:
        gen_aggregated_headers(
            native_functions=native_functions,
            grouped_native_functions=grouped_native_functions,
            structured_native_functions=structured_native_functions,
            static_dispatch_idx=static_dispatch_idx,
            selector=selector,
            backend_indices=backend_indices,
            cpu_fm=cpu_fm,
            cuda_fm=cuda_fm,
            dispatch_keys=dispatch_keys,
            functions_keys=functions_keys,
            rocm=rocm,
        )

    def static_dispatch_method_headers() -> List[str]:
        return list(mapMaybe(
            lambda fn: static_dispatch_ops_header(fn, backend_index=static_dispatch_idx),
            [fn for fn in native_functions if Variant.method in fn.variants]))


    core_fm.write('TensorBody.h', lambda: {
        'static_dispatch_ops_headers': (
            static_dispatch_method_headers() if per_operator_headers
            else static_dispatch_extra_headers(static_dispatch_idx, skip_tensor_include=True)),
        'tensor_method_declarations': list(mapMaybe(ComputeTensorMethod(
            target=Target.DECLARATION, static_dispatch_backend_index=static_dispatch_idx), native_functions)),
        'tensor_method_definitions': list(mapMaybe(ComputeTensorMethod(
            target=Target.DEFINITION, static_dispatch_backend_index=static_dispatch_idx), native_functions)),
    })

    cpu_fm.write('RedispatchFunctions.h', lambda: {
        'function_redispatch_definitions': list(mapMaybe(ComputeRedispatchFunction(), native_functions)),
    })

    cpu_fm.write('RegistrationDeclarations.h', lambda: {
        'registration_declarations': [compute_registration_declarations(f, backend_indices) for f in native_functions],
    })

    cpu_fm.write('FunctionalInverses.h', lambda: {
        'view_inverse_declarations': list(mapMaybe(gen_functionalization_view_inverse_declaration, native_functions))
    })


    def gen_aten_interned_strings() -> Dict[str, str]:
        attrs = set()  # All function argument names
        names = set()  # All ATen function names
        for func in native_functions:
            names.add(str(func.func.name.name))
            # Some operators don't have a functional variant but we still create a
            # symbol without the underscore
            names.add(func.func.name.name.base)

            for arg in func.func.schema_order_arguments():
                attrs.add(arg.name)

        # These are keywords in C++, so aren't valid symbol names
        # https://en.cppreference.com/w/cpp/language/operator_alternative
        names -= set(['and', 'and_eq', 'bitand', 'bitor', 'compl', 'not',
                      'not_eq', 'or', 'or_eq', 'xor', 'xor_eq'])

        return {
            'aten_symbols': ' \\\n'.join([
                f"_(aten, {name})" for name in sorted(names)
            ]),
            'attr_symbols': ' \\\n'.join([
                f"_(attr, {name})" for name in sorted(attrs)
            ]),
        }

    core_fm.write('aten_interned_strings.h', gen_aten_interned_strings)

def gen_source_files(
        *,
        native_functions: Sequence[NativeFunction],
        grouped_native_functions: Sequence[Union[NativeFunction, NativeFunctionsGroup]],
        structured_native_functions: Sequence[NativeFunctionsGroup],
        selector: SelectiveBuilder,
        backend_indices: Dict[DispatchKey, BackendIndex],
        core_fm: FileManager,
        cpu_fm: FileManager,
        cpu_vec_fm: FileManager,
        cuda_fm: FileManager,
        dispatch_keys: Sequence[DispatchKey],
        functions_keys: Set[DispatchKey],
        rocm: bool,
        force_schema_registration: bool,
        per_operator_headers: bool,
        skip_dispatcher_op_registration: bool,
) -> None:
    extra_cuda_headers = '''\
#include <c10/cuda/CUDAGuard.h>
#include <ATen/cuda/ATenCUDAGeneral.h>
#include <ATen/cuda/CUDADevice.h>
#include <ATen/cuda/CUDAContext.h>'''
    if rocm:
        extra_cuda_headers = '''\
#include <ATen/hip/impl/HIPGuardImplMasqueradingAsCUDA.h>
#include <ATen/hip/ATenHIPGeneral.h>
#include <ATen/hip/HIPDevice.h>
#include <ATen/hip/HIPContext.h>'''

    for dispatch_key in dispatch_keys:
        fm = cuda_fm if is_cuda_dispatch_key(dispatch_key) else cpu_fm

        if per_operator_headers:
            def operator_headers() -> List[str]:
                headers = []
                for g in grouped_native_functions:
                    is_registered = False
                    if backend_index.has_kernel(g):
                        is_registered = True
                    # The above has_kernel test on a group will only test for
                    # the existence of out dispatch, because that's how
                    # structured kernels work. But sometimes functions can be
                    # grouped but not be structured, and then you need to check
                    # each individual piece, as they may have manual dispatch
                    # entries.
                    elif isinstance(g, NativeFunctionsGroup) and any(backend_index.has_kernel(fn) for fn in g.functions()):
                        is_registered = True
                    # TODO: this condition is a bit questionable
                    elif g.structured and dispatch_key in (DispatchKey.Meta, DispatchKey.CompositeExplicitAutograd):
                        is_registered = True
                    if not is_registered:
                        continue

                    headers.append(f"#include <ATen/ops/{g.root_name}_native.h>")
                    if dispatch_key == DispatchKey.CompositeExplicitAutograd:
                        headers.append(f"#include <ATen/ops/{g.root_name}.h>")
                    if dispatch_key in functions_keys:
                        headers.append(
                            f"#include <ATen/ops/{g.root_name}_{dispatch_namespace}_dispatch.h>")

                return sorted(set(headers))
        else:
            def operator_headers() -> List[str]:
                headers = ["#include <ATen/NativeFunctions.h>"]
                if dispatch_key == DispatchKey.CompositeExplicitAutograd:
                    headers.append("#include <ATen/Functions.h>")
                if dispatch_key in functions_keys:
                    headers.append(f"#include <ATen/{dispatch_key!s}Functions.h>")
                return headers

        backend_index = backend_indices[dispatch_key]
        dispatch_namespace = str(dispatch_key).lower()
        fm.write_with_template(f'Register{dispatch_key}.cpp', 'RegisterDispatchKey.cpp', lambda: {
            'extra_cuda_headers': extra_cuda_headers if is_cuda_dispatch_key(dispatch_key) else '',
            'external_backend_headers': '',
            'dispatch_headers': dest.gen_registration_headers(backend_index, per_operator_headers, rocm),
            'ops_headers': operator_headers(),
            'DispatchKey': dispatch_key,
            'dispatch_namespace': dispatch_key.lower(),
            'dispatch_helpers': dest.gen_registration_helpers(backend_index),
            'dispatch_namespaced_definitions': list(concatMap(
                dest.RegisterDispatchKey(
                    backend_index,
                    Target.NAMESPACED_DEFINITION,
                    selector,
                    rocm=rocm,
                    cpp_namespace='at::native',
                    class_method_name=None),
                grouped_native_functions
            )),
            'dispatch_anonymous_definitions': list(concatMap(
                dest.RegisterDispatchKey(
                    backend_index,
                    Target.ANONYMOUS_DEFINITION,
                    selector,
                    rocm=rocm,
                    cpp_namespace='at::native',
                    class_method_name=None),
                grouped_native_functions
            )),
            'dispatch_registrations': [] if skip_dispatcher_op_registration else list(concatMap(
                dest.RegisterDispatchKey(
                    backend_index,
                    Target.REGISTRATION,
                    selector,
                    rocm=rocm,
                    cpp_namespace='at::native',
                    class_method_name=None),
                grouped_native_functions
            )),
        })

        for g in structured_native_functions:
            if not g.out.ufunc_inner_loop or not is_ufunc_dispatch_key(dispatch_key):
                continue
            name = g.functional.func.name.name
            if dispatch_key is DispatchKey.CPU:
                assert fm is cpu_fm
                fm.write_with_template(f'UfuncCPU_{name}.cpp', 'UfuncCPU.cpp', lambda: {
                    'meta_declaration': compute_meta_function_declaration(g),
                    'native_declaration':
                        dest.compute_native_function_declaration(g, backend_indices[dispatch_key]),
                    'native_definitions': dest.compute_ufunc_cpu(g),
                })
                cpu_vec_fm.write_with_template(f'UfuncCPUKernel_{name}.cpp', 'UfuncCPUKernel.cpp', lambda: {
                    'name': name,
                    'native_definitions': dest.compute_ufunc_cpu_kernel(g),
                })
            elif dispatch_key is DispatchKey.CUDA:
                cuda_headers = "#include <ATen/native/cuda/Loops.cuh>"
                if rocm:
                    cuda_headers = "#include <ATen/native/hip/Loops.cuh>"
                fm.write_with_template(f'UfuncCUDA_{name}.cu', 'UfuncCUDA.cu', lambda: {
                    'name': name,
                    'cuda_headers': cuda_headers,
                    'meta_declaration': compute_meta_function_declaration(g),
                    'native_declaration':
                        dest.compute_native_function_declaration(g, backend_indices[dispatch_key]),
                    'native_definitions': dest.compute_ufunc_cuda(g),
                })
            else:
                raise AssertionError(f'unrecognized {dispatch_key} for ufunc')

        del fm

    # BackendSelect is generated specially
    def gen_backend_select() -> Dict[str, List[str]]:
        relevant_fns = [fn for fn in native_functions if needs_backend_select(fn, selector)]
        return {
            'ops_headers': [f'#include <ATen/ops/{fn.root_name}_ops.h>' for fn in relevant_fns],
            'backend_select_method_definitions':
                list(mapMaybe(ComputeBackendSelect(Target.DEFINITION, selector), relevant_fns)),
            'backend_select_function_registrations':
                list(mapMaybe(ComputeBackendSelect(Target.REGISTRATION, selector), relevant_fns)),
        }
    cpu_fm.write('RegisterBackendSelect.cpp', gen_backend_select)

    schema_selector = selector
    if force_schema_registration:
        schema_selector = SelectiveBuilder.get_nop_selector()
    cpu_fm.write('RegisterSchema.cpp', lambda: {
        'schema_registrations': [] if skip_dispatcher_op_registration
        else list(mapMaybe(RegisterSchema(schema_selector), native_functions)),
    })

    def key_func(fn: Union[NativeFunction, NativeFunctionsGroup]) -> str:
        return fn.root_name

    cpu_fm.write_sharded(
        'Operators.cpp',
        native_functions,
        key_fn=key_func,
        env_callable=lambda fn: {
            'operator_headers': [f'#include <ATen/ops/{fn.root_name}.h>'],
            'definitions': [ComputeOperators(Target.DEFINITION)(fn)]},
        num_shards=5,
        sharded_keys={'operator_headers', 'definitions'}
    )

    cpu_fm.write('Functions.cpp', lambda: {})

    core_fm.write('TensorMethods.cpp', lambda: {})

    core_fm.write('ATenOpList.cpp', lambda: {
        'aten_ops': list(mapMaybe(compute_aten_op, native_functions)),
    })

    # We need to easily map from [inplace_op_name] -> [functional_op] for the functionalization pass,
    # so here I generate a mapping from every operator name to its corresponding functional NativeFunction (if it exist).
    pre_grouped_d: Dict[FunctionSchema, Dict[SchemaKind, NativeFunction]] = pre_group_native_functions(native_functions)
    to_functional_op: Dict[OperatorName, Optional[NativeFunction]] = {
        k: v for d in [
            {f.func.name: pre_grouped_d[func][SchemaKind.functional]
                if SchemaKind.functional in pre_grouped_d[func].keys() else None
                for f in pre_grouped_d[func].values()}
            for func in pre_grouped_d.keys()]
        for k, v in d.items()
    }


    def functionalization_env_callable(
            g: Union[NativeFunction, NativeFunctionsGroup]
    ) -> Dict[str, List[str]]:
        functions = [g] if isinstance(g, NativeFunction) else list(g.functions())
        functions_needing_functionalization = [
            fn for fn in functions if needs_functionalization(selector, fn)]
        return {
            'ops_headers': ([
                f"#include <ATen/ops/{functions[0].root_name}_native.h>",
                f"#include <ATen/ops/{functions[0].root_name}_ops.h>",
            ] if functions_needing_functionalization else []),
            'func_definitions': list(mapMaybe(
                lambda f: gen_functionalization_definition(selector, f, to_functional_op[f.func.name]),
                functions_needing_functionalization)),
            'func_registrations': list(mapMaybe(
                lambda f: gen_functionalization_registration(
                    selector, f, backend_indices[DispatchKey.CompositeImplicitAutograd]),
                functions_needing_functionalization)),
        }


    cpu_fm.write_sharded(
        'RegisterFunctionalization.cpp',
        grouped_native_functions,
        key_fn=key_func,
        env_callable=functionalization_env_callable,
        num_shards=4,
        sharded_keys={'ops_headers', 'func_definitions', 'func_registrations'}
    )


def gen_declarations_yaml(
        cpu_fm: FileManager,
        native_functions: Sequence[NativeFunction]) -> None:
    cpu_fm.write('Declarations.yaml', lambda:
                 format_yaml([compute_declaration_yaml(f) for f in native_functions]))

def main() -> None:
    parser = argparse.ArgumentParser(description='Generate ATen source files')
    parser.add_argument(
        '-s',
        '--source-path',
        help='path to source directory for ATen',
        default='aten/src/ATen')
    parser.add_argument(
        '-o',
        '--output-dependencies',
        help='output a list of dependencies into the given file and exit')
    parser.add_argument(
        '--dry-run', action='store_true',
        help='run without writing any files (still updates outputs)')
    parser.add_argument(
        '--per-operator-headers', action='store_true',
        help='generate separate headers per operator in ATen/ops')
    parser.add_argument(
        '-d', '--install_dir', help='output directory',
        default='build/aten/src/ATen')
    parser.add_argument(
        '--rocm',
        action='store_true',
        help='reinterpret CUDA as ROCm/HIP and adjust filepaths accordingly')
    # TODO: --op_registration_whitelist will be removed when all call-sites
    # for gen.py are moved over to using the operator YAML file for mobile
    # custom build.
    parser.add_argument(
        '--op_registration_whitelist',
        nargs='*',
        help='filter op registrations by the whitelist (if set); '
             'each item is `namespace`::`operator name` without overload name; '
             'e.g.: aten::empty aten::conv2d ...')
    parser.add_argument(
        '--op_selection_yaml_path',
        help='Provide a path to the operator selection (for custom build) YAML '
             'that contains the information about the set of selected operators '
             'and their categories (training, ...). Each operator is either a '
             'full operator name with overload or just a bare operator name. '
             'The operator names also contain the namespace prefix (e.g. aten::)')
    parser.add_argument(
        '--backend_whitelist',
        nargs='*',
        help='filter dispatch backend by the whitelist (if set), '
             'e.g.: CPU CUDA QuantizedCPU ...')
    parser.add_argument(
        '--static_dispatch_backend',
        help='generate static dispatch code for the specific backend (if set)')
    parser.add_argument(
        '--skip_dispatcher_op_registration',
        action='store_true',
        help='Avoid registering operators into the dispatcher.')
    parser.add_argument(
        '--force_schema_registration',
        action='store_true',
        help='force it to generate schema-only registrations for all ops, including'
             'those that are not listed on --op_registration_whitelist')
    parser.add_argument(
        '--generate',
        type=str,
        nargs='*',
        choices=['headers', 'sources', 'declarations_yaml'],
        default=['headers', 'sources', 'declarations_yaml'],
        help='Generate only a subset of files')
    options = parser.parse_args()

    selector = get_custom_build_selector(
        options.op_registration_whitelist,
        options.op_selection_yaml_path,
    )

    native_yaml_path = os.path.join(options.source_path, 'native/native_functions.yaml')
    parsed_yaml = parse_native_yaml(native_yaml_path)
    native_functions, backend_indices = parsed_yaml.native_functions, parsed_yaml.backend_indices
    grouped_native_functions = get_grouped_native_functions(native_functions)
    structured_native_functions = [g for g in grouped_native_functions
                                   if isinstance(g, NativeFunctionsGroup)]

    # NB: It is mandatory to NOT use os.path.join here, as the install directory
    # will eventually be ingested by cmake, which does not respect Windows style
    # path slashes.  If you switch this to use os.path.join, you'll get an error
    # like:
    #
    #   Syntax error in cmake code when parsing string
    #
    #     C:/Jenkins/workspace/pytorch-builds/pytorch-win-ws2016-cuda9-cudnn7-py3-build/build/aten/src/ATen\core/TensorMethods.h
    #
    #   Invalid character escape '\c'.
    core_install_dir = f'{options.install_dir}/core'
    pathlib.Path(core_install_dir).mkdir(parents=True, exist_ok=True)
    ops_install_dir = f'{options.install_dir}/ops'
    pathlib.Path(ops_install_dir).mkdir(parents=True, exist_ok=True)

    core_fm = make_file_manager(options=options, install_dir=core_install_dir)
    cpu_fm = make_file_manager(options=options)
    cpu_vec_fm = make_file_manager(options=options)
    cuda_fm = make_file_manager(options=options)
    ops_fm = make_file_manager(options=options, install_dir=ops_install_dir)

    extra_cuda_headers = '''\
#include <c10/cuda/CUDAGuard.h>
#include <ATen/cuda/ATenCUDAGeneral.h>
#include <ATen/cuda/CUDADevice.h>
#include <ATen/cuda/CUDAContext.h>'''
    if options.rocm:
        extra_cuda_headers = '''\
#include <ATen/hip/impl/HIPGuardImplMasqueradingAsCUDA.h>
#include <ATen/hip/ATenHIPGeneral.h>
#include <ATen/hip/HIPDevice.h>
#include <ATen/hip/HIPContext.h>'''

    from tools.codegen.model import dispatch_keys

    # Only a limited set of dispatch keys get CPUFunctions.h headers generated
    # for them; this is the set
    functions_keys = {
        DispatchKey.CPU,
        DispatchKey.CUDA,
        DispatchKey.CompositeImplicitAutograd,
        DispatchKey.CompositeExplicitAutograd,
        DispatchKey.Meta,
    }
    if options.backend_whitelist:
        dispatch_keys = [k for k in dispatch_keys if is_generic_dispatch_key(k) or str(k) in options.backend_whitelist]

    static_dispatch_idx: Optional[BackendIndex] = None
    if options.static_dispatch_backend:
        static_dispatch_idx = backend_indices[DispatchKey.parse(options.static_dispatch_backend)]

    if 'sources' in options.generate:
        gen_source_files(
            native_functions=native_functions,
            grouped_native_functions=grouped_native_functions,
            structured_native_functions=structured_native_functions,
            selector=selector,
            backend_indices=backend_indices,
            core_fm=core_fm,
            cpu_fm=cpu_fm,
            cpu_vec_fm=cpu_vec_fm,
            cuda_fm=cuda_fm,
            dispatch_keys=dispatch_keys,
            functions_keys=functions_keys,
            rocm=options.rocm,
            force_schema_registration=options.force_schema_registration,
            per_operator_headers=options.per_operator_headers,
            skip_dispatcher_op_registration=options.skip_dispatcher_op_registration,
        )

    if 'headers' in options.generate:
        gen_headers(
            native_functions=native_functions,
            grouped_native_functions=grouped_native_functions,
            structured_native_functions=structured_native_functions,
            static_dispatch_idx=static_dispatch_idx,
            selector=selector,
            backend_indices=backend_indices,
            core_fm=core_fm,
            cpu_fm=cpu_fm,
            cuda_fm=cuda_fm,
            ops_fm=ops_fm,
            dispatch_keys=dispatch_keys,
            functions_keys=functions_keys,
            rocm=options.rocm,
            per_operator_headers=options.per_operator_headers,
        )

    if 'declarations_yaml' in options.generate:
        gen_declarations_yaml(
            native_functions=native_functions,
            cpu_fm=cpu_fm)

    if options.output_dependencies:
        depfile_path = pathlib.Path(options.output_dependencies).resolve()
        depfile_name = depfile_path.name
        depfile_stem = depfile_path.stem

        for fm, prefix in [
                (cpu_fm, ""),
                (cpu_vec_fm, "cpu_vec_"),
                (core_fm, "core_"),
                (cuda_fm, "cuda_"),
                (ops_fm, "ops_"),
        ]:
            varname = prefix + depfile_stem
            path = depfile_path.parent / (prefix + depfile_name)
            fm.write_outputs(varname, str(path))


if __name__ == '__main__':
    main()<|MERGE_RESOLUTION|>--- conflicted
+++ resolved
@@ -7,6 +7,7 @@
 import pathlib
 import json
 from dataclasses import dataclass
+import functools
 
 from tools.codegen.model import (Argument, DispatchKey, FunctionSchema,
                                  Location, NativeFunction,
@@ -16,12 +17,8 @@
                                  TensorOptionsArguments, Type, Variant,
                                  is_cuda_dispatch_key,
                                  is_generic_dispatch_key,
-<<<<<<< HEAD
+                                 is_ufunc_dispatch_key,
                                  BaseOperatorName)
-=======
-                                 is_ufunc_dispatch_key,
-                                 Tag, BaseOperatorName)
->>>>>>> 419e3f8b
 from tools.codegen.api.types import (Binding, CppSignature, CppSignatureGroup,
                                      DispatcherSignature, NativeSignature)
 from tools.codegen.api import cpp
@@ -117,7 +114,7 @@
 # Parse native_functions.yaml into a sequence of NativeFunctions and Backend Indices.
 ParsedYaml = namedtuple('ParsedYaml', ['native_functions', 'backend_indices'])
 
-def parse_native_yaml_struct(es: object, path: str = "<stdin>") -> ParsedYaml:
+def parse_native_yaml_struct(es: object, valid_tags: Set[str], path: str = "<stdin>") -> ParsedYaml:
     assert isinstance(es, list)
     rs: List[NativeFunction] = []
     bs: Dict[DispatchKey, Dict[OperatorName, BackendMetadata]] = defaultdict(dict)
@@ -126,7 +123,7 @@
         loc = Location(path, e['__line__'])
         funcs = e.get('func')
         with context(lambda: f'in {loc}:\n  {funcs}'):
-            func, m = NativeFunction.from_yaml(e, loc)
+            func, m = NativeFunction.from_yaml(e, loc, valid_tags)
             rs.append(func)
             BackendIndex.grow_index(bs, m)
     error_check_native_functions(rs)
@@ -148,13 +145,38 @@
             index=v)
     return ParsedYaml(rs, indices)
 
-def parse_native_yaml(path: str) -> ParsedYaml:
+def parse_tags_yaml_struct(es: object, path: str = "<stdin>") -> Set[str]:
+    assert isinstance(es, list)
+    rs: Set[str] = set()
+    for e in es:
+        assert isinstance(e.get('__line__'), int), e
+        loc = Location(path, e['__line__'])
+        tags = e.get('tag')
+        with context(lambda: f'in {loc}:\n  {tags}'):
+            e_i = e.copy()
+            name = e_i.pop('tag')
+            desc = e_i.pop('desc', '')
+            # ensure that each tag has a non-empty description
+            assert desc != ''
+            rs.add(name)
+    return rs
+
+@functools.cache
+def parse_tags_yaml(path: str) -> Set[str]:
+    # TODO: parse tags.yaml and create a tags database (a dict of tag name mapping to a Tag object)
+    with open(path, 'r') as f:
+        es = yaml.load(f, Loader=LineLoader)
+        ValidTags = parse_tags_yaml_struct(es, path=path)
+    return ValidTags
+
+def parse_native_yaml(path: str, tags_yaml_path: str) -> ParsedYaml:
     # TODO: parse tags.yaml and create a tags database (a dict of tag name mapping to a Tag object)
     global _GLOBAL_PARSE_NATIVE_YAML_CACHE
     if path not in _GLOBAL_PARSE_NATIVE_YAML_CACHE:
+        valid_tags = parse_tags_yaml(tags_yaml_path)
         with open(path, 'r') as f:
             es = yaml.load(f, Loader=LineLoader)
-        _GLOBAL_PARSE_NATIVE_YAML_CACHE[path] = parse_native_yaml_struct(es, path=path)
+        _GLOBAL_PARSE_NATIVE_YAML_CACHE[path] = parse_native_yaml_struct(es, valid_tags, path=path)
 
     return _GLOBAL_PARSE_NATIVE_YAML_CACHE[path]
 
@@ -173,7 +195,7 @@
                 f"{f.func.name} is marked as a structured_delegate pointing to " \
                 f"{f.structured_delegate}, but {f.structured_delegate} is not marked as structured. " \
                 f"Consider adding 'structured=True' to the delegated operator"
-        if 'is_inplace_view' in f.tags.keys() and f.tags['is_inplace_view']:
+        if 'is_inplace_view' in f.tags:
             base_name = f.func.name.name
             overload_name = f.func.name.overload_name
             assert base_name.inplace, \
@@ -1661,7 +1683,8 @@
     )
 
     native_yaml_path = os.path.join(options.source_path, 'native/native_functions.yaml')
-    parsed_yaml = parse_native_yaml(native_yaml_path)
+    tags_yaml_path = os.path.join(options.source_path, 'native/tags.yaml')
+    parsed_yaml = parse_native_yaml(native_yaml_path, tags_yaml_path)
     native_functions, backend_indices = parsed_yaml.native_functions, parsed_yaml.backend_indices
     grouped_native_functions = get_grouped_native_functions(native_functions)
     structured_native_functions = [g for g in grouped_native_functions
