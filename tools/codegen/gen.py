--- conflicted
+++ resolved
@@ -328,7 +328,6 @@
     else:
         dp_sig_args = sig.arguments()
 
-<<<<<<< HEAD
     exprs = translate(dp_sig_args, target_sig.arguments())
     return ', '.join(a.expr for a in exprs)
 
@@ -355,27 +354,6 @@
     else:
         return f"""TORCH_CHECK(false, "Static dispatch does not support {name} for\
 {', '.join([str(index.dispatch_key)for index in backend_indices])} ");"""
-=======
-    exprs = translate(dp_sig_args, target_sig.arguments(), method=method)
-    exprs_str = ', '.join(a.expr for a in exprs)
-    if f.structured_delegate is not None:
-        # TODO: for ops with structured_delegate it should check the dispatch table of
-        # the out variant instead. For now, these structured ops all have CPU/CUDA kernels
-        # so we always dispatch to the `backend`, but this could be wrong when we
-        # migrate math/default_backend ops to use structured delegate.
-        if backend_index.has_kernel(f) or backend_index.dispatch_key in STRUCTURED_DISPATCH_KEYS:
-            return f'return at::{backend_index.dispatch_key.lower()}::{name}({exprs_str});'
-        else:
-            return f'TORCH_CHECK(false, "Static dispatch does not support {name} for {backend_index.dispatch_key}.");'
-
-    if backend_index.has_kernel(f):
-        return f'return at::{backend_index.dispatch_key.lower()}::{name}({exprs_str});'
-    elif f.has_composite_explicit_autograd_kernel:
-        return f'return at::{DispatchKey.CompositeExplicitAutograd.lower()}::{name}({exprs_str});'
-    elif f.has_composite_implicit_autograd_kernel:
-        return f'return at::{DispatchKey.CompositeImplicitAutograd.lower()}::{name}({exprs_str});'
-    return f'TORCH_CHECK(false, "Static dispatch does not support {name} for {backend_index.dispatch_key}.");'
->>>>>>> 88919de8
 
 
 def static_dispatch(
@@ -528,14 +506,8 @@
     return op.{dispatcher_call}({dispatcher_exprs_str});"""
 
                 if not is_redispatching_fn and len(self.static_dispatch_backend_indices) > 0:
-<<<<<<< HEAD
-                        # call() should go through static dispatch
-                        fn_body = static_dispatch(f, sig, backend_indices=self.static_dispatch_backend_indices)
-=======
                     # call() should go through static dispatch
-                    fn_body = static_dispatch(f, sig, method=False,
-                                              backend_indices=self.static_dispatch_backend_indices)
->>>>>>> 88919de8
+                    fn_body = static_dispatch(f, sig, backend_indices=self.static_dispatch_backend_indices)
                 defns += f"""
 // aten::{f.func}
 {sig.defn(name=method_name, is_redispatching_fn=is_redispatching_fn)} {{
