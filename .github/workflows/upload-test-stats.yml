--- conflicted
+++ resolved
@@ -25,11 +25,8 @@
       - run: |
           pip install requests==2.26
           pip install rockset==0.8.3
-<<<<<<< HEAD
-          pip install six
-=======
+          pip install boto3==1.19.12
           pip install six==1.16.0
->>>>>>> dc28b2ba
 
       - name: Upload test stats
         env:
