# Owner(s): ["module: onnx"]

import unittest
import onnxruntime
import torch
import torchvision

import numpy as np
import io
import itertools
import copy
import os
import random

import model_defs.word_language_model as word_language_model
import onnx

import torch.nn.functional as F
from torch.nn.utils import rnn as rnn_utils
from model_defs.lstm_flattening_result import (LstmFlatteningResultWithSeqLength,
                                               LstmFlatteningResultWithoutSeqLength)
from model_defs.rnn_model_with_packed_sequence import (RnnModelWithPackedSequence,
                                                       RnnModelWithPackedSequenceWithState,
                                                       RnnModelWithPackedSequenceWithoutState)
from test_pytorch_common import (skipIfUnsupportedMinOpsetVersion, skipIfUnsupportedOpsetVersion,
                                 skipIfNoLapack, disableScriptTest, skipIfUnsupportedMaxOpsetVersion)
from test_pytorch_common import BATCH_SIZE
from test_pytorch_common import RNN_BATCH_SIZE, RNN_SEQUENCE_LENGTH, RNN_INPUT_SIZE, RNN_HIDDEN_SIZE
from typing import List, Tuple, Optional, Dict
from torch import Tensor

from torchvision import ops
from torchvision.models.detection.image_list import ImageList
from torchvision.models.detection.transform import GeneralizedRCNNTransform
from torchvision.models.detection.rpn import AnchorGenerator, RPNHead, RegionProposalNetwork
from torchvision.models.detection.roi_heads import RoIHeads
from torchvision.models.detection.faster_rcnn import FastRCNNPredictor, TwoMLPHead
from collections import OrderedDict

from torch.nn.utils.rnn import PackedSequence
from torch.onnx import CheckerError, register_custom_op_symbolic, unregister_custom_op_symbolic
from torch.onnx.symbolic_helper import _unimplemented
from torch.onnx.utils import unpack_quantized_tensor


_ORT_PROVIDERS = ["CPUExecutionProvider"]

def flatten_tuples(elem):
    tup = []
    for t in elem:
        if isinstance(t, (tuple)):
            tup += flatten_tuples(t)
        else:
            tup += [t]
    return tup


def to_numpy(elem):
    if isinstance(elem, torch.Tensor):
        if elem.requires_grad:
            return elem.detach().cpu().numpy()
        else:
            return elem.cpu().numpy()
    elif isinstance(elem, list) or isinstance(elem, tuple):
        return [to_numpy(inp) for inp in elem]
    elif isinstance(elem, bool):
        return np.array(elem, dtype=bool)
    elif isinstance(elem, int):
        return np.array(elem, dtype=int)
    elif isinstance(elem, float):
        return np.array(elem, dtype=float)
    elif isinstance(elem, dict):
        dict_ = []
        for k in elem:
            dict_ += [to_numpy(k)] + [to_numpy(elem[k])]
        return dict_
    else:
        return RuntimeError("Input has unknown type.")


def convert_to_onnx(model, input=None, opset_version=9, do_constant_folding=True,
                    keep_initializers_as_inputs=True, dynamic_axes=None,
                    input_names=None, output_names=None,
                    fixed_batch_size=False, training=None,
                    verbose=False):
    f = io.BytesIO()
    input_copy = copy.deepcopy(input)
    torch.onnx._export(model, input_copy, f,
                       opset_version=opset_version,
                       do_constant_folding=do_constant_folding,
                       keep_initializers_as_inputs=keep_initializers_as_inputs,
                       dynamic_axes=dynamic_axes,
                       input_names=input_names, output_names=output_names,
                       fixed_batch_size=fixed_batch_size, training=training,
                       verbose=verbose)

    # compute onnxruntime output prediction
    so = onnxruntime.SessionOptions()
    # suppress ort warnings.
    # 0:Verbose, 1:Info, 2:Warning. 3:Error, 4:Fatal. Default is 2.
    so.log_severity_level = 3
    ort_sess = onnxruntime.InferenceSession(f.getvalue(), so, providers=_ORT_PROVIDERS)
    return ort_sess


def inline_flatten_list(inputs, res_list):
    for i in inputs:
        res_list.append(i) if not isinstance(i, (list, tuple)) else inline_flatten_list(i, res_list)
    return res_list


def unpack_to_numpy(value):
    value_unpacked = []
    for value_ in value:
        value_unpacked.extend(unpack_quantized_tensor(value_))
    value_final = [to_numpy(v) for v in value_unpacked]
    return value_final


def run_ort(ort_sess, input):
    input = unpack_to_numpy(flatten_tuples(input))
    ort_inputs = dict((ort_sess.get_inputs()[i].name, input) for i, input in enumerate(input))
    ort_outs = ort_sess.run(None, ort_inputs)
    return inline_flatten_list(ort_outs, [])


def ort_compare_with_pytorch(ort_outs, output, rtol, atol):
    output, _ = torch.jit._flatten(output)
    outputs = unpack_to_numpy(output)

    # compare onnxruntime and PyTorch results
    assert len(outputs) == len(ort_outs), "number of outputs differ"

    # compare onnxruntime and PyTorch results
    [np.testing.assert_allclose(out, ort_out, rtol=rtol, atol=atol) for out, ort_out in zip(outputs, ort_outs)]


def run_model_test(self, model, batch_size=2, state_dict=None,
                   input=None, use_gpu=True, rtol=0.001, atol=1e-7,
                   do_constant_folding=True, dynamic_axes=None,
                   test_with_inputs=None, input_names=None,
                   output_names=None, fixed_batch_size=False,
                   dict_check=True, training=None,
                   remained_onnx_input_idx=None, flatten=True,
                   verbose=False):
    if training is not None and training == torch.onnx.TrainingMode.TRAINING:
        model.train()
    elif training is None or training == torch.onnx.TrainingMode.EVAL:
        model.eval()
    if input is None:
        input = torch.randn(batch_size, 3, 224, 224, requires_grad=True)
    with torch.no_grad():
        if isinstance(input, torch.Tensor):
            input = (input,)
        # In-place operators will update input tensor data as well.
        # Thus inputs are replicated before every forward call.
        if isinstance(input, dict):
            input = (input,)
        input_args = copy.deepcopy(input)
        input_kwargs = {}
        if dict_check and isinstance(input_args[-1], dict):
            input_kwargs = input_args[-1]
            input_args = input_args[:-1]
        try:
            model_copy = copy.deepcopy(model)
            output = model_copy(*input_args, **input_kwargs)
        except Exception:
            output = model(*input_args, **input_kwargs)
        if isinstance(output, torch.Tensor):
            output = (output,)

        if not dict_check and isinstance(input[-1], dict):
            input = input + ({},)

        ort_sess = convert_to_onnx(model, input=input, opset_version=self.opset_version,
                                   do_constant_folding=do_constant_folding,
                                   keep_initializers_as_inputs=self.keep_initializers_as_inputs,
                                   dynamic_axes=dynamic_axes, input_names=input_names,
                                   output_names=output_names, fixed_batch_size=fixed_batch_size, training=training,
                                   verbose=verbose)
        # compute onnxruntime output prediction
        if remained_onnx_input_idx is not None:
            input_onnx = []
            for idx in remained_onnx_input_idx:
                input_onnx.append(input[idx])
            input = input_onnx

        input_copy = copy.deepcopy(input)
        if flatten:
            input_copy, _ = torch.jit._flatten(input_copy)

        ort_outs = run_ort(ort_sess, input_copy)
        ort_compare_with_pytorch(ort_outs, output, rtol, atol)


        # if additional test inputs are provided run the onnx
        # model with these inputs and check the outputs
        if test_with_inputs is not None:
            for test_input in test_with_inputs:
                if isinstance(test_input, torch.Tensor):
                    test_input = (test_input,)
                test_input_copy = copy.deepcopy(test_input)
                output = model(*test_input_copy)
                if isinstance(output, torch.Tensor):
                    output = (output,)
                if remained_onnx_input_idx is not None:
                    test_input_onnx = []
                    for idx in remained_onnx_input_idx:
                        test_input_onnx.append(test_input[idx])
                    test_input = test_input_onnx
                if flatten:
                    test_input, _ = torch.jit._flatten(test_input)
                ort_outs = run_ort(ort_sess, test_input)
                ort_compare_with_pytorch(ort_outs, output, rtol, atol)


def _init_test_generalized_rcnn_transform():
    min_size = 100
    max_size = 200
    image_mean = [0.485, 0.456, 0.406]
    image_std = [0.229, 0.224, 0.225]
    transform = GeneralizedRCNNTransform(min_size, max_size, image_mean, image_std)
    return transform


def _init_test_rpn():
    anchor_sizes = ((32,), (64,), (128,), (256,), (512,))
    aspect_ratios = ((0.5, 1.0, 2.0),) * len(anchor_sizes)
    rpn_anchor_generator = AnchorGenerator(anchor_sizes, aspect_ratios)
    out_channels = 256
    rpn_head = RPNHead(out_channels, rpn_anchor_generator.num_anchors_per_location()[0])
    rpn_fg_iou_thresh = 0.7
    rpn_bg_iou_thresh = 0.3
    rpn_batch_size_per_image = 256
    rpn_positive_fraction = 0.5
    rpn_pre_nms_top_n = dict(training=2000, testing=1000)
    rpn_post_nms_top_n = dict(training=2000, testing=1000)
    rpn_nms_thresh = 0.7
    rpn_score_thresh = 0.0

    rpn = RegionProposalNetwork(
        rpn_anchor_generator, rpn_head,
        rpn_fg_iou_thresh, rpn_bg_iou_thresh,
        rpn_batch_size_per_image, rpn_positive_fraction,
        rpn_pre_nms_top_n, rpn_post_nms_top_n, rpn_nms_thresh,
        score_thresh=rpn_score_thresh)
    return rpn

def _init_test_roi_heads_faster_rcnn():
    out_channels = 256
    num_classes = 91

    box_fg_iou_thresh = 0.5
    box_bg_iou_thresh = 0.5
    box_batch_size_per_image = 512
    box_positive_fraction = 0.25
    bbox_reg_weights = None
    box_score_thresh = 0.05
    box_nms_thresh = 0.5
    box_detections_per_img = 100

    box_roi_pool = ops.MultiScaleRoIAlign(
        featmap_names=["0", "1", "2", "3"],
        output_size=7,
        sampling_ratio=2)

    resolution = box_roi_pool.output_size[0]
    representation_size = 1024
    box_head = TwoMLPHead(
        out_channels * resolution ** 2,
        representation_size)

    representation_size = 1024
    box_predictor = FastRCNNPredictor(
        representation_size,
        num_classes)

    roi_heads = RoIHeads(
        box_roi_pool, box_head, box_predictor,
        box_fg_iou_thresh, box_bg_iou_thresh,
        box_batch_size_per_image, box_positive_fraction,
        bbox_reg_weights,
        box_score_thresh, box_nms_thresh, box_detections_per_img)
    return roi_heads

def set_rng_seed(seed):
    torch.manual_seed(seed)
    random.seed(seed)
    np.random.seed(seed)

class _TestONNXRuntime:
    """Abstract base class for test cases.

    Intentionally not a sub-class of unittest.TestCase so that unittest / pytest
    don't run it directly. unitest.TestCase is mixed in as another base class when
    creating concrete sub-types. See MakeTestCase().
    """
    opset_version = -1  # Sub-classes must override
    keep_initializers_as_inputs = True  # For IR version 3 type export.

    def setUp(self):
        torch.manual_seed(0)
        onnxruntime.set_seed(0)
        if torch.cuda.is_available():
            torch.cuda.manual_seed_all(0)
        np.random.seed(seed=0)
        os.environ["ALLOW_RELEASED_ONNX_OPSET_ONLY"] = "0"
        self.is_script_test_enabled = True

    # The exported ONNX model may have less inputs than the pytorch model because of const folding.
    # This mostly happens in unit test, where we widely use torch.size or torch.shape.
    # So the output is only dependent on the input shape, not value.
    # remained_onnx_input_idx is used to indicate which pytorch model input idx is remained in ONNX model.
    def run_test(self, model, input, rtol=1e-3, atol=1e-7, do_constant_folding=True,
                 batch_size=2, use_gpu=True, dynamic_axes=None, test_with_inputs=None,
                 input_names=None, output_names=None, fixed_batch_size=False, dict_check=True,
                 training=None, remained_onnx_input_idx=None, verbose=False):
        def _run_test(m, remained_onnx_input_idx, flatten=True):
            return run_model_test(self, m, batch_size=batch_size,
                                  input=input, use_gpu=use_gpu, rtol=rtol, atol=atol,
                                  do_constant_folding=do_constant_folding,
                                  dynamic_axes=dynamic_axes, test_with_inputs=test_with_inputs,
                                  input_names=input_names, output_names=output_names,
                                  fixed_batch_size=fixed_batch_size, dict_check=dict_check,
                                  training=training, remained_onnx_input_idx=remained_onnx_input_idx,
                                  flatten=flatten, verbose=verbose)

        if isinstance(remained_onnx_input_idx, dict):
            scripting_remained_onnx_input_idx = remained_onnx_input_idx['scripting']
            tracing_remained_onnx_input_idx = remained_onnx_input_idx['tracing']
        else:
            scripting_remained_onnx_input_idx = remained_onnx_input_idx
            tracing_remained_onnx_input_idx = remained_onnx_input_idx

        if self.is_script_test_enabled and not isinstance(model, torch.jit.ScriptModule):
            script_model = torch.jit.script(model)
            _run_test(script_model, scripting_remained_onnx_input_idx, flatten=False)

        _run_test(model, tracing_remained_onnx_input_idx)

    def run_model_test_with_external_data(self, model, input, rtol=0.001, atol=1e-7,
                                          do_constant_folding=True, dynamic_axes=None,
                                          input_names=None, output_names=None,
                                          ort_optim_on=True, training=None):
        import os
        import tempfile

        if training is not None and training == torch.onnx.TrainingMode.TRAINING:
            model.train()
        elif training is None or training == torch.onnx.TrainingMode.EVAL:
            model.eval()
        with torch.no_grad():
            if isinstance(input, torch.Tensor):
                input = (input,)
            # In-place operators will update input tensor data as well.
            # Thus inputs are replicated before every forward call.
            input_copy = copy.deepcopy(input)
            output = model(*input_copy)
            if isinstance(output, torch.Tensor):
                output = (output,)

            # export the model to ONNX
            with tempfile.TemporaryDirectory() as tmpdirname:
                model_file_name = os.path.join(tmpdirname, "model.onnx")
                input_copy = copy.deepcopy(input)
                torch.onnx.export(model, input_copy, model_file_name,
                                  opset_version=self.opset_version,
                                  verbose=False,
                                  do_constant_folding=do_constant_folding,
                                  keep_initializers_as_inputs=self.keep_initializers_as_inputs,
                                  dynamic_axes=dynamic_axes,
                                  input_names=input_names, output_names=output_names)
                # compute onnxruntime output prediction
                ort_sess_opt = onnxruntime.SessionOptions()
                ort_sess_opt.graph_optimization_level = \
                    onnxruntime.GraphOptimizationLevel.ORT_ENABLE_EXTENDED if ort_optim_on else \
                    onnxruntime.GraphOptimizationLevel.ORT_DISABLE_ALL
                # suppress ort warnings.
                # 0:Verbose, 1:Info, 2:Warning. 3:Error, 4:Fatal. Default is 2.
                ort_sess_opt.log_severity_level = 3
                ort_sess = onnxruntime.InferenceSession(model_file_name,
                                                        sess_options=ort_sess_opt,
                                                        providers=_ORT_PROVIDERS)
                input_copy = copy.deepcopy(input)
                ort_outs = run_ort(ort_sess, input_copy)
                ort_compare_with_pytorch(ort_outs, output, rtol, atol)


    @skipIfUnsupportedMinOpsetVersion(9)  # Because external data format was released with Opset 9.
    def test_embedding_model_with_external_data(self):
        class LargeModel(torch.nn.Module):
            def __init__(self):
                super(LargeModel, self).__init__()
                dim = 15
                n = 4 * 100
                self.emb = torch.nn.Embedding(n, dim)
                self.lin1 = torch.nn.Linear(dim, 1)
                self.seq = torch.nn.Sequential(
                    self.emb,
                    self.lin1,
                )

            def forward(self, input):
                return self.seq(input)

        model = LargeModel()
        x = torch.tensor([2], dtype=torch.long)
        self.run_model_test_with_external_data(model, x)

    @skipIfUnsupportedMinOpsetVersion(9)  # Because external data format was released with Opset 9.
    def test_large_model_with_external_data(self):
        class LargeModel(torch.nn.Module):
            def __init__(self):
                super(LargeModel, self).__init__()
                dim = 5
                n = 40 * 4 * 10 ** 6
                self.emb = torch.nn.Embedding(n, dim)
                self.lin1 = torch.nn.Linear(dim, 1)
                self.seq = torch.nn.Sequential(
                    self.emb,
                    self.lin1,
                )

            def forward(self, input):
                return self.seq(input)

        x = torch.tensor([2], dtype=torch.long)
        self.run_model_test_with_external_data(LargeModel(), x)

    @skipIfUnsupportedMinOpsetVersion(9)  # Because external data format was released with Opset 9.
    def test_large_model_with_non_str_file(self):
        class LargeModel(torch.nn.Module):
            def __init__(self):
                super(LargeModel, self).__init__()
                dim = 5
                n = 40 * 4 * 10 ** 6
                self.emb = torch.nn.Embedding(n, dim)
                self.lin1 = torch.nn.Linear(dim, 1)
                self.seq = torch.nn.Sequential(
                    self.emb,
                    self.lin1,
                )

            def forward(self, input):
                return self.seq(input)

        x = torch.tensor([2], dtype=torch.long)
        f = io.BytesIO()
        err_msg = ("The serialized model is larger than the 2GiB limit imposed by the protobuf library. "
                   "Therefore the output file must be a file path, so that the ONNX external data can be written to "
                   "the same directory. Please specify the output file name.")
        with self.assertRaisesRegex(RuntimeError, err_msg):
            torch.onnx.export(LargeModel(), x, f)

    def test_fuse_conv_bn1d(self):
        class Fuse(torch.nn.Module):
            def __init__(self):
                super(Fuse, self).__init__()
                self.conv = torch.nn.Conv1d(16, 33, 3, stride=2)
                self.bn = torch.nn.BatchNorm1d(33)

            def forward(self, x):
                out = self.conv(x)
                return self.bn(out)

        model = Fuse()
        x = torch.randn(20, 16, 50, requires_grad=True)
        self.run_test(model, (x,))

    def test_fuse_conv_bn2d(self):
        class Fuse(torch.nn.Module):
            def __init__(self):
                super(Fuse, self).__init__()
                self.conv = torch.nn.Conv2d(3, 2, kernel_size=1, stride=2, padding=3, bias=False)
                self.bn = torch.nn.BatchNorm2d(2)

            def forward(self, x):
                out = self.conv(x)
                return self.bn(out)

        model = Fuse()
        x = torch.randn(2, 3, 2, 2, requires_grad=True)
        self.run_test(model, (x,))

    def test_fuse_conv_bn3d(self):
        class Fuse(torch.nn.Module):
            def __init__(self):
                super(Fuse, self).__init__()
                self.conv = torch.nn.Conv3d(3, 2, (3, 5, 2), stride=(2, 1, 1), padding=(3, 2, 0), bias=False)
                self.bn = torch.nn.BatchNorm3d(2)

            def forward(self, x):
                out = self.conv(x)
                return self.bn(out)

        model = Fuse()
        x = torch.randn(2, 3, 10, 50, 100, requires_grad=True)
        self.run_test(model, (x,), rtol=1e-3, atol=1e-6)

    def test_fuse_conv_in_block(self):
        class Fuse(torch.nn.Module):
            def __init__(self):
                super(Fuse, self).__init__()
                self.conv = torch.nn.Conv1d(
                    in_channels=5,
                    out_channels=5,
                    kernel_size=3,
                    stride=1,
                    padding=2,
                    dilation=1
                )
                self.bn = torch.nn.BatchNorm1d(5)

            def forward(self, x):
                results_available = True

                if x.sum() > -1:
                    results_available = False

                if results_available:
                    x = self.conv(x)
                    x = self.bn(x)

                return x

        model = Fuse()
        x = torch.randn(2, 5, 9, requires_grad=True)
        self.run_test(torch.jit.script(model), (x,),
                      input_names=['x'], dynamic_axes={'x': [0, 2]},
                      rtol=1e-3, atol=1e-6)

    def test_conv_tbc(self):
        from torch.nn.modules.utils import _single

        class ConvTBC(torch.nn.Module):
            def __init__(self, in_channels, out_channels, kernel_size, padding=0):
                super(ConvTBC, self).__init__()
                self.in_channels = in_channels
                self.out_channels = out_channels
                self.kernel_size = _single(kernel_size)
                self.padding = _single(padding)

                self.weight = torch.nn.Parameter(
                    torch.Tensor(self.kernel_size[0], in_channels, out_channels)
                )
                self.bias = torch.nn.Parameter(torch.Tensor(out_channels))
                self.reset_parameters()

            def reset_parameters(self):
                torch.nn.init.xavier_normal_(self.weight)
                torch.nn.init.zeros_(self.bias)

            def conv_tbc(self, input):
                return torch.conv_tbc(
                    input.contiguous(), self.weight, self.bias, self.padding[0]
                )

            def forward(self, input):
                return self.conv_tbc(input)

        in_channels = 3
        out_channels = 5
        kernel_size = 5
        model = ConvTBC(in_channels, out_channels, kernel_size, padding=0)
        x = torch.randn(10, 7, in_channels, requires_grad=True)
        self.run_test(model, (x,), atol=1e-5)

    def test_reshape_constant_fold(self):
        class Reshape(torch.nn.Module):
            def __init__(self, ):
                super(Reshape, self).__init__()
                self.register_buffer("weight", torch.ones(5))

            def forward(self, x):
                scale_1 = self.weight.reshape(1, -1, 1, 1)
                return x * scale_1

        x = torch.randn(4, 5)
        self.run_test(Reshape(), (x,), rtol=1e-3, atol=1e-5)

    def run_word_language_model(self, model_name):
        ntokens = 50
        emsize = 5
        nhid = 5
        nlayers = 5
        dropout = 0.2
        tied = False
        batchsize = 5
        if model_name == "GRU":
            model = word_language_model.RNNModelWithTensorHidden(model_name, ntokens, emsize,
                                                                 nhid, nlayers, dropout, tied,
                                                                 batchsize)
        elif model_name == "LSTM":
            model = word_language_model.RNNModelWithTupleHidden(model_name, ntokens, emsize,
                                                                nhid, nlayers, dropout, tied,
                                                                batchsize)
        else:
            model = word_language_model.RNNModel(model_name, ntokens, emsize,
                                                 nhid, nlayers, dropout, tied,
                                                 batchsize)
        x = torch.arange(0, ntokens).long().view(-1, batchsize)
        # Only support CPU version, since tracer is not working in GPU RNN.
        self.run_test(model, (x, model.hidden))

    def get_image(self, rel_path: str, size: Tuple[int, int]) -> torch.Tensor:
        import os
        from PIL import Image
        from torchvision import transforms

        data_dir = os.path.join(os.path.dirname(__file__), "assets")
        path = os.path.join(data_dir, *rel_path.split("/"))
        image = Image.open(path).convert("RGB").resize(size, Image.BILINEAR)

        return transforms.ToTensor()(image)

    def get_test_images(self) -> Tuple[List[torch.Tensor], List[torch.Tensor]]:
        return ([self.get_image("grace_hopper_517x606.jpg", (100, 320))],
                [self.get_image("rgb_pytorch.png", (250, 380))])

    @skipIfUnsupportedMinOpsetVersion(11)
    @disableScriptTest()  # Faster RCNN model is not scriptable
    def test_faster_rcnn(self):
        model = torchvision.models.detection.faster_rcnn.fasterrcnn_resnet50_fpn(pretrained=False, pretrained_backbone=True,
                                                                                 min_size=200, max_size=300)
        model.eval()
        x1 = torch.randn(3, 200, 300, requires_grad=True)
        x2 = torch.randn(3, 200, 300, requires_grad=True)
        self.run_test(model, ([x1, x2],), rtol=1e-3, atol=1e-5)
        self.run_test(model, ([x1, x2],), input_names=["images_tensors"], output_names=["outputs"],
                      dynamic_axes={"images_tensors": [0, 1, 2], "outputs": [0, 1, 2]}, rtol=1e-3, atol=1e-5)
        dummy_image = [torch.ones(3, 100, 100) * 0.3]
        images, test_images = self.get_test_images()
        self.run_test(model, (images,), test_with_inputs=[(images, ), (test_images, ), (dummy_image, )],
                      input_names=["images_tensors"], output_names=["outputs"],
                      dynamic_axes={"images_tensors": [0, 1, 2], "outputs": [0, 1, 2]}, rtol=1e-3, atol=1e-5)
        self.run_test(model, (dummy_image,), test_with_inputs=[(dummy_image, ), (images, )],
                      input_names=["images_tensors"], output_names=["outputs"],
                      dynamic_axes={"images_tensors": [0, 1, 2], "outputs": [0, 1, 2]}, rtol=1e-3, atol=1e-5)

    def test_paste_mask_in_image(self):
        masks = torch.rand(10, 1, 26, 26)
        boxes = torch.rand(10, 4)
        boxes[:, 2:] += torch.rand(10, 2)
        boxes *= 50
        o_im_s = (100, 100)
        from torchvision.models.detection.roi_heads import paste_masks_in_image
        out = paste_masks_in_image(masks, boxes, o_im_s)
        jit_trace = torch.jit.trace(paste_masks_in_image,
                                    (masks, boxes,
                                     [torch.tensor(o_im_s[0]),
                                      torch.tensor(o_im_s[1])]))
        out_trace = jit_trace(masks, boxes, [torch.tensor(o_im_s[0]), torch.tensor(o_im_s[1])])

        assert torch.all(out.eq(out_trace))

        masks2 = torch.rand(20, 1, 26, 26)
        boxes2 = torch.rand(20, 4)
        boxes2[:, 2:] += torch.rand(20, 2)
        boxes2 *= 100
        o_im_s2 = (200, 200)
        from torchvision.models.detection.roi_heads import paste_masks_in_image
        out2 = paste_masks_in_image(masks2, boxes2, o_im_s2)
        out_trace2 = jit_trace(masks2, boxes2, [torch.tensor(o_im_s2[0]), torch.tensor(o_im_s2[1])])

        assert torch.all(out2.eq(out_trace2))

    @skipIfUnsupportedMinOpsetVersion(11)
    @disableScriptTest()
    def test_mask_rcnn(self):
        model = torchvision.models.detection.mask_rcnn.maskrcnn_resnet50_fpn(pretrained=False, pretrained_backbone=True,
                                                                             min_size=200, max_size=300)
        images, test_images = self.get_test_images()
        self.run_test(model, (images,), rtol=1e-3, atol=1e-5)
        self.run_test(model, (images,), input_names=["images_tensors"], output_names=["boxes", "labels", "scores", "masks"],
                      dynamic_axes={"images_tensors": [0, 1, 2], "boxes": [0, 1], "labels": [0],
                                    "scores": [0], "masks": [0, 1, 2]}, rtol=1e-3, atol=1e-5)
        dummy_image = [torch.ones(3, 100, 100) * 0.3]
        self.run_test(model, (images,), test_with_inputs=[(images,), (test_images,), (dummy_image,)],
                      input_names=["images_tensors"], output_names=["boxes", "labels", "scores", "masks"],
                      dynamic_axes={"images_tensors": [0, 1, 2], "boxes": [0, 1], "labels": [0],
                                    "scores": [0], "masks": [0, 1, 2]}, rtol=1e-3, atol=1e-5)
        self.run_test(model, (dummy_image,), test_with_inputs=[(dummy_image,), (images,)],
                      input_names=["images_tensors"], output_names=["boxes", "labels", "scores", "masks"],
                      dynamic_axes={"images_tensors": [0, 1, 2], "boxes": [0, 1], "labels": [0],
                                    "scores": [0], "masks": [0, 1, 2]}, rtol=1e-3, atol=1e-5)

    def test_heatmaps_to_keypoints(self):
        maps = torch.rand(10, 1, 26, 26)
        rois = torch.rand(10, 4)
        from torchvision.models.detection.roi_heads import heatmaps_to_keypoints
        out = heatmaps_to_keypoints(maps, rois)
        jit_trace = torch.jit.trace(heatmaps_to_keypoints, (maps, rois))
        out_trace = jit_trace(maps, rois)

        assert torch.all(out[0].eq(out_trace[0]))
        assert torch.all(out[1].eq(out_trace[1]))

        maps2 = torch.rand(20, 2, 21, 21)
        rois2 = torch.rand(20, 4)
        from torchvision.models.detection.roi_heads import heatmaps_to_keypoints
        out2 = heatmaps_to_keypoints(maps2, rois2)
        out_trace2 = jit_trace(maps2, rois2)

        assert torch.all(out2[0].eq(out_trace2[0]))
        assert torch.all(out2[1].eq(out_trace2[1]))

    @unittest.skip("Failing, see https://github.com/pytorch/pytorch/issues/66528")
    @skipIfUnsupportedMinOpsetVersion(11)
    @disableScriptTest()
    def test_keypoint_rcnn(self):
        model = torchvision.models.detection.keypoint_rcnn.keypointrcnn_resnet50_fpn(pretrained=False, pretrained_backbone=False,
                                                                                     min_size=200, max_size=300)
        images, test_images = self.get_test_images()
        self.run_test(model, (images,), rtol=1e-3, atol=1e-5)
        self.run_test(model, (images,), input_names=["images_tensors"],
                      output_names=["outputs1", "outputs2", "outputs3", "outputs4"],
                      dynamic_axes={"images_tensors": [0, 1, 2]},
                      rtol=1e-3, atol=1e-5)
        dummy_images = [torch.ones(3, 100, 100) * 0.3]
        self.run_test(model, (images,), test_with_inputs=[(images, ), (test_images, ), (dummy_images, )],
                      input_names=["images_tensors"], output_names=["outputs1", "outputs2", "outputs3", "outputs4"],
                      dynamic_axes={"images_tensors": [0, 1, 2]},
                      rtol=5e-3, atol=1e-5)
        self.run_test(model, (dummy_images,), test_with_inputs=[(dummy_images, ), (test_images, )],
                      input_names=["images_tensors"], output_names=["outputs1", "outputs2", "outputs3", "outputs4"],
                      dynamic_axes={"images_tensors": [0, 1, 2]},
                      rtol=5e-3, atol=1e-5)

    @skipIfUnsupportedMinOpsetVersion(11)
    @disableScriptTest()
    def test_shufflenet_v2_dynamic_axes(self):
        model = torchvision.models.shufflenet_v2_x0_5(pretrained=False)
        dummy_input = torch.randn(1, 3, 224, 224, requires_grad=True)
        test_inputs = torch.randn(3, 3, 224, 224, requires_grad=True)
        self.run_test(model, (dummy_input,), test_with_inputs=[(dummy_input,), (test_inputs,)],
                      input_names=["input_images"], output_names=["outputs"],
                      dynamic_axes={"input_images": {0: "batch_size"}, "output": {0: "batch_size"}},
                      rtol=1e-3, atol=1e-5)

    @disableScriptTest()
    def test_mobilenet_v3(self):
        model = torchvision.models.quantization.mobilenet_v3_large(pretrained=False)
        dummy_input = torch.randn(1, 3, 224, 224)
        self.run_test(model, (dummy_input,))

    @unittest.skip("Unstable loading pretrained quantized mobilenet v3: https://github.com/pytorch/vision/issues/5303")
    @skipIfUnsupportedMinOpsetVersion(10)
    @disableScriptTest()
    def test_mobilenet_v3_quant(self):
        model = torchvision.models.quantization.mobilenet_v3_large(pretrained=True, quantize=True)
        from PIL import Image
        from torchvision import transforms
        data_dir = os.path.join(os.path.dirname(__file__), "assets")
        path = os.path.join(data_dir, "grace_hopper_517x606.jpg")
        input_image = Image.open(path)
        # Based on example from https://pytorch.org/hub/pytorch_vision_resnet/
        preprocess = transforms.Compose([
            transforms.Resize(256),
            transforms.CenterCrop(224),
            transforms.ToTensor(),
            transforms.Normalize(mean=[0.485, 0.456, 0.406], std=[0.229, 0.224, 0.225]),
        ])
        input_tensor = preprocess(input_image).unsqueeze(0)

        # Due to precision error from quantization, check only that the top prediction matches.
        class TopPredictor(torch.nn.Module):
            def __init__(self, mobilenet):
                super().__init__()
                self.mobilenet = mobilenet

            def forward(self, x):
                x = self.mobilenet(x)
                _, topk_catid = torch.topk(x[0], 1)
                return topk_catid

        # Currently, we need convert the model to ScriptModule before export.
        # The reason is that PackedParams contains int (not tensor).
        # Then it fails when the exporter calls _trace_and_get_graph_from_model().
        # TODO: https://msdata.visualstudio.com/Vienna/_workitems/edit/1547858
        model = torch.jit.trace(TopPredictor(model), input_tensor)
        self.run_test(model, (input_tensor, ))

    @disableScriptTest()
    def test_word_language_model_RNN_TANH(self):
        self.run_word_language_model("RNN_TANH")

    @disableScriptTest()
    def test_word_language_model_RNN_RELU(self):
        self.run_word_language_model("RNN_RELU")

    @disableScriptTest()  # scripting prim::unchecked_cast prim::setattr
    def test_word_language_model_LSTM(self):
        self.run_word_language_model("LSTM")

    def test_word_language_model_GRU(self):
        self.run_word_language_model("GRU")

    def test_index_1d(self):
        class MyModel(torch.nn.Module):
            def forward(self, input):
                return input[0]

        m1 = torch.randn(3, 4, 5, 6, 7)
        self.run_test(MyModel(), m1)

    def test_index_2d_1dimslice(self):
        class MyModel(torch.nn.Module):
            def forward(self, input):
                return input[0:1, :]

        m1 = torch.randn(3, 4, 5, 6, 7)
        self.run_test(MyModel(), m1)

    def test_index_2d_sliceint(self):
        class MyModel(torch.nn.Module):
            def forward(self, input):
                return input[1, :]

        m1 = torch.randn(3, 4, 5, 6, 7)
        self.run_test(MyModel(), m1)

    def test_index_2d_neg_slice(self):
        class MyModel(torch.nn.Module):
            def forward(self, input):
                return input[0:-1, :]

        m1 = torch.randn(3, 4, 5, 6, 7)
        self.run_test(MyModel(), m1)

    @skipIfUnsupportedMinOpsetVersion(9)
    def test_index_mask(self):
        class MyModel(torch.nn.Module):
            def forward(self, input):
                return input[torch.tensor([0, 1, 0], dtype=torch.uint8)]

        m1 = torch.randn(3, 4, 5, 6, 7)
        self.run_test(MyModel(), m1)

        class MyModel(torch.nn.Module):
            def forward(self, input):
                return input[torch.tensor([0, 1, 0], dtype=torch.bool)]

        m1 = torch.randn(3, 4, 5, 6, 7)
        self.run_test(MyModel(), m1)

    @skipIfUnsupportedMinOpsetVersion(9)
    def test_data(self):
        class Data(torch.jit.ScriptModule):
            @torch.jit.script_method
            def forward(self, x):
                return x.new_zeros(x.data.size())

        x = torch.randn(3, 4)
        self.run_test(Data(), x, input_names=["x"], dynamic_axes={"x": [0, 1]})
        self.run_test(Data(), x, remained_onnx_input_idx=[])

    @skipIfUnsupportedMinOpsetVersion(11)
    def test_index_mask_nd(self):
        class MyModel(torch.nn.Module):
            def forward(self, input):
                return input[input > 0]

        m1 = torch.randn(3, 4, 5, 6, 7)
        self.run_test(MyModel(), m1)

    @disableScriptTest()
    def test_dict(self):
        class MyModel(torch.nn.Module):
            def forward(self, x_in):
                x_out = {}
                x_out["test_key_out"] = torch.add(x_in[list(x_in.keys())[0]], list(x_in.keys())[0])
                return x_out

        x = {torch.tensor(1.): torch.randn(1, 2, 3)}
        self.run_test(MyModel(), (x, {}))

    @disableScriptTest()
    def test_dict_str(self):
        class MyModel(torch.nn.Module):
            def forward(self, x_in):
                x_out = {}
                x_out["test_key_out"] = torch.add(x_in["test_key_in"], 2.)
                return x_out

        x = {"test_key_in": torch.randn(1, 2, 3)}
        self.run_test(MyModel(), (x, {}))

    @disableScriptTest()  # User-defined class not supported
    def test_dict_output(self):
        class DictModelOutput(OrderedDict):
            tensor_out: torch.Tensor
            tuple_out: Optional[Tuple[torch.Tensor]] = None
            list_out: Optional[List[torch.Tensor]] = None

        class MyModel(torch.nn.Module):
            def forward(self, a, b, c, d):
                return DictModelOutput(
                    tensor_out=a,
                    tuple_out=(b, c),
                    list_out=[d],
                )

        a = torch.randn(2, 3)
        b = torch.randn(2, 3)
        c = torch.randn(2, 3)
        d = torch.randn(2, 3)
        self.run_test(MyModel(), (a, b, c, d))

    def test_tuple_output(self):
        class MyModel(torch.nn.Module):
            def forward(self, a, b, c, d):
                return a, (b, c), d

        a = torch.randn(2, 3)
        b = torch.randn(2, 3)
        c = torch.randn(2, 3)
        d = torch.randn(2, 3)
        self.run_test(MyModel(), (a, b, c, d))

    def test_nested_tuple_output(self):
        class MyModel(torch.nn.Module):
            def forward(self, a, b, c, d):
                return a, ((b,), (c, d))

        a = torch.randn(2, 3)
        b = torch.randn(2, 3)
        c = torch.randn(2, 3)
        d = torch.randn(2, 3)
        self.run_test(MyModel(), (a, b, c, d))

    def test_tuple_input(self):
        class TupleModel(torch.nn.Module):
            def forward(self, a: Tuple[torch.Tensor, torch.Tensor]):
                return a

        x = (torch.randn(3, 4), torch.randn(4, 3))
        self.run_test(TupleModel(), input=(x,))

    def test_tuple_primitive_input(self):
        class TupleModel(torch.nn.Module):
            def forward(self, a: Tuple[int, torch.Tensor], b):
                return a[0], a[1] + b

        x = (3, torch.randn(4, 3))
        y = torch.randn(4, 3)
        self.run_test(TupleModel(), input=(x, y))

    def test_nested_tuple_input(self):
        class NestedTupleModel(torch.nn.Module):
            def forward(self, a, b: Tuple[torch.Tensor, Tuple[torch.Tensor, torch.Tensor]]):
                return a + b[0] + b[1][0] + b[1][1]

        x = torch.randn(4, 5)
        y = (torch.randn(4, 5), (torch.randn(1, 5), torch.randn(4, 1)))
        self.run_test(NestedTupleModel(), input=(x, y))

    @disableScriptTest()
    def test_optional_inputs_with_no_optionals(self):
        class NoOptionalModel(torch.nn.Module):
            def forward(self, input):
                return input

        # Without empty optional arguments dictionary
        x = torch.randn(2, 3)
        self.run_test(NoOptionalModel(), (x,))
        # With empty optional arguments dictionary
        y = torch.randn(2, 3)
        self.run_test(NoOptionalModel(), (y, {}))

    @disableScriptTest()  # ScriptModule could not be exported without the Input Descriptor for optional inputs
    def test_optional_inputs_with_mixed_optionals(self):
        class MixedModel(torch.nn.Module):
            def forward(self, x, y=None, z=None):
                if y is not None:
                    return x + y
                if z is not None:
                    return x + z
                return x

        x = torch.randn(2, 3)
        y = torch.randn(2, 3)
        z = torch.randn(2, 3)
        # Without optional arguments dictionary
        self.run_test(MixedModel(), (x, y, None))
        self.run_test(MixedModel(), (x, None, z))
        # With optional arguments dictionary
        self.run_test(MixedModel(), (x, {"y": y, "z": None}))
        self.run_test(MixedModel(), (x, {"y": None, "z": z}))
        self.run_test(MixedModel(), (x, {"z": z}))
        self.run_test(MixedModel(), (x, {"y": y}))

    @disableScriptTest()  # ScriptModule could not be exported without the Input Descriptor for optional inputs
    def test_optional_inputs_with_all_optionals(self):
        class AllOptionalModel(torch.nn.Module):
            def forward(self, y=None, z=None):
                if y is not None:
                    return y
                if z is not None:
                    return z

        y = torch.randn(2, 3)
        # Without optional arguments dictionary
        self.run_test(AllOptionalModel(), (y, None))
        # With optional arguments dictionary
        self.run_test(AllOptionalModel(), {"y": y, "z": None})

    @disableScriptTest()
    def test_input_names_with_optional_args(self):
        class NoOptionalModel(torch.nn.Module):
            def forward(self, input):
                return input

        # Without empty optional arguments dictionary
        x = torch.randn(2, 3)
        self.run_test(NoOptionalModel(), (x,), input_names=["input_x"])
        # With empty optional arguments dictionary
        y = torch.randn(2, 3)
        self.run_test(NoOptionalModel(), (y, {}))

        class MixedModel(torch.nn.Module):
            def forward(self, x, y=None, z=None):
                if y is not None:
                    return x + y
                if z is not None:
                    return x + z
                return x

        x = torch.randn(2, 3)
        y = torch.randn(2, 3)
        z = torch.randn(2, 3)
        # Without optional arguments dictionary
        self.run_test(MixedModel(), (x, y, None), input_names=["input_x", "input_y"])
        self.run_test(MixedModel(), (x, None, z), input_names=["input_x", "input_z"])

        # With optional arguments dictionary
        self.run_test(MixedModel(), (x, {"y": y, "z": None}), input_names=["input_x", "input_y"])
        self.run_test(MixedModel(), (x, {"y": None, "z": z}), input_names=["input_x", "input_z"])

        class AllOptionalModel(torch.nn.Module):
            def forward(self, y=None, z=None):
                if y is not None:
                    return y
                if z is not None:
                    return z

        y = torch.randn(2, 3)
        z = torch.randn(2, 3)
        # Without optional arguments dictionary
        self.run_test(AllOptionalModel(), (y, None), input_names=["input_y"])
        self.run_test(AllOptionalModel(), (None, z), input_names=["input_z"])
        # With optional arguments dictionary
        self.run_test(AllOptionalModel(), {"y": y, "z": None}, input_names=["input_y"])
        self.run_test(AllOptionalModel(), {"y": None, "z": z}, input_names=["input_z"])

    def test_input_as_output(self):
        class Model(torch.nn.Module):
            def forward(self, x, y):
                return x, y

        x = torch.randn(2, 3)
        y = torch.randn(3, 4)
        self.run_test(Model(), (x, y), input_names=["x", "y"], output_names=["x_out", "y_out"])

    @disableScriptTest()
    def test_none_as_input(self):
        class Model(torch.nn.Module):
            def forward(self, x, y):
                if y is not None:
                    return x + y
                return x

        x = torch.randn(2, 3)
        self.run_test(Model(), (x, None))

    @disableScriptTest()  # ScriptModule could not be exported without the Input Descriptor for optional inputs
    def test_none_as_tuple_input(self):
        class Model(torch.nn.Module):
            def forward(self, x, y):
                if y[0] is not None:
                    return x + y[0]
                if y[1] is not None:
                    return x + y[1]
                return x

        x = torch.randn(2, 3)
        y = torch.randn(2, 3)
        self.run_test(Model(), (x, (None, y)))

    @disableScriptTest()  # ScriptModule could not be exported without the Input Descriptor for optional inputs
    def test_none_as_named_input(self):
        class Model(torch.nn.Module):
            def forward(self, x, y=None, z=None):
                if y is not None:
                    return x + y
                if z is not None:
                    return x + z
                return x

        x = torch.randn(2, 3)
        z = torch.randn(2, 3)
        self.run_test(Model(), (x, None, z))

    def test_primitive_input_integer(self):
        class Model(torch.nn.Module):
            def __init__(self):
                super().__init__()

            def forward(self, x: int, y):
                return x + y

        x = 3
        y = torch.randint(10, (2, 3, 4))
        self.run_test(Model(), (x, y))

    def test_primitive_input_floating(self):
        class Model(torch.nn.Module):
            def __init__(self):
                super().__init__()

            def forward(self, x: float, y):
                return x + y

        x = 3.0
        y = torch.randn(2, 3, 4)
        self.run_test(Model(), (x, y))

    def test_primitive_input_bool(self):
        class Model(torch.nn.Module):
            def __init__(self):
                super().__init__()

            def forward(self, flag: bool, x, y):
                if flag:
                    return x
                else:
                    return y

        flag = True
        x = torch.randn(2, 3, 4)
        y = torch.randn(2, 3, 4)
        self.run_test(torch.jit.script(Model()), (flag, x, y))

    @skipIfUnsupportedMinOpsetVersion(9)
    def test_cste_script(self):
        class MyModel(torch.jit.ScriptModule):
            @torch.jit.script_method
            def forward(self, x):
                return torch.zeros(x.size(0)), torch.ones((x.size(1), x.size(0)), dtype=torch.int64)

        x = torch.randn(3, 4)
        self.run_test(MyModel(), x, input_names=["x"], dynamic_axes={"x": [0, 1]})
        self.run_test(MyModel(), x, remained_onnx_input_idx=[])

    def test_scalar_tensor(self):
        class test(torch.nn.Module):
            def forward(self, input):
                return torch.scalar_tensor(input.size(0)), \
                    torch.scalar_tensor(input.size(1), dtype=torch.int64)

        x = torch.randn(2, 3, 4)
        y = torch.randn(7, 8, 9)
        model = test()
        self.run_test(model, x, test_with_inputs=[y],
                      input_names=["input_1"],
                      dynamic_axes={"input_1": [0, 1, 2]})

    def test_tensor(self):
        class ScalarInputModel(torch.jit.ScriptModule):
            @torch.jit.script_method
            def forward(self, input):
                return torch.tensor(input.shape[1])

        x = torch.randn(3, 4)
        self.run_test(ScalarInputModel(), x, input_names=["x"], dynamic_axes={"x": [0, 1]})
        self.run_test(ScalarInputModel(), x, remained_onnx_input_idx=[])

        class TensorInputModel(torch.jit.ScriptModule):
            @torch.jit.script_method
            def forward(self, input):
                return torch.tensor([input.shape[0], input.shape[1]])

        x = torch.randn(3, 4)
        self.run_test(TensorInputModel(), x, input_names=["x"], dynamic_axes={"x": [0, 1]})
        self.run_test(TensorInputModel(), x, remained_onnx_input_idx=[])

        class FloatInputModel(torch.jit.ScriptModule):
            @torch.jit.script_method
            def forward(self, input):
                return torch.tensor([float(input)])

        x = torch.randn(1)
        self.run_test(FloatInputModel(), x)

        class InputWithDtypeModel(torch.jit.ScriptModule):
            @torch.jit.script_method
            def forward(self, input):
                return torch.tensor(input.shape[1], dtype=torch.long)

        x = torch.randn(3, 4)
        self.run_test(InputWithDtypeModel(), x, input_names=["x"], dynamic_axes={"x": [0, 1]})
        self.run_test(InputWithDtypeModel(), x, remained_onnx_input_idx=[])

        class MixedInputModel(torch.jit.ScriptModule):
            @torch.jit.script_method
            def forward(self, input):
                return torch.tensor([input.shape[0], int(input)])

        x = torch.randn(1)
        self.run_test(MixedInputModel(), x)

    def test_hardtanh(self):
        model = torch.nn.Hardtanh(-1.5, 2.5)
        x = torch.arange(-5, 5).to(dtype=torch.float32)
        self.run_test(model, x)

    def test_hardtanh_script_with_default_values(self):
        class MyModel(torch.jit.ScriptModule):
            @torch.jit.script_method
            def forward(self, x):
                return torch.nn.functional.hardtanh(x)

        x = torch.arange(-5, 5).to(dtype=torch.float32)
        self.run_test(MyModel(), x)

    def test_hardswish(self):
        model = torch.nn.Hardswish()

        x = torch.rand(3, 3).to(dtype=torch.float32)
        self.run_test(model, x)

        # Testing edge cases
        x = torch.tensor(3).to(dtype=torch.float32)
        self.run_test(model, x)
        x = torch.tensor(-3).to(dtype=torch.float32)
        self.run_test(model, x)

    def test_hardswish_script(self):
        class MyModel(torch.jit.ScriptModule):
            @torch.jit.script_method
            def forward(self, x):
                return torch.nn.functional.hardswish(x)

        x = torch.rand(3, 3).to(dtype=torch.float32)
        self.run_test(MyModel(), x)

    def test_hardsigmoid(self):
        model = torch.nn.Hardsigmoid()

        x = torch.rand(3, 3).to(dtype=torch.float32)
        self.run_test(model, x)

        # corner cases
        x = torch.tensor(3).to(dtype=torch.float32)
        self.run_test(model, x)
        x = torch.tensor(-3).to(dtype=torch.float32)
        self.run_test(model, x)

    def test_tanhshrink(self):
        model = torch.nn.Tanhshrink()

        x = torch.rand(3, 3).to(dtype=torch.float32)
        self.run_test(model, x)

    @skipIfUnsupportedMinOpsetVersion(9)
    def test_hardshrink(self):
        model = torch.nn.Hardshrink()

        x = torch.rand(3, 3).to(dtype=torch.float32)
        self.run_test(model, x)

        # Testing edge cases
        x = torch.tensor(0.5).to(dtype=torch.float32)
        self.run_test(model, x)
        x = torch.tensor(-0.5).to(dtype=torch.float32)
        self.run_test(model, x)

    @skipIfUnsupportedMinOpsetVersion(9)
    def test_softshrink(self):
        model = torch.nn.Softshrink()

        x = torch.rand(3, 3).to(dtype=torch.float32)
        self.run_test(model, x)

        # Testing edge cases
        x = torch.tensor(0.5).to(dtype=torch.float32)
        self.run_test(model, x)
        x = torch.tensor(-0.5).to(dtype=torch.float32)
        self.run_test(model, x)

    def test_clamp(self):
        class ClampModel(torch.nn.Module):
            def forward(self, x):
                return x.clamp(-0.5, 0.5)

        x = torch.randn(3, 4)
        self.run_test(ClampModel(), x)

        class ClampMinModel(torch.nn.Module):
            def forward(self, x):
                return x.clamp(min=-0.5)

        x = torch.randn(3, 4)
        self.run_test(ClampMinModel(), x)

        class ClampMaxModel(torch.nn.Module):
            def forward(self, x):
                return x.clamp(max=0.5)

        x = torch.randn(3, 4)
        self.run_test(ClampMaxModel(), x)

    @skipIfUnsupportedMinOpsetVersion(8)
    def test_clamp_dyn(self):
        class ClampMaxModel(torch.jit.ScriptModule):
            @torch.jit.script_method
            def forward(self, x):
                return x.clamp(None, x.size(0))

        x = torch.arange(16).view(4, 4).float()
        self.run_test(ClampMaxModel(), x)


        class ClampMinModel(torch.jit.ScriptModule):
            @torch.jit.script_method
            def forward(self, x):
                return x.clamp(x.size(0), None)

        x = torch.arange(16).view(4, 4).float()
        self.run_test(ClampMinModel(), x)

        class ClampMinMaxModel(torch.jit.ScriptModule):
            @torch.jit.script_method
            def forward(self, x):
                return x.clamp(x.size(0), x.size(1))

        x = torch.arange(16).view(2, 8).float()
        self.run_test(ClampMinMaxModel(), x)

        class ClampTensorModel(torch.nn.Module):
            def forward(self, x, min, max):
                return x.clamp(min, max)

        x = torch.randn(3, 4)
        y = torch.randn(3, 4)
        z = torch.randn(3, 4)
        self.run_test(ClampTensorModel(), (x, y, z))

        class ClampTensorMinModel(torch.nn.Module):
            def forward(self, x, min):
                return x.clamp(min=min)

        self.run_test(ClampTensorMinModel(), (x, y))

        class ClampTensorMaxModel(torch.nn.Module):
            def forward(self, x, max):
                return x.clamp(max=max)

        self.run_test(ClampTensorMaxModel(), (x, z))

    @skipIfUnsupportedMinOpsetVersion(9)
    def test_full_trace(self):
        class FullModel(torch.nn.Module):
            def forward(self, x):
                return torch.full((3, 4), x, dtype=torch.long)

        x = torch.tensor(12)
        self.run_test(FullModel(), x)

    @skipIfUnsupportedMinOpsetVersion(9)
    def test_full_script(self):
        class FullModelScripting(torch.jit.ScriptModule):
            @torch.jit.script_method
            def forward(self, x):
                return torch.full((3, 4), x, dtype=torch.long)

        x = torch.tensor(12)
        self.run_test(FullModelScripting(), x)

    def test_fuse_addmm(self):
        class AddmmModel(torch.nn.Module):
            def forward(self, x):
                return torch.mm(x, x) + x

        x = torch.ones(3, 3)
        self.run_test(AddmmModel(), x)

    def test_maxpool(self):
        model = torch.nn.MaxPool1d(2, stride=1)
        x = torch.randn(20, 16, 50)
        self.run_test(model, x)

    def test_conv(self):
        class TraceModel(torch.nn.Module):
            def __init__(self):
                super(TraceModel, self).__init__()
                self.conv1 = torch.nn.Conv1d(16, 33, 3, stride=2)
                self.conv2 = torch.nn.Conv2d(16, 33, (3, 5), stride=(2, 1), padding=(4, 2), dilation=(3, 1))
                self.conv3 = torch.nn.Conv3d(16, 33, (3, 5, 2), stride=(2, 1, 1), padding=(4, 2, 0))

            def forward(self, input1, input2, input3):
                return self.conv1(input1), self.conv2(input2), self.conv3(input3)

        x1 = torch.randn(20, 16, 50)
        x2 = torch.randn(20, 16, 50, 100)
        x3 = torch.randn(20, 16, 10, 50, 100)

        self.run_test(TraceModel(), (x1, x2, x3), atol=10e-5)

    def test_conv_shape_inference(self):
        class Model(torch.nn.Module):
            def __init__(self):
                super(Model, self).__init__()
                self.conv2 = torch.nn.Conv2d(16, 33, (3, 5), stride=(2, 1), padding=(4, 2), dilation=(3, 1))

            def forward(self, input):
                return self.conv2(input) + 2

        x = torch.randn(20, 16, 50, 100)
        self.run_test(Model(), x, atol=10e-5,
                      input_names=["x"],
                      dynamic_axes={"x": [0]})

    def test_conv_transpose(self):
        class TraceModel(torch.nn.Module):
            def __init__(self):
                super(TraceModel, self).__init__()
                self.conv1 = torch.nn.ConvTranspose1d(16, 33, 3, stride=2)
                self.conv2 = torch.nn.ConvTranspose2d(16, 33, (3, 5), stride=(2, 1), padding=(4, 2), dilation=(3, 1))
                self.conv3 = torch.nn.ConvTranspose3d(16, 33, (3, 5, 2), stride=(2, 1, 1), padding=(4, 2, 0))

            def forward(self, input1, input2, input3):
                return self.conv1(input1), self.conv2(input2), self.conv3(input3)

        x1 = torch.randn(20, 16, 50)
        x2 = torch.randn(20, 16, 50, 100)
        x3 = torch.randn(20, 16, 10, 50, 100)

        self.run_test(TraceModel(), (x1, x2, x3), atol=10e-5)

    # Conversion of Transpose depends on input shape to be known.
    # The following test only works when onnx shape inference is enabled.
    def test_transpose_infer_shape(self):
        class TransposeModule(torch.jit.ScriptModule):
            def __init__(self):
                super(TransposeModule, self).__init__()
                self.conv = torch.nn.Conv2d(3, 1, 3, stride=2)

            @torch.jit.script_method
            def forward(self, x):
                x = self.conv(x)
                return x.transpose(0, 1)

        x = torch.randn(32, 3, 64, 64)
        y = torch.randn(16, 3, 8, 64)
        self.run_test(TransposeModule(), x, input_names=["x"],
                      dynamic_axes={"x": [0, 2]},
                      test_with_inputs=[y])

    def squeeze_model_tests(self, d, x1, x2):
        class Squeeze(torch.nn.Module):
            def __init__(self, d):
                super(Squeeze, self).__init__()
                self.d = d

            def forward(self, x):
                if self.d is not None:
                    return torch.squeeze(x, dim=self.d)
                else:
                    return torch.squeeze(x)

        x2 = [] if x2 is None else [x2]
        if len(x2) > 0:
            self.run_test(Squeeze(d), x1,
                          input_names=["input"], dynamic_axes={"input": {0: "0", 1: "1", 2: "2"}},
                          test_with_inputs=x2)
        else:
            self.run_test(Squeeze(d), x1)

    def test_squeeze_without_no_op(self):
        x = torch.randn(2, 1, 4)
        self.squeeze_model_tests(1, x, None)

    @skipIfUnsupportedMinOpsetVersion(11)
    def test_squeeze_dynamic(self):
        x_squeeze = torch.randn(2, 1, 4)
        x_noop = torch.randn(2, 2, 3)
        self.squeeze_model_tests(1, x_squeeze, x_noop)

    def test_squeeze_neg_without_no_op(self):
        x = torch.randn(2, 1, 4)
        self.squeeze_model_tests(-2, x, None)

    @skipIfUnsupportedMinOpsetVersion(11)
    def test_squeeze_neg(self):
        x_squeeze = torch.randn(2, 1, 4)
        x_noop = torch.randn(2, 2, 3)
        self.squeeze_model_tests(-2, x_squeeze, x_noop)

    def test_squeeze_all_dims(self):
        x_squeeze = torch.randn(2, 1, 4)
        x_noop = torch.randn(2, 2, 3)
        self.squeeze_model_tests(None, x_squeeze, x_noop)

    @skipIfUnsupportedMinOpsetVersion(11)
    def test_squeeze_no_op(self):
        x_noop = torch.randn(2, 1, 4)
        x_squeeze = torch.randn(2, 2, 1)
        self.squeeze_model_tests(2, x_noop, x_squeeze)

    @skipIfUnsupportedMinOpsetVersion(11)
    def test_squeeze_runtime_dim(self):
        class Squeeze(torch.nn.Module):
            def forward(self, d1, d2):
                t = torch.zeros(d1[0], d2[0])
                return t.squeeze(0)

        d1 = torch.tensor([1])
        d3 = torch.tensor([3])
        d4 = torch.tensor([4])
        self.run_test(Squeeze(), (d1, d4), test_with_inputs=[(d3, d4)])
        self.run_test(Squeeze(), (d3, d4), test_with_inputs=[(d1, d3)])

    def test_squeeze(self):
        class Squeeze(torch.nn.Module):
            def forward(self, x):
                return torch.squeeze(x, dim=-2)

        x = torch.randn(2, 1, 4)
        self.run_test(Squeeze(), x)

    @skipIfUnsupportedMinOpsetVersion(13)
    def test_squeeze_dynamic_dim(self):
        class Squeeze(torch.nn.Module):
            def forward(self, x, dim: int):
                return torch.squeeze(x, dim)

        x = torch.randn(2, 1, 4)
        dim = 1
        self.run_test(Squeeze(), (x, dim))

    def test_unsqueeze(self):
        class Unsqueeze(torch.nn.Module):
            def forward(self, x):
                return torch.unsqueeze(x, dim=-2)

        x = torch.randn(2, 3, 4)
        self.run_test(Unsqueeze(), x)

    @skipIfUnsupportedMinOpsetVersion(13)
    def test_unsqueeze_dynamic_dim(self):
        class Unsqueeze(torch.nn.Module):
            def forward(self, x, dim: int):
                return torch.unsqueeze(x, dim)

        x = torch.randn(2, 1, 4)
        dim = -1
        self.run_test(Unsqueeze(), (x, dim))

    def test_maxpool_default_stride(self):
        class MaxPoolModel(torch.nn.Module):
            def forward(self, x):
                return torch.nn.functional.max_pool2d(x, 2)

        model = MaxPoolModel()
        x = torch.randn(10, 20, 16, 50)
        self.run_test(model, x)

    @skipIfUnsupportedMinOpsetVersion(8)
    def test_maxpool_adaptive(self):
        model = torch.nn.AdaptiveMaxPool1d((5), return_indices=False)
        x = torch.randn(20, 16, 50, requires_grad=True)
        y = torch.randn(32, 16, 50, requires_grad=True)
        self.run_test(model, x, input_names=["x"],
                      dynamic_axes={"x" : [0]},
                      test_with_inputs=[y])

    def test_maxpool_2d(self):
        model = torch.nn.MaxPool2d(5, padding=(1, 2))
        x = torch.randn(1, 20, 16, 50, requires_grad=True)
        self.run_test(model, x)

    def test_maxpool_1d_ceil(self):
        model = torch.nn.MaxPool1d(3, 2, ceil_mode=True)
        x = torch.randn(20, 16, 50)
        self.run_test(model, x)

    def test_maxpool_2d_ceil(self):
        model = torch.nn.MaxPool2d(3, 2, ceil_mode=True)
        x = torch.randn(20, 16, 50, 32)
        self.run_test(model, x)

    def test_maxpool_3d_ceil(self):
        model = torch.nn.MaxPool3d(3, 2, ceil_mode=True)
        x = torch.randn(20, 16, 50, 44, 31)
        self.run_test(model, x)

    @skipIfUnsupportedMinOpsetVersion(8)
    def test_maxpool_with_indices(self):
        model = torch.nn.MaxPool1d(2, stride=1, return_indices=True)
        x = torch.randn(20, 16, 50)
        self.run_test(model, x)

    @skipIfUnsupportedMinOpsetVersion(10)
    def test_maxpool_dilation(self):
        model = torch.nn.MaxPool1d(2, stride=1, dilation=2)
        x = torch.randn(20, 16, 50)
        self.run_test(model, x)

    def test_avgpool_default_stride(self):
        class AvgPoolModel(torch.nn.Module):
            def forward(self, x):
                return torch.nn.functional.avg_pool2d(x, 2)

        model = AvgPoolModel()
        x = torch.randn(10, 20, 16, 50)
        self.run_test(model, x)

    def test_avgpool(self):
        model = torch.nn.AvgPool1d(2, stride=1)
        x = torch.randn(20, 16, 50)
        self.run_test(model, x)

    def test_avgpool_1d_ceil(self):
        model = torch.nn.AvgPool1d(3, 2, ceil_mode=True)
        x = torch.randn(1, 1, 7)
        self.run_test(model, x)

    def test_avgpool_2d_ceil(self):
        model = torch.nn.AvgPool2d(3, 2, ceil_mode=True)
        x = torch.randn(20, 16, 50, 32)
        self.run_test(model, x)

    def test_avgpool_3d_ceil(self):
        model = torch.nn.AvgPool3d(3, 2, ceil_mode=True)
        x = torch.randn(20, 16, 50, 44, 31)
        y = torch.randn(32, 8, 50, 44, 31)
        self.run_test(model, x, input_names=["x"],
                      dynamic_axes={"x" : [0, 1]},
                      test_with_inputs=[y])

    @skipIfUnsupportedMinOpsetVersion(9)
    def test_floating_point(self):
        class FloatingPoint(torch.jit.ScriptModule):
            @torch.jit.script_method
            def forward(self, x):
                if x.is_floating_point():
                    return x.new_zeros(x.shape)
                return x.new_zeros(x.shape)

        x = torch.randn(2, 3, 4)
        self.run_test(FloatingPoint(), x, input_names=["x"], dynamic_axes={"x": [0, 1, 2]})
        self.run_test(FloatingPoint(), x, remained_onnx_input_idx=[])

        class FloatingPoint(torch.jit.ScriptModule):
            @torch.jit.script_method
            def forward(self, x):
                if x.size(0) > 1:
                    a = x + 2
                    if a.is_floating_point():
                        return x + 1
                    return x + 1
                return x

        x = torch.randn(2, 3, 4)
        self.run_test(FloatingPoint(), x)

    # Operator rank mismatch between outputs of two branches for opsets below 11.
    @skipIfUnsupportedMinOpsetVersion(11)
    def test_floating_point_infer_dtype(self):
        class FloatingPoint(torch.jit.ScriptModule):
            @torch.jit.script_method
            def forward(self, x):
                if x.size(0) > 1:
                    a = x + 2
                    if a.is_floating_point():
                        return x.new_zeros(x.shape[1:])
                    return x.new_zeros(x.shape)
                return x

        x = torch.randn(2, 3, 4)
        self.run_test(FloatingPoint(), x, input_names=["x"], dynamic_axes={"x": [0, 1, 2]})
        self.run_test(FloatingPoint(), x, remained_onnx_input_idx=[])

        class FloatingPoint(torch.jit.ScriptModule):
            @torch.jit.script_method
            def forward(self, x):
                if x.size(0) > 1:
                    a = x + 2
                    if a.is_floating_point():
                        return x + 1
                    return x
                return x

        x = torch.randn(2, 3, 4).to(torch.int32)
        self.run_test(FloatingPoint(), x)

    @skipIfUnsupportedMinOpsetVersion(12)
    def test_prim_min(self):
        @torch.jit.script
        def list_append(boxes: List[torch.Tensor]):
            temp = []
            for i, b in enumerate(boxes):  # enumerate is creating a prim::min op in torch graph
                temp.append(torch.full_like(b[:, 1], i))
            return temp[0]

        class Min(torch.nn.Module):
            def forward(self, x):
                boxes = [x for _ in range(3)]
                return list_append(boxes)

        x = torch.rand(5, 5)
        self.run_test(Min(), (x,))

        class M(torch.jit.ScriptModule):
            @torch.jit.script_method
            def forward(self, x):
                i = 3
                return min(x[i], i)

        x = torch.arange(6, dtype=torch.int64)
        self.run_test(M(), (x,))

    def test_arithmetic(self):
        class ArithmeticModule(torch.nn.Module):
            def forward(self, x):
                x = x + 2
                x = x - 4
                x = x * 6
                x = x / 8
                return x

        x = torch.randn(2, 3, 4)
        self.run_test(ArithmeticModule(), x)

    def test_arithmetic_prim_long(self):
        class ArithmeticModule(torch.nn.Module):
            def forward(self, x, y: int):
                x = x + y
                x = x - y
                x = x * (y * 3)
                x = x / (y * 4)
                return x

        x = torch.randn(2, 3, 4)
        y = 2
        self.run_test(ArithmeticModule(), (x, y))

        class ArithmeticModule(torch.nn.Module):
            def forward(self, x):
                x = x + 2
                x = x - 3
                return x.shape[0]

        x = torch.randn(2, 3, 4)
        self.run_test(ArithmeticModule(), x, remained_onnx_input_idx=[])

    def test_arithmetic_prim_float(self):
        class ArithmeticModule(torch.nn.Module):
            def forward(self, x, y: float):
                x = x + y
                x = x - y
                x = x * (y * 3)
                x = x / (y * 4)
                return x

        x = torch.randn(2, 3, 4)
        y = 2.5
        self.run_test(ArithmeticModule(), (x, y))

        class ArithmeticModule(torch.nn.Module):
            def forward(self, x):
                x = x + 2
                x = x - 3
                return x.shape[1] / 2

        x = torch.randn(2, 3, 4)
        self.run_test(ArithmeticModule(), x, remained_onnx_input_idx=[])

    def test_arithmetic_prim_bool(self):
        class ArithmeticModule(torch.nn.Module):
            def forward(self, x, y: int, z: bool, t: float):
                x = x + y
                x = x - y
                if z:
                    x = x * (y * 3)
                    x = x / (y * 4)
                return x / t, z

        x = torch.randn(2, 3, 4)
        y = 2
        z = False
        t = 2.5
        self.run_test(ArithmeticModule(), (x, y, z, t))

        class ArithmeticModule(torch.nn.Module):
            def forward(self, x: int, y: int):
                return x == y

        x = 3
        y = 2
        self.run_test(ArithmeticModule(), (x, y))

    @disableScriptTest()
    def test_tuple_with_none_outputs(self):
        class TupleModel(torch.nn.Module):
            def forward(self, x):
                l = (x, None, (x, None))
                return (x, l)

        x = torch.randn(3, 4)
        self.run_test(TupleModel(), (x,))

    # In scripting the first transpose node do not carry shape and dtype info.
    # The following test only works when onnx shape inference is enabled.
    def test_arithmetic_infer_dtype(self):
        class ArithmeticModule(torch.jit.ScriptModule):
            @torch.jit.script_method
            def forward(self, x):
                x = x.t()
                x = x + 2
                x = x - 4
                x = x * 6
                x = x / 8
                return x

        x = torch.randn(2, 3)
        self.run_test(ArithmeticModule(), x)

    def test_floor_div(self):
        class FloorDivModule(torch.nn.Module):
            def forward(self, x, y):
                return x // 3, x // 2., \
                    x.to(dtype=torch.float64) // 3, x.to(dtype=torch.float64) // 2., \
                    x.to(dtype=torch.int64) // 3, x.to(dtype=torch.int64) // 2., \
                    x // (y + 1.).to(dtype=torch.int64), x // y, \
                    x.to(dtype=torch.float64) // y.to(dtype=torch.int64), x.to(dtype=torch.float64) // y.to(dtype=torch.float64), \
                    x.to(dtype=torch.int64) // y.to(dtype=torch.int64), x.to(dtype=torch.int64) // y

        x = torch.arange(-2, 4).reshape(2, 3, 1)
        y = torch.arange(1, 2 * 3 * 4 + 1).reshape(2, 3, 4)
        self.run_test(FloorDivModule(), (x, y))

    def test_floor_div_script(self):
        class FloorDivModule(torch.jit.ScriptModule):
            @torch.jit.script_method
            def forward(self, x, y):
                return x // 3, x // 2., x // y

        x = torch.arange(-2, 4).reshape(2, 3, 1)
        y = torch.randn(2, 3, 4)
        self.run_test(FloorDivModule(), (x, y))

    @skipIfUnsupportedMinOpsetVersion(9)
    def test_floordiv(self):
        class FloordivModule(torch.nn.Module):
            def forward(self, x):
                return x.new_zeros(x.size(2) // x.size(1))

        x = torch.randn(2, 3, 4)
        self.run_test(FloordivModule(), x, input_names=["x"], dynamic_axes={"x": [0, 1, 2]})
        self.run_test(FloordivModule(), (x,), remained_onnx_input_idx=[])

    def test_div(self):
        class DivModule(torch.nn.Module):
            def forward(self, x, y):
                return x / y, torch.true_divide(x, y)

        x = torch.randn(2, 3, 4).to(torch.int)
        y = torch.arange(1, 2 * 3 * 4 + 1).reshape(2, 3, 4).to(torch.int)
        self.run_test(DivModule(), (x, y))
        self.run_test(DivModule(), (x.float(), y.float()))

    # Note: div cannot (generally) be exported via scripting
    # since its type promotion logic is dependent on knowing the scalar types
    # of the input tensors. That is, the ONNX graph is dependent on the
    # data type of the inputs. This makes it appropriate for tracing only.
    def test_div_promotion_trace(self):
        class DivModule(torch.nn.Module):
            def forward(self, x, y):
                return x / y, torch.true_divide(x, y)

        x = torch.randn(2, 3, 4).to(torch.int)
        y = torch.arange(1, 2 * 3 * 4 + 1).reshape(2, 3, 4).to(torch.int)

        prev_default = torch.get_default_dtype()

        torch.set_default_dtype(torch.float)
        self.run_test(torch.jit.trace(DivModule(), (x, y)), (x, y))

        torch.set_default_dtype(torch.double)
        self.run_test(torch.jit.trace(DivModule(), (x, y)), (x, y))

        torch.set_default_dtype(prev_default)

    # In scripting x, y do not carry shape and dtype info.
    # The following test only works when onnx shape inference is enabled.
    def test_div_promotion_script(self):
        class DivModule(torch.nn.Module):
            def forward(self, x, y):
                # Add transpose to hide shape/type information
                # Otherwise shape and type are still avaiable from input.
                x = x.transpose(1, 2)
                y = y.transpose(1, 2)
                return x / y, torch.true_divide(x, y)

        x = torch.randn(2, 3, 4).to(torch.int)
        y = torch.arange(1, 2 * 3 * 4 + 1).reshape(2, 3, 4).to(torch.int)

        prev_default = torch.get_default_dtype()

        # 1. x,y are int, and output is float.
        #    This can be handled by the default case, where both are cast to float.
        #    It works even if type of x, y are unknown.
        torch.set_default_dtype(torch.float)
        self.run_test(torch.jit.script(DivModule()), (x, y))

        # 2. x,y are int, and output is double.
        #    This can be handled by the default case, where both are cast to double.
        #    It works even if type of x, y are unknown.
        torch.set_default_dtype(torch.double)
        self.run_test(torch.jit.script(DivModule()), (x, y))

        # 3. x is int, y is double, and output is double.
        #    This can only be handled when both type of x and y are known.
        torch.set_default_dtype(prev_default)
        x = torch.randn(2, 3, 4).to(torch.int)
        y = torch.arange(1, 2 * 3 * 4 + 1).reshape(2, 3, 4).to(torch.double)
        self.run_test(torch.jit.script(DivModule()), (x, y))

    def test_div_rounding_mode(self):
        class TrueDivModule(torch.nn.Module):
            def forward(self, x, y):
                return (x.div(y, rounding_mode=None),
                        torch.div(x, y, rounding_mode=None))

        class TruncDivModule(torch.nn.Module):
            def forward(self, x, y):
                return (x.div(y, rounding_mode="trunc"),
                        torch.div(x, y, rounding_mode="trunc"))

        class FloorDivModule(torch.nn.Module):
            def forward(self, x, y):
                return (x.div(y, rounding_mode="floor"),
                        torch.div(x, y, rounding_mode="floor"))

        modules = [TrueDivModule(), TruncDivModule(), FloorDivModule()]

        x = (torch.randn(2, 3, 4) * 100).to(torch.int)
        y = torch.arange(1, 2 * 3 * 4 + 1).reshape(2, 3, 4).to(torch.int)

        for module in modules:
            self.run_test(module, (x, y))
            self.run_test(torch.jit.trace(module, (x, y)), (x, y))
            self.run_test(torch.jit.script(module), (x, y))

        x = torch.randn(2, 3, 4)
        y = torch.rand(2, 3, 4) * 10.0 + 0.1

        for module in modules:
            self.run_test(module, (x, y))
            self.run_test(torch.jit.trace(module, (x, y)), (x, y))
            self.run_test(torch.jit.script(module), (x, y))

    def test_slice_trace(self):
        class MyModule(torch.nn.Module):
            def forward(self, x):
                return x[0:1]

        x = torch.randn(3)
        self.run_test(MyModule(), x)

    def test_slice_neg(self):
        class NegSlice(torch.nn.Module):
            def forward(self, x):
                return x[-1:]

        x = torch.randn(3, 4, 5)
        self.run_test(NegSlice(), x)

    def test_slice_neg_large(self):
        class NegSlice(torch.nn.Module):
            def forward(self, x):
                return x[:, :, -3:-1, :, -1]

        x = torch.randn(3, 4, 5, 6, 7)
        self.run_test(NegSlice(), x)

    def test_slice_neg_large_negone(self):
        class NegSlice(torch.nn.Module):
            def forward(self, x):
                return x[:, :, :, :, -1]

        x = torch.randn(3, 4, 5, 6, 7)
        self.run_test(NegSlice(), x)

    @skipIfUnsupportedMinOpsetVersion(11)
    def test_slice_with_input_index(self):
        class InputIndexSlice(torch.nn.Module):
            def forward(self, x, y):
                x[:y.size(0), 0, :] = y
                return x

        x = torch.zeros((56, 6, 256))
        y = torch.rand((22, 256))
        self.run_test(InputIndexSlice(), (x, y))

    @skipIfUnsupportedMinOpsetVersion(10)
    @disableScriptTest()  # scripting tuple/list append
    def test_slice_dynamic(self):
        class DynamicSliceExportMod(torch.nn.Module):
            def forward(self, x):
                results = []
                for i in range(4):
                    results.append(x[:x.size(0) - i, i:x.size(2), i:3])
                return tuple(results)

        x = torch.rand(5, 5, 5)
        y = torch.randn(6, 7, 8)
        self.run_test(DynamicSliceExportMod(), x, test_with_inputs=[y],
                      input_names=["input_1"],
                      output_names=["output_1"],
                      dynamic_axes={"input_1": [0, 1, 2],
                                    "output_1": [0, 1, 2]})

    @skipIfUnsupportedMinOpsetVersion(10)
    def test_slice_dynamic_script(self):
        class DynamicSliceModel(torch.jit.ScriptModule):
            @torch.jit.script_method
            def forward(self, x):
                return x[1:x.size(1)]

        x = torch.rand(1, 2)
        self.run_test(DynamicSliceModel(), x)

    @skipIfUnsupportedMinOpsetVersion(10)
    def test_slice_dynamic_shape_script(self):
        class DynamicSliceModel(torch.nn.Module):
            def forward(self, x):
                return x.new_zeros(x.shape[1:x.size(2)])

        x = torch.rand(1, 2, 3, 4)
        self.run_test(DynamicSliceModel(), x, input_names=["x"], dynamic_axes={"x": [0, 1, 2, 3]})
        self.run_test(DynamicSliceModel(), x, remained_onnx_input_idx=[])

    @skipIfUnsupportedMinOpsetVersion(10)
    @disableScriptTest()   # scripting tuple/list append
    def test_slice_dynamic_to_end(self):
        class DynamicSliceExportMod(torch.nn.Module):
            def forward(self, x):
                results = []
                for i in range(4):
                    results.append(x[:, i:, x.size(2) - 5])
                return tuple(results)

        x = torch.rand(5, 5, 5)
        self.run_test(DynamicSliceExportMod(), x,
                      dynamic_axes={"input_1": [0, 1, 2],
                                    "output_1": [0, 1, 2]})

    def test_square(self):
        class Square(torch.nn.Module):
            def forward(self, x):
                return torch.square(x)

        x = torch.randn(2, 3, 4)
        self.run_test(Square(), x)

    @skipIfUnsupportedMinOpsetVersion(9)
    def test_arange_dynamic(self):
        class ArangeModel(torch.nn.Module):
            def forward(self, input):
                return torch.arange(input.shape[0]), \
                    torch.arange(12), \
                    torch.arange(start=input.shape[0], end=input.shape[0] + 5)

        x = torch.randn(5, 3, 2)
        y = torch.randn(8, 3, 2)
        self.run_test(ArangeModel(), x, test_with_inputs=[y],
                      input_names=["input_1"],
                      output_names=["output_1", "output_2", "output_3"],
                      dynamic_axes={"input_1": [0],
                                    "output_1": [0]})
        self.run_test(torch.jit.script(ArangeModel()), x,
                      test_with_inputs=[y], input_names=["input_1"],
                      output_names=["output_1", "output_2", "output_3"],
                      dynamic_axes={"input_1": [0],
                                    "output_1": [0]})

    @skipIfUnsupportedMinOpsetVersion(9)
    def test_dynamic_arange_out(self):
        class ArangeOutModel(torch.nn.Module):
            def forward(self, end):
                out_t = torch.tensor([1], dtype=torch.int64)
                return torch.arange(end, out=out_t)

        x = torch.tensor(8)
        self.run_test(ArangeOutModel(), (x))

    @skipIfUnsupportedMinOpsetVersion(9)
    def test_dynamic_arange_start_out(self):
        class ArangeStartOutModel(torch.nn.Module):
            def forward(self, start, end):
                out_t = torch.tensor([1], dtype=torch.int64)
                return torch.arange(start.size(0), end, out=out_t)

        x = torch.randn(2, 3, 4)
        y = torch.tensor(8)
        self.run_test(ArangeStartOutModel(), (x, y),
                      input_names=["x", "y"], dynamic_axes={"x": [0, 1, 2]})
        self.run_test(ArangeStartOutModel(), (x, y), remained_onnx_input_idx=[1])

    @skipIfUnsupportedMinOpsetVersion(9)
    def test_linspace(self):
        class LinspaceModel(torch.nn.Module):
            def forward(self, start, end, steps):
                return torch.linspace(start, end, steps)

        x = torch.tensor(3, dtype=torch.float)
        y = torch.tensor(10, dtype=torch.float)
        z = torch.tensor(5, dtype=torch.int)
        self.run_test(LinspaceModel(), (x, y, z))

    @skipIfUnsupportedMinOpsetVersion(9)
    def test_linspace_negative_start(self):
        class LinspaceModel(torch.nn.Module):
            def forward(self, start, end, steps):
                return torch.linspace(start, end, steps)

        x = torch.tensor(-1, dtype=torch.float)
        y = torch.tensor(1, dtype=torch.float)
        z = torch.tensor(6, dtype=torch.int)
        self.run_test(LinspaceModel(), (x, y, z))

    @skipIfUnsupportedMinOpsetVersion(9)
    def test_arange_with_floats_out(self):
        class ArangeModelEnd(torch.nn.Module):
            def forward(self, end):
                out_t = torch.tensor([1], dtype=torch.float)
                return torch.arange(end, out=out_t)

        y = torch.tensor(8.5, dtype=torch.float)
        self.run_test(ArangeModelEnd(), (y))

        class ArangeModelStep(torch.nn.Module):
            def forward(self, start, end):
                out_t = torch.tensor([1], dtype=torch.float)
                return torch.arange(start.size(0), end, 1.5, out=out_t)

        x = torch.randn(2, 3, 4)
        y = torch.tensor(8.5, dtype=torch.float)
        self.run_test(ArangeModelStep(), (x, y), input_names=["x", "y"],
                      dynamic_axes={"x": [0, 1, 2]})
        self.run_test(ArangeModelStep(), (x, y), remained_onnx_input_idx=[1])

    @skipIfUnsupportedMinOpsetVersion(9)
    def test_arange_with_floats(self):
        class ArangeModelEnd(torch.nn.Module):
            def forward(self, end):
                return torch.arange(end)

        y = torch.tensor(8.5, dtype=torch.float)
        self.run_test(ArangeModelEnd(), (y))

        class ArangeModelStep(torch.nn.Module):
            def forward(self, start, end):
                return torch.arange(start.size(0), end, 1.5)

        x = torch.randn(2, 3, 4)
        y = torch.tensor(8.5, dtype=torch.float)
        self.run_test(ArangeModelStep(), (x, y), input_names=["x", "y"],
                      dynamic_axes={"x": [0, 1, 2]})
        self.run_test(ArangeModelStep(), (x, y), remained_onnx_input_idx=[1])

        class ArangeModelStepNeg(torch.nn.Module):
            def forward(self, start, end):
                return torch.arange(end, start.size(0), -1.5)

        x = torch.randn(2, 3, 4)
        y = torch.tensor(8.5, dtype=torch.float)
        self.run_test(ArangeModelStepNeg(), (x, y), input_names=["x", "y"],
                      dynamic_axes={"x": [0, 1, 2]})
        self.run_test(ArangeModelStepNeg(), (x, y), remained_onnx_input_idx=[1])

        class ArangeModelStart(torch.nn.Module):
            def forward(self, start, end):
                return torch.arange(start.size(0), end)

        x = torch.randn(2, 3, 4)
        y = torch.tensor(8.5, dtype=torch.float)
        self.run_test(ArangeModelStart(), (x, y), input_names=["x", "y"],
                      dynamic_axes={"x": [0, 1, 2]})
        self.run_test(ArangeModelStart(), (x, y), remained_onnx_input_idx=[1])

    @skipIfUnsupportedMinOpsetVersion(9)
    def test_arange_with_floats_override(self):
        class ArangeModelEnd(torch.nn.Module):
            def forward(self, end):
                return torch.arange(end, dtype=torch.int64)

        y = torch.tensor(8.5, dtype=torch.float)
        self.run_test(ArangeModelEnd(), (y))

        class ArangeModelStep(torch.nn.Module):
            def forward(self, start, end):
                return torch.arange(start.size(0), end, 1.5, dtype=torch.int64)

        x = torch.randn(2, 3, 4)
        y = torch.tensor(8.5, dtype=torch.float)
        self.run_test(ArangeModelStep(), (x, y), input_names=["x", "y"],
                      dynamic_axes={"x": [0, 1, 2]})
        self.run_test(ArangeModelStep(), (x, y), remained_onnx_input_idx=[1])

    @skipIfUnsupportedMinOpsetVersion(11)
    def test_arange_out(self):
        class ArangeOutModel(torch.nn.Module):
            def forward(self, end):
                out_t = torch.tensor([1], dtype=torch.float)
                return torch.arange(end, out=out_t)

        x = torch.tensor(8.5, dtype=torch.float)
        self.run_test(ArangeOutModel(), (x))

    @skipIfUnsupportedMinOpsetVersion(11)
    def test_arange_start_out(self):
        class ArangeStartOutModel(torch.nn.Module):
            def forward(self, start, end):
                out_t = torch.tensor([1], dtype=torch.float)
                return torch.arange(start.size(0), end, out=out_t)

        x = torch.randn(2, 3, 4)
        y = torch.tensor(8.5, dtype=torch.float)
        self.run_test(ArangeStartOutModel(), (x, y), input_names=["x", "y"],
                      dynamic_axes={"x": [0, 1, 2]})
        self.run_test(ArangeStartOutModel(), (x, y), remained_onnx_input_idx=[1])

    @skipIfUnsupportedMinOpsetVersion(11)
    def test_arange_no_type(self):
        class ArangeModel(torch.nn.Module):
            def forward(self, end):
                return torch.arange(end), \
                    torch.arange(0, end)

        x = torch.tensor(6.2, dtype=torch.float)
        self.run_test(ArangeModel(), x)

    @skipIfUnsupportedMinOpsetVersion(9)
    def test_size(self):
        class SizeModel(torch.nn.Module):
            def forward(self, input):
                return torch.arange(input.size(0)), torch.arange(input.size(-1)), torch.ones(input.shape)

        x = torch.randn(5, 3, 2)
        self.run_test(SizeModel(), x, input_names=["x"], dynamic_axes={"x": [0, 1, 2]})
        self.run_test(SizeModel(), x, remained_onnx_input_idx=[])

    @skipIfUnsupportedMinOpsetVersion(9)
    @disableScriptTest()  # x.stride() not scriptable
    def test_as_strided(self):
        class Model(torch.nn.Module):
            def forward(self, x):
                chunk_size = list(x.size())
                chunk_size[1] = chunk_size[1] * 2 - 1
                chunk_stride = list(x.stride())
                chunk_stride[1] = chunk_stride[1] // 2
                return x.as_strided((3, 3, 3), (1, 4, 2), storage_offset=2), x.as_strided(chunk_size, chunk_stride)

        x = torch.randn(5, 8, 7)
        self.run_test(Model(), x)

    @disableScriptTest()  # Ellipses followed by tensor indexing not scriptable
    def test_tensor_index_advanced_indexing_ellipsis(self):
        class MyModel(torch.nn.Module):
            def forward(self, input):
                return input[..., torch.tensor([2, 1]), torch.tensor([0, 3])]

        m1 = torch.randn(3, 4, 5, 6, 7)
        self.run_test(MyModel(), (m1,))

    def test_tensor_index_advanced_indexing(self):
        class MyModel(torch.nn.Module):
            def forward(self, input):
                return input[:, torch.tensor([[0, 2], [1, 1]]), :, torch.tensor([2, 1]), torch.tensor([0, 3])]

        m1 = torch.randn(3, 4, 5, 6, 7)
        self.run_test(MyModel(), (m1,))

        class MyModel(torch.nn.Module):
            def forward(self, input):
                return input[:, torch.tensor([0, 2]), None, 2:4, torch.tensor([[1, 3], [4, 0]])]

        self.run_test(MyModel(), (m1,))

        class MyModel(torch.nn.Module):
            def forward(self, input):
                return input[:, torch.tensor([0, 2]), torch.tensor([1]), 2:4, torch.tensor([[1], [4]])]

        self.run_test(MyModel(), (m1,))

    def test_tensor_index_advanced_indexing_consecutive(self):
        class MyModel(torch.nn.Module):
            def forward(self, input):
                return input[:, torch.tensor([0, 2]), torch.tensor([[1, 3], [4, 0]]), None]

        m1 = torch.randn(3, 4, 5, 6, 7)
        self.run_test(MyModel(), (m1,))

    @skipIfUnsupportedMinOpsetVersion(11)
    def test_index_put(self):
        class IndexPutModel(torch.nn.Module):
            def forward(self, x, ind, update):
                x[ind] = update
                return x

        x = torch.randn(3, 4)
        ind = torch.tensor([1], dtype=torch.long)
        update = torch.ones(4)
        self.run_test(IndexPutModel(), (x, ind, update))

    @skipIfUnsupportedMinOpsetVersion(11)
    def test_index_put_singular(self):
        class IndexPutBoolModel(torch.nn.Module):
            def forward(self, mask, indices):
                mask[indices] = True
                return mask

        mask = torch.zeros(100, dtype=torch.bool)
        indices = (torch.rand(25) * mask.shape[0]).to(torch.int64)
        self.run_test(IndexPutBoolModel(), (mask, indices))

        class IndexPutFloatModel(torch.nn.Module):
            def forward(self, mask, indices):
                mask[indices] = torch.tensor(5.5)
                return mask

        mask = torch.rand(100, dtype=torch.float)
        indices = (torch.rand(50) * mask.shape[0]).to(torch.int64)
        self.run_test(IndexPutFloatModel(), (mask, indices))

    @skipIfUnsupportedMinOpsetVersion(11)
    def test_index_put_accumulate(self):
        class IndexPutModel(torch.nn.Module):
            def forward(self, x, ind, update):
                return x.index_put((ind, ), update, accumulate=True)

        x = torch.randn(3, 4)
        ind = torch.tensor([2], dtype=torch.long)
        update = torch.ones(4)
        self.run_test(IndexPutModel(), (x, ind, update))

    @skipIfUnsupportedMinOpsetVersion(11)
    def test_index_put_slice_index(self):
        class IndexPutModel(torch.nn.Module):
            def forward(self, x, update):
                x[1:2, 1:3, torch.tensor([1])] += update
                return x

        x = torch.randn(3, 4, 5)
        update = torch.tensor([10, 15]).view(1, 2, 1)
        self.run_test(IndexPutModel(), (x, update))

        class IndexPutModel2(torch.nn.Module):
            def forward(self, x, update):
                x[torch.tensor([0, 2]), torch.tensor([1, 2])] += update
                return x

        x = torch.randn(3, 4, 5)
        update = torch.randn(2, 5)
        self.run_test(IndexPutModel2(), (x, update))

        class IndexPutModel3(torch.nn.Module):
            def forward(self, x, update):
                x[torch.tensor([0, 2]), 1:2] += update
                return x

        x = torch.randn(3, 4, 5)
        update = torch.tensor([10, 15]).view(2, 1, 1)
        self.run_test(IndexPutModel3(), (x, update))

        class IndexPutModel4(torch.nn.Module):
            def forward(self, x, update):
                x[torch.tensor([0, 2]), 2] += update
                return x

        x = torch.randn(3, 4, 5)
        update = torch.tensor([10, 15]).view(2, 1)
        self.run_test(IndexPutModel4(), (x, update))

        class IndexPutModel5(torch.nn.Module):
            def forward(self, x, update):
                x[1:3, torch.tensor([0, 2]), 2] += update
                return x

        x = torch.randn(3, 4, 5)
        update = torch.tensor([10, 15]).view(2, 1)
        self.run_test(IndexPutModel5(), (x, update))

        class IndexPutModel6(torch.nn.Module):
            def forward(self, x, update):
                x[1:3, 0] = update
                return x

        x = torch.randn(3, 4, 5)
        update = torch.arange(2 * 5).to(torch.float).view(2, 5)
        self.run_test(IndexPutModel6(), (x, update))

        class IndexPutModel7(torch.nn.Module):
            def forward(self, x, update):
                x[1:, 0] = update
                return x

        x = torch.randn(3, 4, 5)
        update = torch.arange(2 * 5).to(torch.float).view(2, 5)
        self.run_test(IndexPutModel7(), (x, update))

        class IndexPutModel8(torch.nn.Module):
            def forward(self, x, update):
                x[:3, 0] = update
                return x

        x = torch.randn(3, 4, 5)
        update = torch.arange(3 * 5).to(torch.float).view(3, 5)
        self.run_test(IndexPutModel8(), (x, update))

        class IndexPutModel9(torch.nn.Module):
            def forward(self, poses):
                w = 32
                x = poses[:, :, 0] - (w - 1) // 2
                boxes = torch.zeros([poses.shape[0], 17, 4])
                boxes[:, :, 0] = x
                return boxes

        x = torch.zeros([2, 17, 3], dtype=torch.int64)
        self.run_test(IndexPutModel9(), (x,))

        class IndexPutModel10(torch.nn.Module):
            def forward(self, x, ind, update):
                x[ind, 1:3] = update.view(1, 1, 1, 5).expand(2, 2, 2, 5)
                return x

        x = torch.randn(3, 4, 5)
        ind = torch.tensor([[0, 2], [1, 1]])
        update = torch.randn(5)
        self.run_test(IndexPutModel10(), (x, ind, update))

    @skipIfUnsupportedMinOpsetVersion(11)
    @disableScriptTest()  # Ellipses followed by tensor indexing not scriptable
    def test_index_put_ellipsis(self):
        class IndexPutModel(torch.nn.Module):
            def forward(self, x, update):
                x[..., torch.tensor([2, 1, 3]), 2:4] += update
                return x

        x = torch.randn(3, 4, 5, 6, 7)
        update = torch.randn(3, 1, 1, 3, 2)
        self.run_test(IndexPutModel(), (x, update))

        class IndexPutModel2(torch.nn.Module):
            def forward(self, x, update):
                x[2, ..., torch.tensor([2, 1, 3]), 2:4] += update
                return x

        x = torch.randn(3, 4, 5, 6, 7)
        update = torch.randn(4, 1, 3, 2)
        self.run_test(IndexPutModel2(), (x, update))

    @skipIfUnsupportedMinOpsetVersion(11)
    def test_index_put_loop(self):
        @torch.jit.script
        def ngram_attention_bias(sequence_length: int, ngram: int, device: torch.device, dtype: torch.dtype):
            bias = torch.ones((ngram, sequence_length), device=device, dtype=dtype) * float("-inf")
            for stream_idx in range(ngram):
                for i in range(sequence_length):
                    bias = bias * 2
                    bias[stream_idx, i] = 5
                    bias = bias * 5
                    bias[0, 0] = 5

            for stream_idx in range(ngram):
                for i in range(sequence_length):
                    bias[stream_idx, i] = 5
                    bias[0, i] = 5
            return bias

        class ScriptModel(torch.nn.Module):
            def __init__(self):
                super(ScriptModel, self).__init__()
                self.ngram = 2
                self.max_target_positions = 512

            def forward(self, hidden_states):
                seq_length, batch_size = hidden_states.shape[:2]
                predict_causal_mask = ngram_attention_bias(
                    self.max_target_positions, self.ngram, hidden_states.device, hidden_states.dtype
                )
                predict_causal_mask = predict_causal_mask[:, :seq_length]
                return predict_causal_mask

        x = torch.randn(6, 2)
        y = torch.randn(4, 1)
        self.run_test(ScriptModel(), x, input_names=["x"],
                      dynamic_axes={"x": {0: "seq_length", 1: "batch_size"}}, test_with_inputs=[y])

    @skipIfUnsupportedMinOpsetVersion(11)
    def test_copy_(self):
        class CopyModel(torch.nn.Module):
            def forward(self, x, data):
                x[1:3] = data
                return x

        x = torch.randn(3, 4)
        update = torch.randn(2, 4)
        self.run_test(CopyModel(), (x, update))

        # mixed slice and select
        class CopyModel2(torch.nn.Module):
            def forward(self, x, data):
                x[1:3, 0] = data
                return x

        x = torch.randn(3, 4)
        update = torch.tensor([0], dtype=torch.float32)
        self.run_test(CopyModel2(), (x, update))

        update = torch.tensor([2, 3], dtype=torch.float32)
        self.run_test(CopyModel2(), (x, update))

        update = torch.randn(2)
        self.run_test(CopyModel2(), (x, update))

        class CopyModel3(torch.nn.Module):
            def forward(self, x, data):
                x[1, 1:3] = data
                return x

        x = torch.randn(3, 4)
        update = torch.tensor([0], dtype=torch.float32)
        self.run_test(CopyModel3(), (x, update))

        update = torch.tensor([2, 3], dtype=torch.float32)
        self.run_test(CopyModel3(), (x, update))

        update = torch.randn(2)
        self.run_test(CopyModel3(), (x, update))

        class CopyModel4(torch.nn.Module):
            def forward(self, x, ind, data):
                x[ind] = data
                return x

        x = torch.randn(3, 4)
        ind = torch.tensor(2)
        data = torch.randn(4)
        self.run_test(CopyModel4(), (x, ind, data))

        class CopyModel5(torch.nn.Module):
            def forward(self, x, mask):
                if mask is not None:
                    x.copy_(mask)
                    return x

        x = torch.randn(3, 4)
        mask = torch.randn(3, 1)
        self.run_test(CopyModel5(), (x, mask))

    @skipIfUnsupportedMinOpsetVersion(11)
    @disableScriptTest()  # Model not scriptable (output with shape doesn't match the broadcast shape)
    def test_copy_tracing(self):
        class CopyModel(torch.nn.Module):
            def forward(self, x, data):
                x[1, 1:3] = data
                return x

        x = torch.randn(3, 4)
        update = torch.randn(1, 2)
        self.run_test(CopyModel(), (x, update))

    @skipIfUnsupportedMinOpsetVersion(11)
    def test_copy_ellipsis(self):
        class CopyModel(torch.nn.Module):
            def forward(self, x, update):
                x[..., 1] = update
                return x

        x = torch.randn(2, 3, 4)
        update = torch.ones(1)
        self.run_test(CopyModel(), (x, update))

        x = torch.randn(2, 3, 4, 5, 6)
        update = torch.ones(1)
        self.run_test(CopyModel(), (x, update))

    @skipIfUnsupportedMinOpsetVersion(11)
    def test_copy_ellipsis_script(self):
        class CopyModel(torch.nn.Module):
            def forward(self, x, update):
                # Insert reshape node to ensure no shape/type info for
                # x in scripting, without onnx shape inference.
                x = x.reshape(4, 3, 5, 6)
                x[2, ..., 1:3] = update
                return x

        x = torch.randn(3, 4, 5, 6)

        update = torch.ones(1)
        self.run_test(CopyModel(), (x, update))

    @skipIfUnsupportedMinOpsetVersion(10)
    def test_flip(self):
        class MyModule(torch.nn.Module):
            def forward(self, x):
                return torch.flip(x, dims=[0])

        x = torch.tensor(np.arange(6.0).reshape(2, 3))
        self.run_test(MyModule(), x)

    def test_random(self):
        class RandN(torch.nn.Module):
            def forward(self, x):
                return torch.mul(x, (torch.randn(2, 3, 4) + x).size(0))

        x = torch.randn(2, 3, 4)
        self.run_test(RandN(), x)

        class Rand(torch.nn.Module):
            def forward(self, x):
                return torch.mul(x, (torch.rand(2, 3, 4) + x).size(0))

        x = torch.randn(2, 3, 4)
        self.run_test(Rand(), x)

    @skipIfUnsupportedMinOpsetVersion(9)
    def test_random_dynamic_size(self):
        class RandN(torch.nn.Module):
            def forward(self, x):
                return torch.mul(x, torch.randn(x.size()).size(1))

        x = torch.randn(2, 3, 4)
        self.run_test(RandN(), x)

        class Rand(torch.nn.Module):
            def forward(self, x):
                return torch.mul(x, torch.rand(x.size()).size(1))

        x = torch.randn(2, 3, 4)
        self.run_test(Rand(), x)

    def test_random_like(self):
        class RandNLike(torch.nn.Module):
            def forward(self, x):
                return torch.mul(x, torch.randn_like(x).size(0))

        x = torch.randn(2, 3, 4)
        self.run_test(RandNLike(), x)
        self.run_test(torch.jit.script(RandNLike()), x)

        class RandLike(torch.nn.Module):
            def forward(self, x):
                return torch.mul(x, torch.rand_like(x).size(0))

        x = torch.randn(2, 3, 4)
        self.run_test(RandLike(), x)
        self.run_test(torch.jit.script(RandLike()), x)

    def test_random_like_dtype(self):
        class RandNLike(torch.nn.Module):
            def forward(self, x):
                return torch.mul(x.to(torch.double), torch.randn_like(x, dtype=torch.double).size(0))

        x = torch.randn(2, 3, 4)
        self.run_test(RandNLike(), x)

        class RandLike(torch.nn.Module):
            def forward(self, x):
                return torch.mul(x.to(torch.double), torch.rand_like(x, dtype=torch.double).size(0))

        x = torch.randn(2, 3, 4)
        self.run_test(RandLike(), x)

    def test_bernoulli(self):
        class Bernoulli(torch.nn.Module):
            def forward(self, x):
                return torch.mul(x, torch.bernoulli(x).size(0))

        x = torch.empty(3, 3).uniform_(0, 1)
        self.run_test(Bernoulli(), x)

        x = torch.empty(2, 3, 3, dtype=torch.double).uniform_(0, 1)
        self.run_test(Bernoulli(), x)

    @unittest.skip("Bug in ORT, skip test until rel-1.11.")
    @skipIfUnsupportedMinOpsetVersion(14)
    def test_reshape_allowzero(self):
        class ReshapeModel(torch.nn.Module):
            def forward(self, x):
                x = x.reshape(3, 4, 0)
                return x

        x = torch.randn(0, 3, 4)
        self.run_test(ReshapeModel(), x)

    def test_reshape_different_rank(self):
        class ReshapeModel(torch.nn.Module):
            def forward(self, x):
                x = x.reshape(-1, 2, 4, 4, 5, 5)
                return x

        x = torch.randn(1, 32, 5, 5)
        self.run_test(ReshapeModel(), x)

    def _interpolate(self, x, mode, use_size, is_upsample, align_corners=False):
        class MyModel(torch.nn.Module):
            __constants__ = ["mode", "use_size", "is_upsample", "size", "scale", "size_array", "scale_array", "align_corners"]

            def __init__(self, mode, use_size, is_upsample, align_corners):
                super(MyModel, self).__init__()
                self.mode = mode
                self.use_size = use_size
                self.is_upsample = is_upsample
                self.align_corners = align_corners
                self.scale = 2.0 if self.is_upsample else 0.5
                self.size = 24 if self.is_upsample else 2
                if x.dim() == 3:
                    self.scale_array = [2.3]
                    self.size_array = [16]
                elif x.dim() == 4:
                    self.scale_array = [2.3, 3.1]
                    self.size_array = [16, 32]
                else:
                    self.scale_array = [2.3, 3.1, 4.6]
                    self.size_array = [16, 32, 64]

            def forward(self, x):
                if self.use_size:
                    if self.align_corners:
                        return torch.nn.functional.interpolate(x, mode=self.mode, size=self.size, align_corners=True), \
                            torch.nn.functional.interpolate(x, mode=self.mode, size=self.size_array, align_corners=True)
                    return torch.nn.functional.interpolate(x, mode=self.mode, size=self.size), \
                        torch.nn.functional.interpolate(x, mode=self.mode, size=self.size_array)
                if self.align_corners:
                    return torch.nn.functional.interpolate(x, mode=self.mode,
                                                           scale_factor=self.scale, recompute_scale_factor=False), \
                        torch.nn.functional.interpolate(x, mode=self.mode,
                                                        scale_factor=self.scale_array, recompute_scale_factor=False)
                return torch.nn.functional.interpolate(x, mode=self.mode,
                                                       scale_factor=self.scale, recompute_scale_factor=False), \
                    torch.nn.functional.interpolate(x, mode=self.mode,
                                                    scale_factor=self.scale_array, recompute_scale_factor=False)

        model = MyModel(mode, use_size, is_upsample, align_corners)
        self.run_test(model, x, atol=1e-6)

    def _interpolate_tests(self, is_upsample):
        # - cubic mode is not supported for opsets below 11;
        # - linear mode does not match for opsets below 11;
        modes = ["nearest", "linear", "bicubic"]
        if self.opset_version < 11:
            modes = ["nearest"]
        x = [torch.randn(1, 2, 6, requires_grad=True),
             torch.randn(1, 2, 4, 6, requires_grad=True),
             torch.randn(1, 2, 4, 4, 6, requires_grad=True)]

        for mode in modes:
            for xi in x:
                mode_i = mode
                # TODO: enable bicubic downsample when ORT precision loss fixed
                if mode == "bicubic" and xi.dim() != 4:
                    continue
                elif mode == "linear":
                    if xi.dim() == 3:
                        # TODO : enable when linear mode is implemented for 1d inputs in ORT
                        continue
                    elif xi.dim() == 4:
                        mode_i = "bilinear"
                    elif xi.dim() == 5:
                        # TODO : enable when linear mode is implemented for 3d inputs in ORT
                        mode_i = "trilinear"
                        continue
                self._interpolate(xi, mode_i, True, is_upsample)
                # test with align_corners if supported
                if mode != "nearest":
                    self._interpolate(xi, mode_i, True, is_upsample, True)
                # the following cases, require dynamic sizes/scales,
                # which which is not supported for opset_version < 9
                if self.opset_version >= 9:
                    self._interpolate(xi, mode_i, True, is_upsample)
                    # test with align_corners if supported
                    if mode != "nearest":
                        self._interpolate(xi, mode_i, False, is_upsample, True)
                    self._interpolate(xi, mode_i, False, is_upsample)

    # ONNX export failed on interpolate scripting because dynamic size not supported for opsets below 9.
    @skipIfUnsupportedMinOpsetVersion(9)
    def test_interpolate_upsample(self):
        self._interpolate_tests(True)

    @skipIfUnsupportedMaxOpsetVersion(8)
    @disableScriptTest()  # Scripting supported for opsets > 8. See test_interpolate_upsample
    def test_interpolate_upsample_trace(self):
        self._interpolate_tests(True)

    @skipIfUnsupportedMinOpsetVersion(9)
    def test_interpolate_function_substitution(self):
        class ScriptModel(torch.jit.ScriptModule):
            @torch.jit.script_method
            def forward(self, x):
                return torch.nn.functional.interpolate(x, mode="nearest", scale_factor=2.)

        class ScriptModule(torch.jit.ScriptModule):
            def __init__(self):
                super(ScriptModule, self).__init__()
                self.submodule = ScriptModel()

            @torch.jit.script_method
            def forward(self, input):
                return self.submodule(input)

        x = torch.randn(1, 2, 4, 4, 6)
        self.run_test(ScriptModule(), (x,))

        @torch.jit.script
        def script_method(x):
            return torch.nn.functional.interpolate(x, mode="nearest", scale_factor=2.)

        class TracingModule(torch.nn.Module):
            def forward(self, x):
                return script_method(x)

        self.run_test(TracingModule(), (x,))

    @skipIfUnsupportedMinOpsetVersion(10)
    def test_interpolate_downsample(self):
        self._interpolate_tests(False)

    @skipIfUnsupportedMinOpsetVersion(11)
    def test_interpolate_no_shape(self):
        class MyModel(torch.jit.ScriptModule):
            @torch.jit.script_method
            def forward(self, x, y):
                x = torch.add(x, x)
                out1 = torch.nn.functional.interpolate(x, mode="bilinear", size=(16, 16), align_corners=False)
                out2 = torch.nn.functional.interpolate(x, mode="nearest", size=(int(y.size(0)), int(y.size(1))))
                return out1, out2

        x = torch.randn(1, 2, 4, 4, requires_grad=True)
        y = torch.randn(16, 16, requires_grad=True)
        self.run_test(MyModel(), (x, y), input_names=["x", "y"], dynamic_axes={"x": [0, 1, 2, 3], "y": [0, 1]})
        self.run_test(MyModel(), (x, y), remained_onnx_input_idx=[0])

    @disableScriptTest()  # scripting throws the ONNXRuntimeError
    def test_interpolate_adaptive_pooling_error(self):
        x = torch.randn(1, 2, 6, requires_grad=True)
        with self.assertRaises(RuntimeError) as cm:
            self._interpolate(x, "area", True, True)

        with self.assertRaises(RuntimeError) as cm:
            self._interpolate(x, "area", False, True)

    def test_groupnorm(self):
        model = torch.nn.GroupNorm(3, 6, 0.002)
        x = torch.randn(4, 6, 180, 180, 180)
        self.run_test(model, x)

        model = torch.nn.GroupNorm(1, 6, 0.002)
        x = torch.randn(4, 6, 180, 180)
        self.run_test(model, x)

        model = torch.nn.GroupNorm(6, 6, 0.002)
        x = torch.randn(4, 6, 180, 180)
        self.run_test(model, x)

    def test_groupnorm_noaffine(self):
        model = torch.nn.GroupNorm(4, 8, 0.002, affine=False)
        x = torch.randn(3, 8, 224, 224)
        self.run_test(model, x)

        model = torch.nn.GroupNorm(1, 6, 0.002, affine=False)
        x = torch.randn(4, 6, 180, 180)
        self.run_test(model, x)

        model = torch.nn.GroupNorm(6, 6, 0.002, affine=False)
        x = torch.randn(4, 6, 180, 180)
        self.run_test(model, x)

    @skipIfUnsupportedMinOpsetVersion(9)
    def test_listunpack(self):
        class ListUnpack(torch.jit.ScriptModule):
            @torch.jit.script_method
            def forward(self, x):
                a, b = x.shape
                return x.new_zeros((a, b))

        x = torch.randn(2, 3)
        self.run_test(ListUnpack(), x, input_names=["x"], dynamic_axes={"x": [0, 1]})
        self.run_test(ListUnpack(), x, remained_onnx_input_idx=[])

        class ListUnpackSlice(torch.jit.ScriptModule):
            @torch.jit.script_method
            def forward(self, x):
                a, b = x.shape[2:]
                return x.new_zeros((a, b))

        x = torch.randn(2, 3, 4, 5)
        self.run_test(ListUnpackSlice(), x, input_names=["x"], dynamic_axes={"x": [0, 1, 2, 3]})
        self.run_test(ListUnpackSlice(), x, remained_onnx_input_idx=[])

    def test_pow(self):
        class PowModule(torch.nn.Module):
            def forward(self, x, y):
                return x.pow(y)

        x = torch.randn(2, 3, 4)
        y = torch.randn(2, 3, 4)
        self.run_test(PowModule(), (x, y))

        x = torch.randint(10, (2, 3, 4))
        y = torch.randint(10, (2, 3, 4)).to(dtype=torch.int32)
        self.run_test(PowModule(), (x, y))

        x = torch.randint(10, (2, 3, 4))
        y = torch.randint(10, (2, 3, 4))
        self.run_test(PowModule(), (x, y))

        x = torch.randn(2, 3, 4).to(dtype=torch.float64)
        y = torch.randint(10, (2, 3, 4))
        self.run_test(PowModule(), (x, y))

        class PowModule2(torch.nn.Module):
            def forward(self, x):
                return torch.pow(2, x)

        x = torch.randn(1, 10)
        self.run_test(PowModule2(), (x,))

        x = torch.randint(10, (2, 3, 4))
        self.run_test(PowModule2(), (x,))

        x = torch.randn(1, 10).to(dtype=torch.float64)
        self.run_test(PowModule2(), (x,))

        class PowModule3(torch.nn.Module):
            def forward(self, x, y):
                return y[torch.pow(2, x)]

        x = torch.randint(5, (2, 3, 4))
        y = torch.rand(100)
        self.run_test(PowModule3(), (x, y))

    # the arithmeticOps(Add\Sub\Mul\Div\Gemm\Pow\Mod) with low precision include unit8 will be failed in ORT
    # add to(dtype=torch.long) to avoid ORT output type does not match expected type.
    # will be fixed in ONNX version 14.
    @skipIfUnsupportedMaxOpsetVersion(13)
    def test_arithmeticOps_with_low_precision(self):
        class AddModule(torch.nn.Module):
            def forward(self, x, y):
                return x + y

        class SubModule(torch.nn.Module):
            def forward(self, x, y):
                return x - y

        class MulModule(torch.nn.Module):
            def forward(self, x, y):
                return x * y

        class DivModule(torch.nn.Module):
            def forward(self, x, y):
                return x / y

        class PowModule(torch.nn.Module):
            def forward(self, x, y):
                return x.pow(y)

        x = torch.tensor([2, 3, 5], dtype=torch.uint8)
        y = torch.tensor([2, 3, 5], dtype=torch.uint8)
        z = torch.tensor([1], dtype=torch.uint8)
        self.run_test(AddModule(), (x, y))
        self.run_test(SubModule(), (x, y))
        self.run_test(MulModule(), (x, y))
        self.run_test(DivModule(), (x, y))
        self.run_test(PowModule(), (x, z))

        x = torch.tensor([2, 3, 5], dtype=torch.int8)
        y = torch.tensor([2, 3, 5], dtype=torch.int8)
        z = torch.tensor([1], dtype=torch.int8)
        self.run_test(AddModule(), (x, y))
        self.run_test(SubModule(), (x, y))
        self.run_test(MulModule(), (x, y))
        self.run_test(DivModule(), (x, y))
        self.run_test(PowModule(), (x, z))

        x = torch.tensor([2, 3, 5], dtype=torch.int16)
        y = torch.tensor([2, 3, 5], dtype=torch.int16)
        z = torch.tensor([1], dtype=torch.int16)
        self.run_test(AddModule(), (x, y))
        self.run_test(SubModule(), (x, y))
        self.run_test(MulModule(), (x, y))
        self.run_test(DivModule(), (x, y))
        self.run_test(PowModule(), (x, z))

        x = torch.tensor([2, 3, 5], dtype=torch.uint8)
        y = torch.tensor([2, 3, 5], dtype=torch.float32)
        z = torch.tensor([1], dtype=torch.float64)
        self.run_test(AddModule(), (x, y))
        self.run_test(SubModule(), (x, y))
        self.run_test(MulModule(), (x, y))
        self.run_test(DivModule(), (x, y))
        self.run_test(PowModule(), (x, z))

        x = torch.tensor([2, 3, 5], dtype=torch.uint8)
        y = torch.tensor([2, 3, 5], dtype=torch.int64)
        z = torch.tensor([1], dtype=torch.int32)
        self.run_test(AddModule(), (x, y))
        self.run_test(SubModule(), (x, y))
        self.run_test(MulModule(), (x, y))
        self.run_test(DivModule(), (x, y))
        self.run_test(PowModule(), (x, z))

    # fmod was added in version 10
    @skipIfUnsupportedMinOpsetVersion(10)
    @skipIfUnsupportedMaxOpsetVersion(13)
    def test_mod_with_low_precision(self):
        class ModModule(torch.nn.Module):
            def forward(self, x, y):
                return torch.fmod(x, y).to(dtype=torch.long)

        x = torch.tensor([2, 3, 5], dtype=torch.uint8)
        y = torch.tensor([2, 3, 5], dtype=torch.uint8)
        self.run_test(ModModule(), (x, y))

        x = torch.tensor([2, 3, 5], dtype=torch.int8)
        y = torch.tensor([2, 3, 5], dtype=torch.int8)
        self.run_test(ModModule(), (x, y))

        x = torch.tensor([2, 3, 5], dtype=torch.int16)
        y = torch.tensor([2, 3, 5], dtype=torch.int16)
        self.run_test(ModModule(), (x, y))

        x = torch.tensor([2, 3, 5], dtype=torch.uint8)
        y = torch.tensor([2, 3, 5], dtype=torch.int32)
        self.run_test(ModModule(), (x, y))

        x = torch.tensor([2, 3, 5], dtype=torch.uint8)
        y = torch.tensor([2, 3, 5], dtype=torch.float64)
        self.run_test(ModModule(), (x, y))

    @skipIfUnsupportedMinOpsetVersion(9)
    def test_empty_constant_shape(self):
        class Zeros(torch.nn.Module):
            def forward(self, x):
                y = torch.zeros(())
                y += x
                return y
        x = torch.tensor(42.)
        self.run_test(Zeros(), x)

        class Ones(torch.nn.Module):
            def forward(self, x):
                y = torch.ones(())
                y += x
                return y
        x = torch.tensor(42.)
        self.run_test(Ones(), x)

        class Full(torch.nn.Module):
            def forward(self, x):
                y = torch.full((), 1.)
                y += x
                return y
        x = torch.tensor(42.)
        self.run_test(Full(), x)

        class Empty(torch.nn.Module):
            def forward(self, x):
                y = torch.empty(()).fill_(0)
                y += x
                return y
        x = torch.tensor(42.)
        self.run_test(Empty(), x)

    def test_std(self):
        class StandardDeviation(torch.nn.Module):
            def forward(self, input):
                return torch.std(input, unbiased=False)

        x = torch.randn(2, 3, 4)
        model = StandardDeviation()
        self.run_test(model, x)

        class StandardDeviationUnbiased(torch.nn.Module):
            def forward(self, input):
                return torch.std(input, unbiased=True)

        model = StandardDeviationUnbiased()
        self.run_test(model, x)

    def test_std_along_dims(self):
        class StandardDeviation(torch.nn.Module):
            def forward(self, input):
                return torch.std(input, dim=(0, 1), unbiased=False)

        x = torch.randn(2, 3, 4)
        model = StandardDeviation()
        self.run_test(model, x)

        class StandardDeviationUnbiased(torch.nn.Module):
            def forward(self, input):
                return torch.std(input, dim=(0, 1), unbiased=True)

        x = torch.randn(2, 3, 4)
        model = StandardDeviationUnbiased()
        self.run_test(model, x)

    def test_std_keepdim(self):
        class StandardDeviation(torch.nn.Module):
            def forward(self, input):
                return torch.std(input, dim=(0, 1), unbiased=False, keepdim=True)

        x = torch.randn(2, 3, 4)
        model = StandardDeviation()
        self.run_test(model, x)

        class StandardDeviationUnbiased(torch.nn.Module):
            def forward(self, input):
                return torch.std(input, dim=(0, 1), unbiased=True, keepdim=True)

        x = torch.randn(2, 3, 4)
        model = StandardDeviationUnbiased()
        self.run_test(model, x)

    def test_std_correction(self):
        class StandardDeviation(torch.nn.Module):
            def forward(self, input):
                return torch.std(input, dim=(0, 1), correction=3, keepdim=True)

        x = torch.randn(2, 3, 4)
        model = StandardDeviation()
        self.run_test(model, x)

    def test_var(self):
        class Variance(torch.nn.Module):
            def forward(self, input):
                return torch.var(input, unbiased=False)

        x = torch.randn(2, 3, 4)
        model = Variance()
        self.run_test(model, x)

        class VarianceUnbiased(torch.nn.Module):
            def forward(self, input):
                return torch.var(input, unbiased=True)

        model = VarianceUnbiased()
        self.run_test(model, x)

        class VarianceSqrt(torch.nn.Module):
            def forward(self, input):
                y = torch.var(input, 1)
                return torch.sqrt(y + 1e-8)

        x = torch.randn(1, 2, 3, 300, 300)
        model = VarianceSqrt()
        self.run_test(model, x)

    def test_var_along_dims(self):
        class Variance(torch.nn.Module):
            def forward(self, input):
                return torch.var(input, dim=(0, 1), unbiased=False)

        x = torch.randn(2, 3, 4)
        model = Variance()
        self.run_test(model, x)

        class VarianceUnbiased(torch.nn.Module):
            def forward(self, input):
                return torch.var(input, dim=(0, 1), unbiased=True)

        x = torch.randn(2, 3, 4)
        model = VarianceUnbiased()
        self.run_test(model, x)

    def test_var_keepdim(self):
        class Variance(torch.nn.Module):
            def forward(self, input):
                return torch.var(input, dim=(0, 1), unbiased=False, keepdim=True)

        x = torch.randn(2, 3, 4)
        model = Variance()
        self.run_test(model, x)

        class VarianceUnbiased(torch.nn.Module):
            def forward(self, input):
                return torch.var(input, dim=(0, 1), unbiased=True, keepdim=True)

        x = torch.randn(2, 3, 4)
        model = VarianceUnbiased()
        self.run_test(model, x)

    def test_var_correction(self):
        class Variance(torch.nn.Module):
            def forward(self, input):
                return torch.var(input, dim=(0, 1), correction=3, keepdim=True)

        x = torch.randn(2, 3, 4)
        model = Variance()
        self.run_test(model, x)

    def test_var_mean(self):
        class Variance(torch.nn.Module):
            def forward(self, input):
                return torch.var_mean(input, unbiased=False)

        x = torch.randn(2, 3, 4)
        model = Variance()
        self.run_test(model, x)

        class VarianceUnbiased(torch.nn.Module):
            def forward(self, input):
                return torch.var_mean(input, unbiased=True)

        model = VarianceUnbiased()
        self.run_test(model, x)

    def test_var_mean_along_dims(self):
        class Variance(torch.nn.Module):
            def forward(self, input):
                return torch.var_mean(input, dim=(0, 1), unbiased=False)

        x = torch.randn(2, 3, 4)
        model = Variance()
        self.run_test(model, x)

        class VarianceUnbiased(torch.nn.Module):
            def forward(self, input):
                return torch.var_mean(input, dim=(0, 1), unbiased=True)

        x = torch.randn(2, 3, 4)
        model = VarianceUnbiased()
        self.run_test(model, x)

    def test_var_mean_mixed_dims(self):
        class ReverseDims(torch.nn.Module):
            def forward(self, input):
                return torch.var_mean(input, dim=(2, 1), unbiased=False)

        x = torch.randn(2, 3, 4)
        model = ReverseDims()
        self.run_test(model, x)

        class SkipDims(torch.nn.Module):
            def forward(self, input):
                return torch.var_mean(input, dim=(0, 2), unbiased=False)

        x = torch.randn(2, 3, 4)
        model = SkipDims()
        self.run_test(model, x)

        class NonZeroDims(torch.nn.Module):
            def forward(self, input):
                return torch.var_mean(input, dim=(1, 2), unbiased=False)

        x = torch.randn(2, 3, 4)
        model = NonZeroDims()
        self.run_test(model, x)

    def test_var_mean_keepdim(self):
        class Variance(torch.nn.Module):
            def forward(self, input):
                return torch.var_mean(input, dim=(0, 1), unbiased=False, keepdim=True)

        x = torch.randn(2, 3, 4)
        model = Variance()
        self.run_test(model, x)

        class VarianceUnbiased(torch.nn.Module):
            def forward(self, input):
                return torch.var_mean(input, dim=(0, 1), unbiased=True, keepdim=True)

        x = torch.randn(2, 3, 4)
        model = VarianceUnbiased()
        self.run_test(model, x)

    def test_var_mean_correction(self):
        class Variance(torch.nn.Module):
            def forward(self, input):
                return torch.var_mean(input, dim=(0, 1), correction=3, keepdim=True)

        x = torch.randn(2, 3, 4)
        model = Variance()
        self.run_test(model, x)

    def test_std_mean(self):
        class StandardDeviation(torch.nn.Module):
            def forward(self, input):
                return torch.std_mean(input, unbiased=False)

        x = torch.randn(2, 3, 4)
        model = StandardDeviation()
        self.run_test(model, x)

        class StandardDeviationUnbiased(torch.nn.Module):
            def forward(self, input):
                return torch.std_mean(input, unbiased=True)

        model = StandardDeviationUnbiased()
        self.run_test(model, x)

    def test_std_mean_along_dims(self):
        class StandardDeviation(torch.nn.Module):
            def forward(self, input):
                return torch.std_mean(input, dim=(0, 1), unbiased=False)

        x = torch.randn(2, 3, 4)
        model = StandardDeviation()
        self.run_test(model, x)

        class VarianceUnbiased(torch.nn.Module):
            def forward(self, input):
                return torch.std_mean(input, dim=(0, 1), unbiased=True)

        x = torch.randn(2, 3, 4)
        model = VarianceUnbiased()
        self.run_test(model, x)

    def test_std_mean_keepdim(self):
        class StandardDeviation(torch.nn.Module):
            def forward(self, input):
                return torch.std_mean(input, dim=(0, 1), unbiased=False, keepdim=True)

        x = torch.randn(2, 3, 4)
        model = StandardDeviation()
        self.run_test(model, x)

        class StandardDeviationUnbiased(torch.nn.Module):
            def forward(self, input):
                return torch.std_mean(input, dim=(0, 1), unbiased=True, keepdim=True)

        x = torch.randn(2, 3, 4)
        model = StandardDeviationUnbiased()
        self.run_test(model, x)

    def test_std_mean_correction(self):
        class StandardDeviation(torch.nn.Module):
            def forward(self, input):
                return torch.var_mean(input, dim=(0, 1), correction=3, keepdim=True)

        x = torch.randn(2, 3, 4)
        model = StandardDeviation()
        self.run_test(model, x)

    def test_bitshift(self):
        class BitshiftModel(torch.nn.Module):
            def forward(self, input, input2):
                return input >> 1, input << 3.1, \
                    input2 >> torch.tensor([1, 2]), input2 << 4.2
        input = torch.arange(24, dtype=torch.float32).reshape(3, 4, 2)
        input2 = torch.arange(24, dtype=torch.int64).reshape(3, 4, 2)
        self.run_test(BitshiftModel(), (input, input2))

    def test_bitshift_other_fp(self):
        class BitshiftModel(torch.nn.Module):
            def forward(self, input):
                return input << 2.4
        input = torch.arange(24, dtype=torch.int64).reshape(3, 4, 2)
        self.run_test(BitshiftModel(), input)

    # uint8 not implemented in ORT for Mul used in
    # exporting bitshift for opset_version < 10
    @skipIfUnsupportedMinOpsetVersion(11)
    def test_bitshift_uint8(self):
        class BitshiftModel(torch.nn.Module):
            def forward(self, input, input2):
                return input >> 1, input << 3., \
                    input2 >> torch.tensor([1, 2], dtype=torch.uint8), input2 << 4.
        input = torch.arange(24, dtype=torch.uint8).reshape(3, 4, 2)
        input2 = torch.arange(24, dtype=torch.uint8).reshape(3, 4, 2)
        self.run_test(BitshiftModel(), (input, input2))

    def test_narrow(self):
        class NarrowModel(torch.nn.Module):
            def forward(self, input):
                return torch.narrow(input, 0, 0, 2)

        x = torch.randn(3, 3, requires_grad=True)
        self.run_test(NarrowModel(), x)

    @skipIfUnsupportedMinOpsetVersion(11)
    def test_narrow_dynamic(self):
        class NarrowModel(torch.nn.Module):
            def forward(self, input):
                return torch.narrow(input, 0, 0, input.shape[0] - 1)

        x = torch.randn(3, 3, requires_grad=True)
        self.run_test(NarrowModel(), x)

    @skipIfUnsupportedMinOpsetVersion(9)
    def test_index_fill(self):
        class IndexFillModel(torch.nn.Module):
            def forward(self, input):
                index = torch.tensor([2, 0])
                return input.index_fill(2, index, -1)

        x = torch.randn(3, 4, 5, requires_grad=True)
        self.run_test(IndexFillModel(), x)

    @skipIfUnsupportedMinOpsetVersion(9)
    def test_index_copy(self):
        class IndexCopyModel(torch.nn.Module):
            def forward(self, input):
                index = torch.tensor([2, 0])
                source = torch.ones(3, 2, 5)
                return input.index_copy(1, index, source)

        x = torch.randn(3, 4, 5, requires_grad=True)
        self.run_test(IndexCopyModel(), x)

    def test_select(self):
        class Select(torch.nn.Module):
            def forward(self, x):
                return x[:, 1]

        x = torch.randn(3, 4)
        self.run_test(Select(), x)

    def test_select_negative_index(self):
        class Select(torch.nn.Module):
            def forward(self, x):
                return x[:, -1]

        x = torch.randn(3, 4)
        self.run_test(Select(), x)

    def test_index_select_constant_scaler_index(self):
        class IndexSelectScalerIndexModel(torch.nn.Module):
            def forward(self, x):
                index = 2
                return torch.index_select(x, 1, torch.tensor(index))
        x = torch.randn(3, 4)
        self.run_test(IndexSelectScalerIndexModel(), x)

    def test_index_select_scaler_index(self):
        class IndexSelectScalerIndexModel(torch.nn.Module):
            def __init__(self, index_base):
                super(IndexSelectScalerIndexModel, self).__init__()
                self.index_base = torch.tensor(index_base)

            def forward(self, x, index_offset):
                index = self.index_base + index_offset
                return torch.index_select(x, 1, index)
        x = torch.randn(3, 4)
        offset = 2
        index_offset = torch.tensor(offset)
        base = 1
        self.run_test(IndexSelectScalerIndexModel(base), (x, index_offset))

    def test_take(self):
        class TakeModel(torch.nn.Module):
            def forward(self, x, y):
                return torch.take(x, y)

        x = torch.randn(6, 4, 3, 3)
        y = torch.tensor([4, 1, 7, 15, 63])
        self.run_test(TakeModel(), (x, y))

    def test_topk(self):
        class MyModule(torch.nn.Module):
            def forward(self, x):
                return torch.topk(x, 3)

        x = torch.arange(1., 6., requires_grad=True)
        self.run_test(MyModule(), x)

    @skipIfUnsupportedMinOpsetVersion(10)
    def test_topk_int32_k(self):
        class Model(torch.nn.Module):
            def forward(self, x, k):
                return torch.topk(x, k)

        x = torch.arange(1., 6.)
        k = torch.tensor(3, dtype=torch.int32)
        self.run_test(Model(), (x, k))

    @skipIfUnsupportedMinOpsetVersion(11)
    def test_topk_smallest_unsorted(self):
        class MyModule(torch.nn.Module):
            def forward(self, x, k):
                # When sorted=False, order of elements in the outout tensors
                # are not expected to match between PyTorch and ORT
                topk_unsorted = torch.topk(x, k, largest=False, sorted=False)
                topk_sorted = torch.topk(x, k, largest=False, sorted=True)
                return topk_sorted, torch.sort(topk_unsorted.values).values

        x = torch.arange(1., 6., requires_grad=True)
        k = torch.tensor(3)
        self.run_test(MyModule(), (x, k))

    @skipIfUnsupportedMinOpsetVersion(10)
    def test_topk_script(self):
        class MyModuleDynamic(torch.jit.ScriptModule):
            @torch.jit.script_method
            def forward(self, x, k):
                return torch.topk(x, k)

        x = torch.arange(1., 6., requires_grad=True)
        k = torch.tensor(3)
        self.run_test(MyModuleDynamic(), [x, k])

    @disableScriptTest()  # Python builtin apply of FunctionMeta object is currently not supported in Torchscript.
    @skipIfUnsupportedMinOpsetVersion(11)  # Clip op min is an input since opset 11.
    def test_auto_grad(self):
        class MyClip(torch.autograd.Function):
            @staticmethod
            def forward(ctx, input, scalar):
                ctx.save_for_backward(input)
                return input.clamp(min=scalar)

        class MyRelu(torch.autograd.Function):
            @staticmethod
            def forward(ctx, input):
                ctx.save_for_backward(input)
                return input.clamp(min=0)

        def symbolic_python_op(ctx: torch.onnx.SymbolicContext, g: torch._C.Graph, *args, **kwargs):
            n = ctx.cur_node
            name = kwargs["name"]
            if name == "MyClip":
                return g.op("Clip", args[0], args[1], outputs=n.outputsSize())
            elif name == "MyRelu":
                return g.op("Relu", args[0], outputs=n.outputsSize())
            else:
                return _unimplemented("prim::PythonOp", "unknown node kind: " + name)

        register_custom_op_symbolic("prim::PythonOp", symbolic_python_op, 1)
        self.addCleanup(unregister_custom_op_symbolic, "prim::PythonOp", 1)

        class MyClipModule(torch.nn.Module):
            def forward(self, x, min):
                return MyClip.apply(x, min)
        x = torch.randn(3, 3)
        min = torch.tensor([0.0])
        self.run_test(MyClipModule(), (x, min))

        class MyReluModule(torch.nn.Module):
            def forward(self, x):
                return MyRelu.apply(x)
        x = torch.randn(3, 3)
        self.run_test(MyReluModule(), x)

    def test_clip_int(self):
        class MyClipInt(torch.nn.Module):
            def forward(self, x):
                return torch.clamp(x, 0, 1)
        self.run_test(MyClipInt(), torch.randn(3, 3).to(torch.int64))

    def test_relu_int(self):
        self.run_test(torch.nn.ReLU(), torch.randn(3, 3).to(torch.int32))

    def test_pad_int(self):
        class MyPadInt(torch.nn.Module):
            def forward(self, x):
                return torch.nn.functional.pad(x, (1, 1))
        self.run_test(MyPadInt(), torch.randn(3, 3).to(torch.int32))

    def test_min_int(self):
        class MyMinInt(torch.nn.Module):
            def forward(self, x):
                return torch.min(x, x + 1)
        self.run_test(MyMinInt(), torch.randn(3, 3).to(torch.int32))

    def test_max_int(self):
        class MyMaxnInt(torch.nn.Module):
            def forward(self, x):
                return torch.max(x, x + 1)
        self.run_test(MyMaxnInt(), torch.randn(3, 3).to(torch.int32))

    @skipIfUnsupportedOpsetVersion([7])
    def test_normalize(self):
        class Model(torch.nn.Module):
            def forward(self, x):
                return torch.nn.functional.normalize(x)

        x = torch.randn(3, 3)
        self.run_test(Model(), x)

    def test_layer_norm(self):
        model = torch.nn.LayerNorm([10, 10])
        x = torch.randn(20, 5, 10, 10)
        self.run_test(model, x)

    def test_batchnorm1d(self):
        x = torch.randn(10, 10)
        model = torch.nn.BatchNorm1d(10, affine=True)
        self.run_test(model, x)

        x = torch.randn(10, 10, 128)
        self.run_test(model, x)

    def test_batchnorm1d_noaffine(self):
        x = torch.randn(10, 10)
        model = torch.nn.BatchNorm1d(10, affine=False)
        self.run_test(model, x)

        x = torch.randn(10, 10, 128)
        self.run_test(model, x)

    def test_batchnorm1d_norunningstats(self):
        x = torch.randn(10, 10)
        model = torch.nn.BatchNorm1d(10, track_running_stats=False)
        self.run_test(model, x)

        x = torch.randn(10, 10, 128)
        self.run_test(model, x)

    def test_batchnorm2d(self):
        x = torch.randn(10, 3, 128, 128)
        model = torch.nn.BatchNorm2d(3, affine=True)
        self.run_test(model, x)

    def test_batchnorm2d_noaffine(self):
        x = torch.randn(10, 3, 128, 128)
        model = torch.nn.BatchNorm2d(3, affine=False)
        self.run_test(model, x)

    def test_batchnorm2d_norunningstats(self):
        x = torch.randn(10, 3, 128, 128)
        model = torch.nn.BatchNorm2d(3, track_running_stats=False)
        self.run_test(model, x)

    def test_batchnorm3d(self):
        x = torch.randn(10, 3, 128, 128, 128)
        model = torch.nn.BatchNorm3d(3, affine=True)
        self.run_test(model, x)

    def test_batchnorm3d_noaffine(self):
        x = torch.randn(10, 3, 128, 128, 128)
        model = torch.nn.BatchNorm3d(3, affine=False)
        self.run_test(model, x)

    @skipIfUnsupportedMinOpsetVersion(9)  # Because ConstantOfShape op is not supported for opset < 9
    def test_instancenorm1d_runningstats(self):
        x = torch.randn(10, 5, 128)
        model = torch.nn.InstanceNorm1d(5, affine=True, track_running_stats=True)
        self.run_test(model, x)

        model = torch.nn.InstanceNorm1d(5, affine=False, track_running_stats=True)
        self.run_test(model, x)

    def test_instancenorm1d_norunningstats(self):
        x = torch.randn(10, 5, 128)
        model = torch.nn.InstanceNorm1d(5, affine=True, track_running_stats=False)
        self.run_test(model, x)

        model = torch.nn.InstanceNorm1d(5, affine=False, track_running_stats=False)
        self.run_test(model, x)

    @skipIfUnsupportedMinOpsetVersion(9)  # Because ConstantOfShape op is not supported for opset < 9
    def test_instancenorm2d_runningstats(self):
        x = torch.randn(10, 3, 128, 128)
        model = torch.nn.InstanceNorm2d(3, affine=True, track_running_stats=True)
        self.run_test(model, x)

        model = torch.nn.InstanceNorm2d(3, affine=False, track_running_stats=True)
        self.run_test(model, x)

    def test_instancenorm2d_norunningstats(self):
        x = torch.randn(10, 3, 128, 128)
        model = torch.nn.InstanceNorm2d(3, affine=True, track_running_stats=False)
        self.run_test(model, x)

        model = torch.nn.InstanceNorm2d(3, affine=False, track_running_stats=False)
        self.run_test(model, x)

    @skipIfUnsupportedMinOpsetVersion(9)  # Because ConstantOfShape op is not supported for opset < 9
    def test_instancenorm3d_runningstats(self):
        x = torch.randn(10, 3, 128, 128, 128)
        model = torch.nn.InstanceNorm3d(3, affine=True, track_running_stats=True)
        self.run_test(model, x)

        model = torch.nn.InstanceNorm3d(3, affine=False, track_running_stats=True)
        self.run_test(model, x)

    def test_instancenorm3d_norunningstats(self):
        x = torch.randn(10, 3, 128, 128, 128)
        model = torch.nn.InstanceNorm3d(3, affine=True, track_running_stats=False)
        self.run_test(model, x)

        model = torch.nn.InstanceNorm3d(3, affine=False, track_running_stats=False)
        self.run_test(model, x)

    @skipIfUnsupportedMinOpsetVersion(9)
    def test_scatter_with_scalar(self):
        class ScatterModel(torch.nn.Module):
            def forward(self, input, indices):
                values = 1.0
                return input.scatter(1, indices, values)

        input = torch.tensor([[0., 0., 0.], [0., 0., 0.], [0., 0., 0.]], dtype=torch.float64)
        indices = torch.tensor([[1, 0], [0, 1], [0, 1]], dtype=torch.int64)
        self.run_test(ScatterModel(), input=(input, indices))

    @skipIfUnsupportedMinOpsetVersion(9)
    def test_scatter_with_scalar_different_types(self):
        # Tests the case when scalar src (updates values) type is different
        # from self type. Happens only with scalar src - PyTorch does not
        # allow this when src is a tensor.
        class ScatterModel(torch.nn.Module):
            def forward(self, input, indices):
                values = 1.0
                return input.scatter(1, indices, values)

        input = torch.tensor([[0., 0., 0.], [0., 0., 0.], [0., 0., 0.]], dtype=torch.float32)
        indices = torch.tensor([[1, 0], [0, 1], [0, 1]], dtype=torch.int64)
        self.run_test(ScatterModel(), input=(input, indices))

    @skipIfUnsupportedMinOpsetVersion(9)
    def test_scatter(self):
        class ScatterModel(torch.nn.Module):
            def forward(self, input, indices, values):
                return input.scatter(1, indices, values)

        input = torch.tensor([[0., 0., 0.], [0., 0., 0.], [0., 0., 0.]])
        indices = torch.tensor([[1, 0], [0, 1], [0, 1]], dtype=torch.int64)
        values = torch.tensor([[1.0, 1.1], [2.0, 2.1], [3.0, 3.1]])
        self.run_test(ScatterModel(), input=(input, indices, values))

        input = torch.tensor([[0.0, 0.0, 0.0], [0.0, 0.0, 0.0], [0.0, 0.0, 0.0]])
        indices = torch.tensor([[1, 0], [0, 2], [0, 1]], dtype=torch.int64)
        values = torch.tensor([[1.0, 1.1], [2.0, 2.1], [3.0, 3.1]])
        self.run_test(ScatterModel(), (input, indices, values))

        input = torch.zeros(3, 4, 5, 6)
        indices = torch.tensor([[1, 0], [0, 2], [0, 1]], dtype=torch.int64)
        indices = indices.view(3, 2, 1, 1).expand(3, 2, 5, 6)
        values = torch.arange(3 * 2 * 5 * 6, dtype=torch.float32).view(3, 2, 5, 6)
        self.run_test(ScatterModel(), (input, indices, values))

        input = torch.zeros(3, 4, 2)
        indices = torch.tensor([[[1, 0], [0, 2]], [[1, 1], [0, 1]], [[2, 1], [2, 2]]])
        values = torch.arange(3 * 2 * 2, dtype=torch.float32).view(3, 2, 2)
        self.run_test(ScatterModel(), (input, indices, values))

    @skipIfUnsupportedMinOpsetVersion(9)
    def test_scatter_add(self):
        class ScatterModel(torch.nn.Module):
            def forward(self, input, indices, values):
                return input.scatter_add(1, indices, values)

        input = torch.tensor([[0.0, 0.0, 0.0], [0.0, 0.0, 0.0], [0.0, 0.0, 0.0]])
        indices = torch.tensor([[1, 0], [0, 1], [0, 1]], dtype=torch.int64)
        values = torch.tensor([[1.0, 1.1], [2.0, 2.1], [3.0, 3.1]])
        self.run_test(ScatterModel(), input=(input, indices, values))

        @torch.jit.script
        def scatter_sum(src: torch.Tensor, index: torch.Tensor):
            size = src.size()
            out = torch.zeros(size, dtype=src.dtype)
            return out.scatter_add_(1, index, src)

        class ScatterModel(torch.nn.Module):
            def forward(self, src, index):
                return scatter_sum(src, index)

        src = torch.rand(3, 2)
        index = torch.tensor([[0, 1], [0, 1], [0, 1]], dtype=torch.int64)
        self.run_test(ScatterModel(), (src, index))

    @skipIfUnsupportedMinOpsetVersion(9)
    def test_bucketize(self):
        class BucketModel(torch.nn.Module):
            def forward(self, input, boundaries):
                return torch.bucketize(input, boundaries), \
                    torch.bucketize(input, boundaries, right=True)

        input = torch.tensor([[2, 5, 10], [6, 8, 3]])
        boundaries = torch.tensor([1, 5, 7, 8, 10])
        self.run_test(BucketModel(), (input, boundaries))

    @skipIfUnsupportedMinOpsetVersion(9)
    def test_one_hot(self):
        class OneHot(torch.nn.Module):
            def __init__(self, num_classes):
                super().__init__()
                self.num_classes = num_classes

            def forward(self, x):
                return torch.nn.functional.one_hot(x, self.num_classes)

        x = torch.arange(10)
        self.run_test(OneHot(15), (x))

        class OneHot(torch.nn.Module):
            def forward(self, x, num_classes):
                num_classes = num_classes.to(torch.int32)
                return torch.nn.functional.one_hot(x, num_classes[0])

        x = torch.arange(10)
        num_classes = 15 * torch.ones(1)
        self.run_test(OneHot(), (x, num_classes))

    @skipIfUnsupportedMinOpsetVersion(9)
    def test_gather(self):
        class GatherModel(torch.nn.Module):
            def forward(self, input, indices):
                return input.gather(1, indices)

        input = torch.tensor([[1., 2., 3.], [4., 5., 6.], [7., 8., 9.]])
        indices = torch.tensor([[1, 0], [0, 1], [0, 1]], dtype=torch.int64)
        self.run_test(GatherModel(), input=(input, indices))

    @disableScriptTest()  # Scripting error: Cannot instantiate nn module
    def test_gather_constant_fold(self):
        class GatherModule(torch.nn.Module):
            def __init__(self):
                super(GatherModule, self).__init__()
                self.register_buffer("weight", torch.ones(5))
                # torch.nn.Embedding is converted to ONNX::Gather.
                # Constant folding will be triggerred for constant inputs.
                # This pattern is common for constant mask inputs in transformer models.
                self.embed = torch.nn.Embedding(8, 3)

            def forward(self, x):
                # shape is of rank 0
                shape = self.weight.shape[0]
                m = 5 - shape
                y = torch.ones(1, 4, dtype=torch.long)
                return x.clamp(min=m), self.embed(y)

        x = torch.randn(1)
        self.run_test(GatherModule(), (x,))

        class GatherModule(torch.nn.Module):
            def __init__(self):
                super(GatherModule, self).__init__()
                self.register_buffer("weight", torch.ones(2))

            def forward(self, x):
                # shape is of rank 0
                shape = self.weight.shape[0]
                pad = [1, shape, shape, shape]
                zero_pad = torch.nn.ZeroPad2d(pad)
                return zero_pad(x)

        x = torch.randn(1, 3, 2)
        self.run_test(GatherModule(), (x,))

        class GatherModule(torch.nn.Module):
            def __init__(self):
                super(GatherModule, self).__init__()
                self.register_buffer("rb", torch.randn(1, 1, 3, 1, 1))

            def forward(self, x):
                x += self.rb[0]
                return x

        x = torch.randn(1, 3, 224, 224)
        self.run_test(GatherModule(), (x,),
                      dynamic_axes={"input": {0: "batch", 2: "height", 3: "width"},
                                    "output": {0: "batch", 1: "class", 2: "height", 3: "width"}},
                      input_names=['input'], output_names=['output'])

    @skipIfUnsupportedOpsetVersion([13])
    @skipIfUnsupportedMinOpsetVersion(9)
    def test_expand(self):
        class ExpandModel(torch.nn.Module):
            def forward(self, input):
                return input.expand(2, 3, -1)

        input = torch.randn(2, 1, 4)
        self.run_test(ExpandModel(), input=(input))

        class ExpandInferDimModel(torch.nn.Module):
            def forward(self, input):
                return input.expand(-1, input.size(0))

        input = torch.randn(3, 1)
        self.run_test(ExpandInferDimModel(), input=(input))

        class ExpandTensorSizeModel(torch.nn.Module):
            def forward(self, input, size):
                return input.expand(size)

        input = torch.randn(3,)
        size = torch.tensor(-1)
        self.run_test(ExpandTensorSizeModel(), input=(input, size))

    @skipIfUnsupportedMinOpsetVersion(11)  # index_put is supported in opsets >= 11
    def test_dynamic_expand_as(self):
        class Model(torch.nn.Module):
            def forward(self, x):
                x[:, x.size(0):] = 0
                return x

        x = torch.ones(2, 5)
        x2 = torch.randn(3, 4)
        self.run_test(Model(), (x, ),
                      input_names=["x"],
                      dynamic_axes={"x": [0, 1]},
                      test_with_inputs=[x2])

        class Model(torch.nn.Module):
            def forward(self, x):
                x[:, x.size(0):] = torch.tensor([1, 2, 3])
                return x

        x = torch.ones(2, 5, 3)
        x2 = torch.randn(3, 4, 3)
        self.run_test(Model(), (x, ),
                      input_names=["x"],
                      dynamic_axes={"x": [0, 1, 2]},
                      test_with_inputs=[x2])

    def test_multinomial(self):
        class Multinomial(torch.nn.Module):
            def forward(self, weight):
                return torch.multinomial(weight, 3, replacement=True)

        class MultinomialNoReplacement(torch.nn.Module):
            def forward(self, weight):
                return torch.multinomial(weight, 1)

        weight = torch.tensor([[0, 10, 0, 0], [0, 0, 100, 0]], dtype=torch.float)
        self.run_test(Multinomial(), (weight,))
        self.run_test(MultinomialNoReplacement(), (weight,))

    def _test_reduced_ops(self, op):
        class ReducedOpModule(torch.nn.Module):
            def forward(self, input):
                return op(input, dim=-1)

        if op != torch.mean:  # torch.mean only supports float types
            x = torch.randint(10, (4, 4), dtype=torch.uint8)
            self.run_test(ReducedOpModule(), x)

            x = torch.randint(10, (4, 4), dtype=torch.int8)
            self.run_test(ReducedOpModule(), x)

            x = torch.randint(10, (4, 4), dtype=torch.int16)
            self.run_test(ReducedOpModule(), x)

            x = torch.randint(10, (4, 4), dtype=torch.int32)
            self.run_test(ReducedOpModule(), x)

            x = torch.randint(10, (4, 4), dtype=torch.int64)
            self.run_test(ReducedOpModule(), x)

        # torch.mean only supports float types
        # ORT does not support double ReduceProd for double
        if op != torch.prod and op != torch.mean:
            x = torch.randn(4, 5, dtype=torch.double)
            self.run_test(ReducedOpModule(), x)

        if op != torch.prod:  # torch.prod not implemented for Half
            x = torch.randn(4, 4, dtype=torch.half)
            self.run_test(ReducedOpModule(), x)

        x = torch.randn(4, 5, dtype=torch.float)
        self.run_test(ReducedOpModule(), x)

    def test_reduced_sum(self):
        return self._test_reduced_ops(op=torch.sum)

    def test_reduced_mean(self):
        return self._test_reduced_ops(op=torch.mean)

    def test_reduced_prod(self):
        return self._test_reduced_ops(op=torch.prod)

    def test_reduced_sum_dtypes(self):
        class NoDimModel(torch.nn.Module):
            def forward(self, input):
                return input.sum(dtype=torch.float)

        class DimModel(torch.nn.Module):
            def forward(self, input):
                return input.sum(dim=-1, dtype=torch.float)

        input = torch.randn((4, 4), dtype=torch.half)
        self.run_test(NoDimModel(), input)
        self.run_test(DimModel(), input)

    def test_reduced_min_max(self):
        class ReducedMinMaxModule(torch.nn.Module):
            def forward(self, input):
                return torch.min(input, dim=-1)[0], torch.max(input, dim=0)[0]
        x = torch.randint(10, (4, 4), dtype=torch.int32)
        self.run_test(ReducedMinMaxModule(), x)

        x = torch.randint(10, (4, 4), dtype=torch.int64)
        self.run_test(ReducedMinMaxModule(), x)

        x = torch.randn(4, 5, dtype=torch.float)
        self.run_test(ReducedMinMaxModule(), x)

    def test_reduce_log_sum_exp(self):
        class ReduceLogSumExpModel(torch.nn.Module):
            def forward(self, input):
                a = torch.logsumexp(input, dim=0)
                b = torch.logsumexp(input, dim=(0, 1))
                return a + b

        x = torch.randn(4, 4, requires_grad=True)
        self.run_test(ReduceLogSumExpModel(), x)

    def test_softmax(self):
        for i in range(-4, 3):
            model = torch.nn.Softmax(dim=i)
            input = torch.randn(3, 4, 5, 6)
            self.run_test(model, input)

            class SoftmaxUnknownRank(torch.nn.Module):
                def __init__(self, i):
                    super().__init__()
                    self.softmax = torch.nn.Softmax(dim=i)

                def forward(self, x):
                    return self.softmax(x.reshape(3, 4, 5, 6))

            model = torch.jit.script(SoftmaxUnknownRank(i))
            self.run_test(model, input)

    def test_softmax_large_values(self):
        input = torch.tensor([[-1e12, -1e12, -1e12], [1e12, 0.0, -5.0], [3.0, 4.0, 5.0]])
        for i in range(-2, 1):
            model = torch.nn.Softmax(dim=i)
            self.run_test(model, input)

            class SoftmaxUnknownRank(torch.nn.Module):
                def __init__(self, i):
                    super().__init__()
                    self.softmax = torch.nn.Softmax(dim=i)

                def forward(self, x):
                    return self.softmax(x.reshape(3, 3))

            model = torch.jit.script(SoftmaxUnknownRank(i))
            self.run_test(model, input)

    def test_logsoftmax(self):
        for i in range(7)[2:]:
            model = torch.nn.LogSoftmax(dim=i - 1)
            dims = [2] * (i - 2) + [3, 4]
            input = torch.ones(*dims, requires_grad=True)
            self.run_test(model, input)

    def test_logsoftmax_dim(self):
        for i in range(-4, 3):
            model = torch.nn.LogSoftmax(dim=i)
            input = torch.randn(3, 4, 5, 6)
            self.run_test(model, input)

    def test_logsoftmax_dtype(self):
        class Model(torch.nn.Module):
            def forward(self, x):
                return torch.nn.functional.log_softmax(x, dim=1, dtype=torch.float64)

        x = torch.randn(3, 4, 5, requires_grad=True)
        self.run_test(Model(), x)

    def test_softplus(self):
        class BetaOneModel(torch.nn.Module):
            def forward(self, x):
                return torch.nn.functional.softplus(x)

        x = torch.randn(3, 4, 5, requires_grad=True)
        self.run_test(BetaOneModel(), x)

        class BetaModel(torch.nn.Module):
            def forward(self, x):
                return torch.nn.functional.softplus(x, beta=2)

        x = torch.randn(3, 4, 5, requires_grad=True)
        self.run_test(BetaModel(), x)

        class BetaFloatModel(torch.nn.Module):
            def forward(self, x):
                return torch.nn.functional.softplus(x, beta=1.7)

        x = torch.randn(3, 4, 5, requires_grad=True)
        self.run_test(BetaFloatModel(), x)

    @skipIfUnsupportedMinOpsetVersion(9)
    def test_lstm_no_hidden(self):
        class LSTMModel(torch.nn.Module):
            def __init__(self):
                super().__init__()
                self.rnn = torch.nn.LSTM(input_size=16, hidden_size=16)

            def forward(self, x):
                return self.rnn(x)

        input = torch.randn((10, 16, 16))
        self.run_test(LSTMModel(), (input,))

    @skipIfUnsupportedMinOpsetVersion(9)
    def test_lstm_proj_no_hidden(self):
        class LSTMModel(torch.nn.Module):
            def __init__(self):
                super().__init__()
                self.rnn = torch.nn.LSTM(input_size=16, hidden_size=16, proj_size=8)

            def forward(self, x):
                return self.rnn(x)

        input = torch.randn((10, 16, 16))
        with self.assertRaises(RuntimeError):
            self.run_test(LSTMModel(), (input,))

    @skipIfUnsupportedMinOpsetVersion(9)
    def test_lstm(self):
        class LSTMModel(torch.nn.Module):
            def __init__(self):
                super().__init__()
                self.rnn = torch.nn.LSTM(RNN_INPUT_SIZE, RNN_HIDDEN_SIZE, 1, bidirectional=False)

            def forward(self, x, h0, c0):
                return self.rnn(x, (h0, c0))

        input = torch.randn(RNN_SEQUENCE_LENGTH, BATCH_SIZE, RNN_INPUT_SIZE)
        h0 = torch.randn(1, BATCH_SIZE, RNN_HIDDEN_SIZE)
        c0 = torch.randn(1, BATCH_SIZE, RNN_HIDDEN_SIZE)
        self.run_test(LSTMModel(), (input, h0, c0))

    @skipIfUnsupportedMinOpsetVersion(9)
    def test_lstm_cell(self):
        class LSTMCellModel(torch.nn.Module):
            def __init__(self, bias):
                super().__init__()
                self.lstm_cell = torch.nn.LSTMCell(RNN_INPUT_SIZE, RNN_HIDDEN_SIZE, bias=bias)

            def forward(self, x, h0, c0):
                return self.lstm_cell(x, (h0, c0))

        input = torch.randn(BATCH_SIZE, RNN_INPUT_SIZE)
        h0 = torch.randn(BATCH_SIZE, RNN_HIDDEN_SIZE)
        c0 = torch.randn(BATCH_SIZE, RNN_HIDDEN_SIZE)
        for bias in [True, False]:
            self.run_test(LSTMCellModel(bias), (input, h0, c0))

    @skipIfUnsupportedMinOpsetVersion(9)
    def test_lstm_default_init_state(self):
        class LSTMModel(torch.nn.Module):
            def __init__(self):
                super().__init__()
                self.rnn = torch.nn.LSTM(RNN_INPUT_SIZE, RNN_HIDDEN_SIZE, 1, bidirectional=False)

            def forward(self, x):
                return self.rnn(x)

        input = torch.randn(RNN_SEQUENCE_LENGTH, BATCH_SIZE, RNN_INPUT_SIZE)
        self.run_test(LSTMModel(), input)

    @skipIfUnsupportedMinOpsetVersion(9)
    def test_lstm_fixed_batch_size(self):
        class LSTMModel(torch.nn.Module):
            def __init__(self):
                super(LSTMModel, self).__init__()
                self.lstm = torch.nn.LSTM(RNN_INPUT_SIZE, RNN_HIDDEN_SIZE, 1, bidirectional=False)
                self.RNN_HIDDEN_SIZE = RNN_HIDDEN_SIZE

            def forward(self, input):
                batch_size = input.size()[1]
                h0 = torch.ones([1, batch_size, self.RNN_HIDDEN_SIZE])
                c0 = torch.ones([1, batch_size, self.RNN_HIDDEN_SIZE])
                return self.lstm(input, (h0, c0))

        input = torch.randn(RNN_SEQUENCE_LENGTH, BATCH_SIZE, RNN_INPUT_SIZE)
        # verify with different input of same batch size
        input2 = torch.randn(RNN_SEQUENCE_LENGTH, BATCH_SIZE, RNN_INPUT_SIZE)
        self.run_test(LSTMModel(), input, fixed_batch_size=True, test_with_inputs=[input2])

    @skipIfUnsupportedMinOpsetVersion(9)
    def test_lstm_post_fix_init_state(self):
        class LSTMModel(torch.nn.Module):
            def __init__(self):
                super(LSTMModel, self).__init__()
                self.lstm = torch.nn.LSTM(RNN_INPUT_SIZE, RNN_HIDDEN_SIZE, 1, bidirectional=False)
                self.RNN_HIDDEN_SIZE = RNN_HIDDEN_SIZE

            def forward(self, input):
                batch_size = input.size()[1]
                h0 = torch.ones([1, batch_size, self.RNN_HIDDEN_SIZE])
                c0 = torch.ones([1, batch_size, self.RNN_HIDDEN_SIZE])
                return self.lstm(input, (h0, c0))

        model = LSTMModel()
        input = torch.randn(RNN_SEQUENCE_LENGTH, 1, RNN_INPUT_SIZE)
        # verify with different input of different batch size
        input2 = torch.randn(RNN_SEQUENCE_LENGTH, BATCH_SIZE, RNN_INPUT_SIZE)
        self.run_test(model, input, input_names=["input.1"], dynamic_axes={"input.1" : {0 : "seq", 1 : "batch"}},
                      test_with_inputs=[input2])

    def test_lstm_constant_folding(self):
        class LstmNet(torch.nn.Module):
            def __init__(self, input_size, hidden_size, num_layers, bidirectional):
                super(LstmNet, self).__init__()
                self.lstm = torch.nn.LSTM(input_size, hidden_size, num_layers, bidirectional=bidirectional)

            def forward(self, input, initial_state: Tuple[torch.Tensor, torch.Tensor]):
                return self.lstm(input, initial_state)

        def get_LstmNet_model_and_inputs(input_size, hidden_size, num_layers, batch_size,
                                         seq_len, bidirectional):
            num_directions = 2 if bidirectional else 1
            model = LstmNet(input_size, hidden_size, num_layers, bidirectional)
            input = torch.randn(seq_len, batch_size, input_size)
            h0 = torch.randn(num_layers * num_directions, batch_size, hidden_size)
            c0 = torch.randn(num_layers * num_directions, batch_size, hidden_size)
            return model, (input, (h0, c0))

        batch_size1 = 3
        model1, input1 = get_LstmNet_model_and_inputs(7, 3, 2, batch_size1, 5, True)
        self.run_test(model1, input1, do_constant_folding=True)

        batch_size2 = 4
        model2, input2 = get_LstmNet_model_and_inputs(5, 4, 3, batch_size2, 7, False)
        self.run_test(model2, input2, do_constant_folding=True)

    @skipIfUnsupportedMinOpsetVersion(9)
    def test_lstm_no_bias(self):
        class LstmNet(torch.nn.Module):
            def __init__(self, num_layers, bidirectional):
                super(LstmNet, self).__init__()
                self.lstm = torch.nn.LSTM(RNN_INPUT_SIZE, RNN_HIDDEN_SIZE, num_layers, bias=False, bidirectional=bidirectional)

            def forward(self, input, initial_state: Tuple[torch.Tensor, torch.Tensor]):
                return self.lstm(input, initial_state)

        def get_LstmNet_model_and_inputs(num_layers, bidirectional):
            input = torch.randn(RNN_SEQUENCE_LENGTH, BATCH_SIZE, RNN_INPUT_SIZE)
            num_directions = 2 if bidirectional else 1
            model = LstmNet(num_layers, bidirectional)
            h0 = torch.randn(num_layers * num_directions, BATCH_SIZE, RNN_HIDDEN_SIZE)
            c0 = torch.randn(num_layers * num_directions, BATCH_SIZE, RNN_HIDDEN_SIZE)
            return model, (input, (h0, c0))

        num_layers = [1, 1, 2, 3]
        bidirectional = [True, False, True, False]
        models_and_inputs = [get_LstmNet_model_and_inputs(n, b) for n, b in zip(num_layers, bidirectional)]
        for model, input in models_and_inputs:
            self.run_test(model, input)

    @skipIfUnsupportedMinOpsetVersion(9)
    def test_lstm_sequence(self):
        class LstmNet(torch.nn.Module):
            def __init__(self):
                super().__init__()
                self.rnn1 = torch.nn.LSTM(8, 8, bidirectional=True, batch_first=True)
                self.linear1 = torch.nn.Linear(8 * 2, 8)
                self.rnn2 = torch.nn.LSTM(8, 8, bidirectional=True, batch_first=True)
                self.linear2 = torch.nn.Linear(8 * 2, 8)

            def forward(self, input):
                rnn_output1, _ = self.rnn1(input)
                linear_output1 = self.linear1(rnn_output1)
                rnn_output2, _ = self.rnn2(linear_output1)
                linear_output2 = self.linear2(rnn_output2)
                return linear_output2

        input = torch.zeros((1, 100, 8), dtype=torch.float32)
        self.run_test(LstmNet(), input, input_names=['input'], output_names=['output'],
                      dynamic_axes={'input' : {0 : 'batch_size', 1: 'w', 2: 'h'},
                                    'output' : {0 : 'batch_size', 1: 'w', 2: 'h'}, })

    @disableScriptTest()
    def test_rnn_no_bias(self):
        def make_model(layers, packed_sequence):
            batch_first = True if packed_sequence == 2 else False
            model = torch.nn.RNN(RNN_INPUT_SIZE, RNN_HIDDEN_SIZE, layers, bidirectional=False,
                                 batch_first=batch_first, bias=False)

            if packed_sequence == 1:
                model = RnnModelWithPackedSequence(model, False)
            if packed_sequence == 2:
                model = RnnModelWithPackedSequence(model, True)
            return model

        def make_input(batch_size, layers, packed_sequence):
            batch_first = True if packed_sequence == 2 else False
            seq_lengths = np.random.randint(1, RNN_SEQUENCE_LENGTH + 1, size=batch_size)
            seq_lengths = list(reversed(sorted(map(int, seq_lengths))))
            inputs = [torch.randn(l, RNN_INPUT_SIZE) for l in seq_lengths]
            inputs = rnn_utils.pad_sequence(inputs, batch_first=batch_first)
            inputs = [inputs]

            h0 = torch.randn(layers, batch_size, RNN_HIDDEN_SIZE)
            inputs.append(h0)
            if packed_sequence != 0:
                inputs.append(torch.IntTensor(seq_lengths))
            if len(inputs) == 1:
                input = inputs[0]
            else:
                input = tuple(inputs)
            return input

        layers = [1, 3, 1, 3, 1, 3]
        packed_sequence = [0, 0, 1, 1, 2, 2]
        models = [make_model(l, p) for l, p in zip(layers, packed_sequence)]
        inputs = [make_input(RNN_BATCH_SIZE, l, p) for l, p in zip(layers, packed_sequence)]

        for model, input in zip(models, inputs):
            self.run_test(model, input, batch_size=RNN_BATCH_SIZE)

    def test_gru_no_bias(self):
        class GruNet(torch.nn.Module):
            def __init__(self, input_size, hidden_size, num_layers, bidirectional):
                super(GruNet, self).__init__()
                self.mygru = torch.nn.GRU(input_size, hidden_size, num_layers, bidirectional=bidirectional, bias=False)

            def forward(self, input, initial_state):
                out = self.mygru(input, initial_state)
                return out

        def get_GruNet_model_and_inputs(input_size, hidden_size, num_layers, batch_size,
                                        seq_len, bidirectional):
            num_directions = 2 if bidirectional else 1
            model = GruNet(input_size, hidden_size, num_layers, bidirectional)
            input = torch.randn(seq_len, batch_size, input_size)
            h0 = torch.randn(num_layers * num_directions, batch_size, hidden_size)
            return model, (input, h0)

        input_size = [7, 5]
        hidden_size = [3, 4]
        num_layers = [2, 3]
        batch_size = [3, 4]
        seq_len = [5, 7]
        bidirectional = [True, False]
        models_and_inputs = [get_GruNet_model_and_inputs(i, h, n, b, s, bi)
                             for i, h, n, b, s, bi in zip(input_size, hidden_size, num_layers, batch_size, seq_len, bidirectional)]
        for model, input in models_and_inputs:
            self.run_test(model, input, do_constant_folding=True)

    def test_gru_constant_folding(self):
        class GruNet(torch.nn.Module):
            def __init__(self, input_size, hidden_size, num_layers, bidirectional):
                super(GruNet, self).__init__()
                self.mygru = torch.nn.GRU(input_size, hidden_size, num_layers, bidirectional=bidirectional)

            def forward(self, input, initial_state):
                out = self.mygru(input, initial_state)
                return out

        def get_GruNet_model_and_inputs(input_size, hidden_size, num_layers, batch_size,
                                        seq_len, bidirectional):
            num_directions = 2 if bidirectional else 1
            model = GruNet(input_size, hidden_size, num_layers, bidirectional)
            input = torch.randn(seq_len, batch_size, input_size)
            h0 = torch.randn(num_layers * num_directions, batch_size, hidden_size)
            return model, (input, h0)

        batch_size1 = 3
        model1, input1 = get_GruNet_model_and_inputs(7, 3, 2, batch_size1, 5, True)
        self.run_test(model1, input1, do_constant_folding=True)

        batch_size2 = 4
        model2, input2 = get_GruNet_model_and_inputs(5, 4, 3, batch_size2, 7, False)
        self.run_test(model2, input2, do_constant_folding=True)

    @skipIfUnsupportedMinOpsetVersion(8)
    def test_max_tensors(self):
        class MaxModel(torch.nn.Module):
            def forward(self, input, other):
                return torch.max(input, other)

        model = MaxModel()
        x = torch.randn(4, 4, requires_grad=True)
        y = torch.randn(4, 1, requires_grad=True)
        self.run_test(model, (x, y))

    def test_amax_amin(self):
        class Model(torch.nn.Module):
            def forward(self, x):
                return torch.amax(x, dim=0, keepdim=True), torch.amin(x, dim=[0, 1], keepdim=False)

        model = Model()
        x = torch.randn(4, 4)
        self.run_test(model, x)

    def test_aminmax(self):
        class Model(torch.nn.Module):
            def forward(self, x):
                return torch.aminmax(x, dim=1, keepdim=True), torch.aminmax(x, keepdim=False)

        model = Model()
        x = torch.randn(3, 4)
        self.run_test(model, x)

    @skipIfUnsupportedMinOpsetVersion(9)
    def test_arange_end(self):
        class ArangeScript(torch.jit.ScriptModule):
            @torch.jit.script_method
            def forward(self, a):
                return torch.arange(a.size(0), dtype=torch.float).view(-1, 1) + a

        x = torch.randn(3, 4, requires_grad=True)
        outputs = ArangeScript()(x)
        self.run_test(ArangeScript(), x)

        class ArangeModel(torch.nn.Module):
            def forward(self, a):
                return torch.arange(a.size(0), dtype=torch.float).view(-1, 1) + a

        self.run_test(ArangeModel(), x)

    @skipIfUnsupportedMinOpsetVersion(11)
    def test_arange_end_notype(self):
        class ArangeScript(torch.jit.ScriptModule):
            @torch.jit.script_method
            def forward(self, a):
                return torch.arange(a.size(0))

        x = torch.randn(3, 4, requires_grad=True)
        outputs = ArangeScript()(x)
        self.run_test(ArangeScript(), x, input_names=["x"], dynamic_axes={"x": [0, 1]})
        self.run_test(ArangeScript(), x, remained_onnx_input_idx=[])

        class ArangeModel(torch.nn.Module):
            def forward(self, a):
                return torch.arange(a.size(0))

        self.run_test(ArangeModel(), x, input_names=["x"], dynamic_axes={"x": [0, 1]})
        self.run_test(ArangeModel(), x, remained_onnx_input_idx=[])

    @skipIfUnsupportedMinOpsetVersion(9)
    def test_arange_start_end(self):
        class ArangeScript(torch.jit.ScriptModule):
            @torch.jit.script_method
            def forward(self, a):
                return torch.arange(2, a.size(0) + 2, dtype=torch.float).view(-1, 1) + a

        x = torch.randn(3, 4, requires_grad=True)
        self.run_test(ArangeScript(), x)

        class ArangeModel(torch.nn.Module):
            def forward(self, a):
                return torch.arange(2, a.size(0) + 2, dtype=torch.float).view(-1, 1) + a

        self.run_test(ArangeModel(), x)

    @skipIfUnsupportedMinOpsetVersion(11)
    def test_arange_start_end_notype(self):
        class ArangeScript(torch.jit.ScriptModule):
            @torch.jit.script_method
            def forward(self, a):
                return torch.arange(2.7, a.size(0) + 2).view(-1, 1) + a

        x = torch.randn(3, 4, requires_grad=True)
        self.run_test(ArangeScript(), x)

        class ArangeModel(torch.nn.Module):
            def forward(self, a):
                return torch.arange(2.7, a.size(0) + 2).view(-1, 1) + a

        self.run_test(ArangeModel(), x)

    @skipIfUnsupportedMinOpsetVersion(9)
    def test_arange_start_end_step(self):
        class ArangeScript(torch.jit.ScriptModule):
            @torch.jit.script_method
            def forward(self, a):
                return torch.arange(2, a.size(0) * a.size(1) + 2, a.size(1), dtype=torch.float).view(-1, 1) + a

        x = torch.randn(3, 4, requires_grad=True)
        self.run_test(ArangeScript(), x)

        class ArangeModel(torch.nn.Module):
            def forward(self, a):
                return torch.arange(2, a.size(0) * a.size(1) + 2, a.size(1), dtype=torch.float).view(-1, 1) + a

        self.run_test(ArangeModel(), x)

    @skipIfUnsupportedMinOpsetVersion(11)
    def test_arange_start_end_step_notype(self):
        class ArangeScript(torch.jit.ScriptModule):
            @torch.jit.script_method
            def forward(self, a):
                return torch.arange(2.7, a.size(0) * a.size(1) + 2, a.size(1)).view(-1, 1) + a

        x = torch.randn(3, 4, requires_grad=True)
        self.run_test(ArangeScript(), x)

        class ArangeModel(torch.nn.Module):
            def forward(self, a):
                return torch.arange(2.7, a.size(0) * a.size(1) + 2, a.size(1)).view(-1, 1) + a

        self.run_test(ArangeModel(), x)

    @skipIfUnsupportedMinOpsetVersion(9)
    def test__dim_arange(self):
        class DimArange(torch.nn.Module):
            def forward(self, input):
                return torch._dim_arange(input, 1)

        x = torch.ones(5, 6)
        self.run_test(DimArange(), x, input_names=["x"], dynamic_axes={"x": [0, 1]})
        remained_onnx_input_idx = None if self.opset_version < 11 else []
        self.run_test(DimArange(), x, remained_onnx_input_idx=remained_onnx_input_idx)

    def _test_compare_ops(self, model, num_inputs):
        x_float = torch.randn(1, 2, 3, 4, requires_grad=True)
        x_int = torch.randint(10, (3, 4), dtype=torch.int32)
        if num_inputs > 1:
            y_float = torch.randn(1, 2, 3, 4, requires_grad=True)
            y_int = torch.randint(10, (3, 4), dtype=torch.int32)
            self.run_test(model, (x_float, y_float))
            self.run_test(model, (x_float, y_int))
            self.run_test(model, (x_int, y_float))
            self.run_test(model, (x_int, y_int))
        else:
            self.run_test(model, x_float)
            self.run_test(model, x_int)

    @skipIfUnsupportedMinOpsetVersion(9)
    def test_and_or_xor(self):
        class MyModel(torch.nn.Module):
            def forward(self, x, y):
                return x ^ y, x | y, x & y, ~x

        x = torch.randint(0, 2, (5, 5), dtype=torch.bool)
        y = torch.randint(0, 2, (5, 5), dtype=torch.bool)
        self.run_test(MyModel(), input=(x, y))

    @skipIfUnsupportedMinOpsetVersion(9)
    def test_logical_and(self):
        class AndModel(torch.nn.Module):
            def forward(self, x, y):
                return torch.logical_and(x, y)

        x = torch.randint(0, 2, (5, 5), dtype=torch.bool)
        y = torch.randint(0, 2, (5, 5), dtype=torch.bool)
        self.run_test(AndModel(), input=(x, y))

        x = torch.randint(10, (5, 5), dtype=torch.int32)
        y = torch.randint(10, (5, 5), dtype=torch.int32)
        self.run_test(AndModel(), input=(x, y))

        x = torch.randint(10, (5, 5), dtype=torch.double)
        y = torch.randint(10, (5, 5), dtype=torch.double)
        self.run_test(AndModel(), input=(x, y))

        x = torch.randint(10, (2, 3, 5), dtype=torch.float32)
        y = torch.randint(10, (2, 3, 5), dtype=torch.long)
        self.run_test(AndModel(), input=(x, y))

    @skipIfUnsupportedMinOpsetVersion(9)
    def test_logical_or(self):
        class OrModel(torch.nn.Module):
            def forward(self, x, y):
                return torch.logical_or(x, y)

        x = torch.randint(0, 2, (5, 5), dtype=torch.bool)
        y = torch.randint(0, 2, (5, 5), dtype=torch.bool)
        self.run_test(OrModel(), input=(x, y))

        x = torch.randint(10, (5, 5), dtype=torch.int32)
        y = torch.randint(10, (5, 5), dtype=torch.int32)
        self.run_test(OrModel(), input=(x, y))

        x = torch.randint(10, (5, 5), dtype=torch.double)
        y = torch.randint(10, (5, 5), dtype=torch.double)
        self.run_test(OrModel(), input=(x, y))

        x = torch.randint(10, (2, 3, 5), dtype=torch.float32)
        y = torch.randint(10, (2, 3, 5), dtype=torch.long)
        self.run_test(OrModel(), input=(x, y))

    @skipIfUnsupportedMinOpsetVersion(9)
    def test_logical_xor(self):
        class XorModel(torch.nn.Module):
            def forward(self, x, y):
                return torch.logical_xor(x, y)

        x = torch.randint(0, 2, (5, 5), dtype=torch.bool)
        y = torch.randint(0, 2, (5, 5), dtype=torch.bool)
        self.run_test(XorModel(), input=(x, y))

        x = torch.randint(10, (5, 5), dtype=torch.int32)
        y = torch.randint(10, (5, 5), dtype=torch.int32)
        self.run_test(XorModel(), input=(x, y))

        x = torch.randint(10, (5, 5), dtype=torch.double)
        y = torch.randint(10, (5, 5), dtype=torch.double)
        self.run_test(XorModel(), input=(x, y))

        x = torch.randint(10, (2, 3, 5), dtype=torch.float32)
        y = torch.randint(10, (2, 3, 5), dtype=torch.long)
        self.run_test(XorModel(), input=(x, y))

    @skipIfUnsupportedMinOpsetVersion(11)  # float equal added after opset 11
    def test_eq(self):
        class EqualModel(torch.nn.Module):
            def forward(self, input, other):
                return input == other
        self._test_compare_ops(EqualModel(), 2)

    def test_gt(self):
        class GreaterModel(torch.nn.Module):
            def forward(self, input, other):
                return input > other
        self._test_compare_ops(GreaterModel(), 2)

    @skipIfUnsupportedMinOpsetVersion(9)
    def test_ge(self):
        class GreaterOrEqualModel(torch.nn.Module):
            def forward(self, input, other):
                return input >= other
        self._test_compare_ops(GreaterOrEqualModel(), 2)

    def test_gt_scalar(self):
        class GreaterModel(torch.nn.Module):
            def forward(self, input):
                return input > 1
        self._test_compare_ops(GreaterModel(), 1)

    def test_gt_primitive(self):
        class GreaterModel(torch.nn.Module):
            def __init__(self):
                super().__init__()
                self.y : int = 2

            def forward(self, x: int):
                return self.y > x

        x = 3
        self.run_test(GreaterModel(), (x, ))

    @skipIfUnsupportedMinOpsetVersion(9)
    def test_ge_scalar(self):
        class GreaterOrEqualModel(torch.nn.Module):
            def forward(self, input):
                return input >= 1
        self._test_compare_ops(GreaterOrEqualModel(), 1)

    def test_lt(self):
        class LessModel(torch.nn.Module):
            def forward(self, input, other):
                return input > other
        self._test_compare_ops(LessModel(), 2)

    @skipIfUnsupportedMinOpsetVersion(9)
    def test_le(self):
        class LessOrEqualModel(torch.nn.Module):
            def forward(self, input, other):
                return input <= other
        self._test_compare_ops(LessOrEqualModel(), 2)

    def test_lt_scalar(self):
        class LessModel(torch.nn.Module):
            def forward(self, input):
                return input < 1
        self._test_compare_ops(LessModel(), 1)

    @skipIfUnsupportedMinOpsetVersion(9)
    def test_le_scalar(self):
        class LessOrEqualModel(torch.nn.Module):
            def forward(self, input):
                return input <= 1
        self._test_compare_ops(LessOrEqualModel(), 1)

    def test_matmul(self):
        class MatmulModel(torch.nn.Module):
            def forward(self, input, other):
                return torch.matmul(input, other)

        x = torch.randn(3, 4, requires_grad=True)
        y = torch.randn(4, 5, requires_grad=True)
        self.run_test(MatmulModel(), (x, y))

        x = torch.randint(10, (3, 4))
        y = torch.randint(10, (4, 5))
        self.run_test(MatmulModel(), (x, y))

    def test_matmul_batch(self):
        class MatmulModel(torch.nn.Module):
            def forward(self, input, other):
                return torch.matmul(input, other)

        x = torch.randn(2, 3, 4, requires_grad=True)
        y = torch.randn(2, 4, 5, requires_grad=True)
        self.run_test(MatmulModel(), (x, y))

        x = torch.randint(10, (2, 3, 4))
        y = torch.randint(10, (2, 4, 5))
        self.run_test(MatmulModel(), (x, y))

    def _argmin_argmax_model(self, input):
        class ArgminArgmaxModel(torch.nn.Module):
            def forward(self, input):
                return torch.argmin(input), \
                    torch.argmax(input), \
                    torch.argmin(input, keepdim=True), \
                    torch.argmax(input, keepdim=True)

        self.run_test(ArgminArgmaxModel(), input)

    def test_argmin_argmax(self):
        input = torch.randn(7, 3, 5)
        self._argmin_argmax_model(input)

    # Argmin and Argmax with "select_last_index" is not supprted before opset 12
    # "select_last_index" was added in opset 12 to deal with corner case where the
    # same value appears multiple times in the tensor
    @skipIfUnsupportedMinOpsetVersion(12)
    def test_argmin_argmax_select_last_index(self):
        input = torch.tensor([[1., 2., 3.],
                             [1., 1., 2.]])
        self._argmin_argmax_model(input)

        input = torch.ones(7, 3, 5)
        self._argmin_argmax_model(input)

    def test_repeat(self):
        class RepeatModel(torch.nn.Module):
            def forward(self, x, y):
                x2 = x.repeat(y.shape[0], 1)
                y1 = y.view(-1, 1)
                return x2 + y1

        x = torch.tensor([1, 2, 3])
        y = torch.tensor([4, 5, 8, 9])
        self.run_test(RepeatModel(), (x, y))

    @skipIfUnsupportedMinOpsetVersion(9)
    def test_repeat_interleave(self):
        class FlattenModel(torch.nn.Module):
            def forward(self, x):
                return x.repeat_interleave(2)

        x = torch.tensor([1, 2, 3])
        self.run_test(FlattenModel(), (x,))

        class DimsModel(torch.nn.Module):
            def forward(self, x):
                return x.repeat_interleave(4, dim=1)

        x = torch.tensor([[1, 2], [3, 4]])
        self.run_test(DimsModel(), (x,))

        class DimsModel2(torch.nn.Module):
            def forward(self, x):
                repeats = torch.tensor([4])
                return torch.repeat_interleave(x, repeats, dim=1)

        x = torch.tensor([[1, 2], [3, 4]])
        self.run_test(DimsModel2(), (x,))

        class RepeatsDimsModel(torch.nn.Module):
            def forward(self, x):
                repeats = torch.tensor([1, 2])
                return torch.repeat_interleave(x, repeats, dim=0)

        x = torch.tensor([[1, 2], [3, 4]])
        self.run_test(RepeatsDimsModel(), (x,))

        class RepeatsDimsModel2(torch.nn.Module):
            def forward(self, x):
                repeats = torch.tensor([1, 2])
                return torch.repeat_interleave(x, repeats, dim=1)

        x = torch.tensor([[1, 2], [3, 4]])
        self.run_test(RepeatsDimsModel2(), (x,))

    @skipIfUnsupportedMinOpsetVersion(9)
    def test_repeat_interleave_noop(self):
        class Model(torch.nn.Module):
            def forward(self, x):
                return x.repeat_interleave(1, dim=1)

        x = torch.randn(4, 1, 8)
        self.run_test(Model(), (x,))

    @skipIfUnsupportedMinOpsetVersion(13)
    def test_dynamic_repeat_interleave(self):
        class SingleDynamicModel(torch.nn.Module):
            def forward(self, x):
                repeats = torch.tensor(4)
                return torch.repeat_interleave(x, repeats, dim=1)

        x = torch.tensor([[1, 2, 4], [3, 4, 7]])
        another_x = torch.tensor([[7, 8], [5, 6]])
        self.run_test(SingleDynamicModel(), x, test_with_inputs=[another_x],
                      input_names=["input_1"], dynamic_axes={"input_1" : {1 : "w"}})

        class NegDynamicModel(torch.nn.Module):
            def forward(self, x):
                repeats = torch.tensor(4)
                return torch.repeat_interleave(x, repeats, dim=-1)

        x = torch.tensor([[1, 2, 4], [3, 4, 7]])
        another_x = torch.tensor([[7, 8], [5, 6]])
        self.run_test(NegDynamicModel(), x, test_with_inputs=[another_x],
                      input_names=["input_1"], dynamic_axes={"input_1" : {1 : "w"}})

        class SingleDynamicModelFloat(torch.nn.Module):
            def forward(self, x):
                repeats = torch.tensor([4])
                return torch.repeat_interleave(x, repeats, dim=0)

        x = torch.tensor([[1.1, 2.1], [3.1, 4.1]])
        another_x = torch.tensor([[7.1, 8.1], [5.1, 6.1]])
        self.run_test(SingleDynamicModelFloat(), x, test_with_inputs=[another_x],
                      input_names=["input_1"], dynamic_axes={"input_1" : {0 : "h"}})

        class DynamicRepeatsModel(torch.nn.Module):
            def forward(self, x, repeats):
                return torch.repeat_interleave(x, repeats, dim=1)

        x = torch.tensor([[1, 2, 4], [3, 4, 7]])
        another_x = torch.tensor([[7, 8], [5, 6]])
        repeats = torch.tensor([2])
        another_repeats = torch.tensor([4])
        self.run_test(DynamicRepeatsModel(), (x, repeats), test_with_inputs=[(another_x, another_repeats)],
                      input_names=["input_1", "repeats_1"],
                      dynamic_axes={"input_1" : {1 : "w"}, "repeats_1" : {0 : "r"}})

        class DynamicRepeatsModel2(torch.nn.Module):
            def forward(self, x, repeats):
                return torch.repeat_interleave(x, repeats, dim=1)

        x = torch.tensor([[1, 2, 4], [3, 4, 7]])
        repeats = torch.tensor([2])
        another_repeats = torch.tensor([4])
        self.run_test(DynamicRepeatsModel2(), (x, repeats), test_with_inputs=[(x, another_repeats)],
                      input_names=["input_1", "repeats_1"],
                      dynamic_axes={"repeats_1" : {0 : "r"}})

    @skipIfUnsupportedMinOpsetVersion(13)
    def test_multiple_dynamic_repeat_interleave(self):
        class DynamicRepeatsModel(torch.nn.Module):
            def forward(self, x, repeats):
                return torch.repeat_interleave(x, repeats, dim=1)

        x = torch.tensor([[1, 2, 4], [3, 4, 7]])
        repeats = torch.tensor([2, 3, 4])
        another_repeats = torch.tensor([4, 3, 2])
        self.run_test(DynamicRepeatsModel(), (x, repeats), test_with_inputs=[(x, another_repeats)],
                      input_names=["input_1", "repeats_1"],
                      dynamic_axes={"repeats_1" : {0 : "r"}})

        class DynamicRepeatsModel2(torch.nn.Module):
            def forward(self, x, repeats):
                return torch.repeat_interleave(x, repeats, dim=0)

        x = torch.tensor([[1, 2, 4], [3, 4, 7]])
        repeats = torch.tensor([2, 3])
        another_repeats = torch.tensor([4, 3])
        self.run_test(DynamicRepeatsModel2(), (x, repeats), test_with_inputs=[(x, another_repeats)],
                      input_names=["input_1", "repeats_1"],
                      dynamic_axes={"repeats_1" : {0 : "r"}})

    def test_view(self):
        class ViewModel(torch.nn.Module):
            def forward(self, input):
                return input.view(4, 24)

        x = torch.randint(10, (4, 2, 3, 4), dtype=torch.int32)
        self.run_test(ViewModel(), x)

    def test_view_dynamic(self):
        class ViewModel(torch.nn.Module):
            def forward(self, input, other):
                return input.view(other.shape)

        x = torch.randn(2, 3, 4)
        shape = torch.randn(6, 4)
        self.run_test(ViewModel(), (x, shape),
                      input_names=["x", "shape"], dynamic_axes={"x": [0, 1, 2], "shape": [0, 1]})
        self.run_test(ViewModel(), (x, shape), remained_onnx_input_idx=[0])

    def test_view_dynamic_zero_dim(self):
        class ViewModel(torch.nn.Module):
            def forward(self, input):
                input = input.view(-1, 2)
                return input.view(1, -1)

        x = torch.ones(2)
        another_x = torch.empty((0,))
        self.run_test(ViewModel(), x, test_with_inputs=[another_x],
                      input_names=["input_1"], dynamic_axes={"input_1": [0, ]})

    def test_view_as(self):
        class ViewModel(torch.nn.Module):
            def forward(self, input, other):
                return input.view_as(other)

        x = torch.randn(2, 3, 4)
        y = torch.randn(6, 4)
        self.run_test(ViewModel(), (x, y))

    def test_linear(self):
        class LinearModel(torch.nn.Module):
            def __init__(self):
                super(LinearModel, self).__init__()
                self.fc = torch.nn.Linear(16, 16)

            def forward(self, x):
                out = self.fc(x)
                out = self.fc(out)
                return out

        x = torch.randn(3, 16)
        self.run_test(LinearModel(), (x,))

        class LinearModel(torch.nn.Module):
            def forward(self, input, weight, bias):
                return torch.nn.functional.linear(input, weight, bias)

        # input of rank 2
        x = torch.randn(2, 2)
        y = torch.randn(2, 2)
        z = torch.randn(1)
        self.run_test(LinearModel(), (x, y, z))

        # input of rank 3
        x = torch.randn(3, 3, 3)
        y = torch.randn(3, 3)
        z = torch.randn(1)
        self.run_test(LinearModel(), (x, y, z))

    @disableScriptTest()
    def test_weight_norm(self):
        # addmm for 3-d inputs converts to onnx::MatMul
        model = torch.nn.utils.weight_norm(torch.nn.Linear(5, 10), dim=1)
        x = torch.randn(3, 4, 5, requires_grad=True)
        self.run_test(model, x)

        # addmm for 2-d inputs converts to onnx::Gemm
        model = torch.nn.utils.weight_norm(torch.nn.Linear(5, 10), dim=1)
        x = torch.randn(4, 5, requires_grad=True)
        self.run_test(model, x)

        model = torch.nn.utils.weight_norm(torch.nn.Conv1d(1, 1, 3))
        x = torch.randn(1, 1, 5, requires_grad=True)
        self.run_test(model, x)

        model = torch.nn.utils.weight_norm(torch.nn.Conv1d(1, 1, 3), dim=-2)
        x = torch.randn(1, 1, 5, requires_grad=True)
        self.run_test(model, x)

        model = torch.nn.utils.weight_norm(torch.nn.Conv1d(3, 6, 3), name="weight")
        x = torch.randn(3, 3, 5, requires_grad=True)
        self.run_test(model, x)

    @disableScriptTest()
    def test_weight_norm_nodim(self):
        # addmm for 3-d inputs converts to onnx::MatMul
        model = torch.nn.utils.weight_norm(torch.nn.Linear(5, 10), dim=None)
        x = torch.randn(3, 4, 5, requires_grad=True)
        self.run_test(model, x)

        # addmm for 2-d inputs converts to onnx::Gemm
        model = torch.nn.utils.weight_norm(torch.nn.Linear(5, 10), dim=None)
        x = torch.randn(4, 5, requires_grad=True)
        self.run_test(model, x)

    def test_flatten(self):
        class FlattenModel(torch.nn.Module):
            def forward(self, input):
                return torch.flatten(input)

        x = torch.randint(10, (1, 2, 3, 4))
        self.run_test(FlattenModel(), x)

        x = torch.randn(4)
        self.run_test(FlattenModel(), x)

    def test_flatten2d(self):
        class FlattenModel(torch.nn.Module):
            def forward(self, input):
                return torch.flatten(input, 1)

        x = torch.randint(10, (1, 2, 3, 4))
        self.run_test(FlattenModel(), x)

    def test_flatten2d_neg(self):
        class FlattenModel(torch.nn.Module):
            def forward(self, x):
                return torch.flatten(x, 1, -1), torch.flatten(x, 0, -2), torch.flatten(x, 1, -2)

        x = torch.randint(10, (1, 2, 3, 4))
        self.run_test(FlattenModel(), x)

    @skipIfUnsupportedMinOpsetVersion(9)
    def test_flatten_dynamic_axes(self):
        class MyModule(torch.nn.Module):
            def forward(self, x):
                return torch.flatten(x, start_dim=2, end_dim=3)

        batch_size = 3
        x = torch.randn(batch_size, 5, 4, 5)
        y = torch.randn(5, 5, 4, 5)
        model = MyModule()
        self.run_test(model, x, test_with_inputs=[y],
                      input_names=["input"],
                      output_names=["output"],
                      dynamic_axes={"input" : {0 : "batch_size"},
                                    "output" : {0 : "batch_size"}})

    @skipIfUnsupportedMinOpsetVersion(11)
    def test_getitem(self):
        class GetItemModel(torch.jit.ScriptModule):
            @torch.jit.script_method
            def forward(self, x, y, z, ind):
                # this will create prim::ListConstruct(x, y, z) + aten::__getitem__
                arr = [x, y, z]
                return arr[ind]

        x = torch.randn(3, 4, 5)
        y = torch.randn(1, 4, 5)
        z = torch.randn(2, 4, 5)
        ind = torch.tensor(1, dtype=torch.long)
        self.run_test(GetItemModel(), (x, y, z, ind))

        ind = torch.tensor(-2, dtype=torch.long)
        self.run_test(GetItemModel(), (x, y, z, ind))

    def test_item(self):
        class M(torch.nn.Module):
            def forward(self, x, y, i: int):
                return int(x[y[i]].item())

        x = torch.arange(6, dtype=torch.float)
        y = torch.tensor([0, 1, 2, 3, 4], dtype=torch.long)
        i = 3
        self.run_test(torch.jit.script(M()), (x, y, i))

    @disableScriptTest()  # torch.nonzero(x, as_tuple=True) is not scriptable.
    @skipIfUnsupportedMinOpsetVersion(9)
    def test_nonzero(self):
        class NonzeroModel(torch.nn.Module):
            def forward(self, x):
                return x.nonzero(), x.nonzero(as_tuple=True)

        x = torch.randn(60).index_fill_(0, torch.randint(0, 60, (20,)), 0).view(3, 4, 5)
        self.run_test(NonzeroModel(), (x,))

    def test_unbind(self):
        class UnbindModel(torch.nn.Module):
            def forward(self, input):
                _, out, _ = input.unbind()
                return out

        x = torch.randn(3, 4, 5)
        self.run_test(UnbindModel(), x)

        class UnbindModel2(torch.nn.Module):
            def forward(self, input):
                _, out, _, _ = input.unbind(1)
                return out

        x = torch.randn(3, 4, 5)
        self.run_test(UnbindModel2(), x)

        class UnbindModel3(torch.nn.Module):
            def forward(self, input):
                _, out, _, _ = input.unbind(-2)
                return out

        x = torch.randn(3, 4, 5)
        self.run_test(UnbindModel3(), x)

    @skipIfUnsupportedMinOpsetVersion(11)
    def test_len(self):
        class LenModel(torch.jit.ScriptModule):
            @torch.jit.script_method
            def forward(self, input):
                return len(input.unbind()) + input

        x = torch.randn(4, 5)
        self.run_test(LenModel(), x, input_names=["input"], dynamic_axes={"input": {0: "seq"}},
                      test_with_inputs=(torch.randn(5, 5),))

    @skipIfUnsupportedMinOpsetVersion(9)
    def test_len_list(self):
        class LenListModel(torch.jit.ScriptModule):
            @torch.jit.script_method
            def forward(self, input):
                return torch.ones(len(input.shape))

        x = torch.randn(4, 5)
        self.run_test(LenListModel(), x, remained_onnx_input_idx=[])

    @skipIfUnsupportedMinOpsetVersion(11)
    def test_unbind_dynamic(self):
        class UnbindModel(torch.jit.ScriptModule):
            @torch.jit.script_method
            def forward(self, input):
                return input.unbind()[1]

        x = torch.randn(3, 4, 5)
        self.run_test(UnbindModel(), x)

        class UnbindModel2(torch.jit.ScriptModule):
            @torch.jit.script_method
            def forward(self, input):
                return input.unbind(-1)[1]

        x = torch.randn(3, 4, 5)
        self.run_test(UnbindModel2(), x)

    @disableScriptTest()  # scripting tests run for opsets > 11. See: test_split_script
    def test_split(self):
        class SplitModel(torch.nn.Module):
            def forward(self, input):
                return input.split([2, 1, 2]), input.split([3, 2])[0]

        x = torch.randn(5, 4, 3)
        self.run_test(SplitModel(), x)

        class SplitModel2(torch.nn.Module):
            def forward(self, input):
                return input.split([2, 1, 1], -2), input.split([2, 2], -2)[-1]

        x = torch.randn(5, 4, 3)
        self.run_test(SplitModel2(), x)

        class SplitModel3(torch.nn.Module):
            def forward(self, input):
                return input.split([2, 1, 2])

        x = torch.randn(5, 4, 3)
        self.run_test(SplitModel3(), x)

    @skipIfUnsupportedMinOpsetVersion(11)
    def test_split_script(self):
        class SplitModel(torch.nn.Module):
            def forward(self, input):
                return input.split([2, 1, 2]), input.split([3, 2])[0]

        x = torch.randn(5, 4, 3)
        self.run_test(SplitModel(), x)

        class SplitModel2(torch.nn.Module):
            def forward(self, input):
                return input.split([2, 1, 1], -2), input.split([2, 2], -2)[-1]

        x = torch.randn(5, 4, 3)
        self.run_test(SplitModel2(), x)

        class SplitModel3(torch.nn.Module):
            def forward(self, input):
                return input.split([2, 1, 2])

        x = torch.randn(5, 4, 3)
        self.run_test(SplitModel3(), x)

    @skipIfUnsupportedMinOpsetVersion(11)
    @disableScriptTest()
    def test_split_size_as_list(self):
        class SplitModel(torch.nn.Module):
            def forward(self, input, split_sizes: List[int]):
                out = []
                split_list: List[torch.Tensor] = input.split(split_sizes)

                for ob in split_list:
                    out.append(ob)
                return torch.cat(out, dim=0)

        x = torch.randn(6, 4, 3)
        split_sizes = [torch.tensor(2), torch.tensor(4)]
        self.run_test(SplitModel(), (x, split_sizes))

    @skipIfUnsupportedMinOpsetVersion(11)
    def test_split_size_with_slice(self):
        class SplitModule(torch.nn.Module):
            def forward(self, x, y, t):
                splits = (x.size(1), y.size(1))
                out, out2 = torch.split(t, splits, dim=1)
                return out, out2

        x = torch.randn(2, 3)
        y = torch.randn(2, 4)
        t = torch.randn(2, 7)
        self.run_test(SplitModule(), (x, y, t), input_names=["x", "y", "t"],
                      dynamic_axes={"x": [0, 1], "y": [0, 1], "t": [0, 1]})
        self.run_test(SplitModule(), (x, y, t), remained_onnx_input_idx=[2])

    @skipIfUnsupportedMinOpsetVersion(11)
    def test_split_dynamic(self):
        class SplitModel(torch.jit.ScriptModule):
            @torch.jit.script_method
            def forward(self, input):
                return input.split(2)[1]

        x = torch.randn(5, 4, 3)
        self.run_test(SplitModel(), x)

        class SplitModel2(torch.jit.ScriptModule):
            @torch.jit.script_method
            def forward(self, input):
                return input.split(2, -3)[1]

        x = torch.randn(5, 4, 3)
        self.run_test(SplitModel2(), x)

    @skipIfUnsupportedMinOpsetVersion(11)
    def test_split_dynamic_axes(self):
        class Split(torch.nn.Module):
            def forward(self, x):
                return x.split(1, dim=-1)

        x = torch.randn(4, 384, 2)
        input_names = ["logits"]
        self.run_test(Split(), x, input_names=input_names,
                      dynamic_axes={input_names[0]: {0: 'batch'}})

    @skipIfUnsupportedMinOpsetVersion(11)
    def test_chunk(self):
        class ChunkModel(torch.nn.Module):
            def __init__(self, dim=1):
                super(ChunkModel, self).__init__()
                self.dim = dim

            def forward(self, x):
                return torch.chunk(x, 3, dim=self.dim)

        model = ChunkModel()
        model.eval()
        model_neg_dim = ChunkModel(-1)
        model_neg_dim.eval()
        x = torch.randn(1, 18)

        for dim_size_ in range(13, 16):
            y = torch.randn(1, dim_size_)
            self.run_test(model, x, test_with_inputs=[y],
                          input_names=["x"],
                          dynamic_axes={"x": {0: "batch_size", 1: "dims"}})

            self.run_test(model_neg_dim, x, test_with_inputs=[y],
                          input_names=["x"],
                          dynamic_axes={"x": {0: "batch_size", 1: "dims"}})

    @skipIfUnsupportedMinOpsetVersion(11)
    def test_dynamic_chunk(self):
        class ChunkModel(torch.nn.Module):
            def __init__(self, dim=1):
                super(ChunkModel, self).__init__()
                self.dim = dim

            def forward(self, x):
                return torch.chunk(x, x.size(0), dim=self.dim)

        model = ChunkModel()
        model.eval()
        model_neg_dim = ChunkModel(-1)
        model_neg_dim.eval()
        x = torch.randn(3, 18)

        for dim_size_ in range(13, 16):
            y = torch.randn(3, dim_size_)
            self.run_test(model, x, test_with_inputs=[y],
                          input_names=["x"],
                          dynamic_axes={"x": {0: "batch_size", 1: "dims"}})

            self.run_test(model_neg_dim, x, test_with_inputs=[y],
                          input_names=["x"],
                          dynamic_axes={"x": {0: "batch_size", 1: "dims"}})

    def test_concat(self):
        class ConcatModel(torch.nn.Module):
            def forward(self, x, y, z):
                return torch.cat((x, y, z))

        x = torch.randn(3, 4, 5)
        y = torch.randn(1, 4, 5)
        z = torch.randn(2, 4, 5)
        self.run_test(ConcatModel(), (x, y, z))

    @skipIfUnsupportedMinOpsetVersion(11)
    def test_concat_dynamic(self):
        class ConcatDynamicModel(torch.jit.ScriptModule):
            @torch.jit.script_method
            def forward(self, x):
                return torch.cat(x.unbind())

        x = torch.randn(4, 5, 6)
        self.run_test(ConcatDynamicModel(), x)

    def test_stack(self):
        class StackModel(torch.nn.Module):
            def forward(self, x, y, z):
                return torch.stack((x, y, z), 1)

        x = torch.randn(3, 4, 5)
        y = torch.randn(3, 4, 5)
        z = torch.randn(3, 4, 5)
        self.run_test(StackModel(), (x, y, z))

    @skipIfUnsupportedMinOpsetVersion(11)
    def test_stack_dynamic(self):
        class StackDynamicModel(torch.jit.ScriptModule):
            @torch.jit.script_method
            def forward(self, x):
                return torch.stack(x.unbind(), 1)

        x = torch.randn(4, 5, 6)
        self.run_test(StackDynamicModel(), x)

    def test_loop_dynamic(self):
        class LoopModel(torch.jit.ScriptModule):
            @torch.jit.script_method
            def forward(self, x):
                for i in range(x.size(2)):
                    x = x + i
                return x

        model = LoopModel()
        inputs = torch.zeros(1, 2, 3, dtype=torch.long)
        self.run_test(model, inputs)

    @skipIfUnsupportedMinOpsetVersion(9)
    def test_loop_nested(self):
        class NestedLoopsModel(torch.jit.ScriptModule):
            @torch.jit.script_method
            def forward(self, x):
                for i in range(5):
                    a = 0
                    while a < 4:
                        a += 1
                    x = x + a
                return x

        model = NestedLoopsModel()
        inputs = torch.zeros(1, 2, 3, dtype=torch.long)
        self.run_test(model, inputs)

    @skipIfUnsupportedMinOpsetVersion(11)
    def test_loop_with_list(self):
        class ListLoopModel(torch.jit.ScriptModule):
            @torch.jit.script_method
            def forward(self, x):
                res = []
                res1 = []
                arr = x.split([3, 4, 1, 1, 2, 3, 2], 0)
                res2 = torch.zeros(3, 4, dtype=torch.long)
                res3 = []
                res4 = []
                for i in range(len(arr)):
                    res.append(arr[i].sum(0, False))
                    res1.append(arr[-1 - i].sum(0, False))
                    res2 += 1
                    res3 = res3 + [arr[i].sum(0, False)]
                    res4 += [arr[-1 - i].sum(0, False)]
                return res, res1, res2, torch.stack(res3), torch.stack(res4)

        model = ListLoopModel()
        inputs = torch.randn(16)
        self.run_test(model, inputs)

    @skipIfUnsupportedMinOpsetVersion(11)
    def test_loop_transpose(self):
        class LoopModel(torch.nn.Module):
            def forward(self, x):
                res = torch.zeros_like(x[0])
                for i in range(x.size(0)):
                    res += x[0].transpose(0, 1)
                return res

        model = torch.jit.script(LoopModel())
        x = torch.randn(5, 3, 3)
        self.run_test(model, x)

    @skipIfUnsupportedMinOpsetVersion(11)
    def test_loop_multi_dim(self):
        class LoopMultiDimModel(torch.jit.ScriptModule):
            @torch.jit.script_method
            def forward(self, x, y):
                for x_ in torch.flip(x.narrow(0, 0, 7), [0]):
                    y = x_[0][y]
                return y

        model = LoopMultiDimModel()
        x = torch.randint(0, 5, (8, 1, 17), dtype=torch.long)
        y = torch.ones(1, dtype=torch.long)
        self.run_test(model, (x, y))

    @skipIfUnsupportedMinOpsetVersion(11)
    def test_list(self):
        class ListModel(torch.jit.ScriptModule):
            @torch.jit.script_method
            def forward(self, x):
                tensors = x.unbind()
                res = []
                res.append(tensors[0])
                res.append(tensors[1])
                res.pop(1)

                res.insert(0, tensors[1])
                res.append(tensors[2])
                res += [tensors[3], tensors[4]]
                res = res + [tensors[5]]
                return torch.ones(len(res))

        model = ListModel()
        inputs = torch.randn(16, 1)
        self.run_test(model, inputs)

    @skipIfUnsupportedMinOpsetVersion(11)
    def test_list_append(self):
        class ListModel(torch.nn.Module):
            def forward(self, x, y):
                res = []
                for i in range(x.size(0)):
                    res += [torch.matmul(x[i], y)]
                return res

        model = torch.jit.script(ListModel())
        x = torch.randn(16, 3, 4)
        y = torch.randn(4, 5)
        self.run_test(model, (x, y))

    @skipIfUnsupportedMinOpsetVersion(13)
    def test_list_append_nested(self):
        class ListModel(torch.nn.Module):
            def forward(self, x, y):
                res = []
                for i in range(x.size(0)):
                    for j in range(x.size(1)):
                        res += [torch.matmul(x[i][j], y)]
                return res

        model = torch.jit.script(ListModel())
        x = torch.randn(4, 4, 3, 4)
        y = torch.randn(4, 5)
        self.run_test(model, (x, y))

    @skipIfUnsupportedMinOpsetVersion(14)  # Need onnx::Identity of sequence in opset 14
    def test_list_append_nested_2(self):
        class ListModel(torch.nn.Module):
            def forward(self, x):
                res = []
                res_replicate = []
                for i in range(x.size(0)):
                    if len(res) > 2:
                        for j in range(x.size(1)):
                            res.append(x[i][j])
                        res_replicate.append(res[-1])
                        res.append(res_replicate[-1])
                return res, res_replicate

        model = torch.jit.script(ListModel())
        x = torch.randn(4, 4, 3, 4)
        self.run_test(model, (x, ))

    @skipIfUnsupportedMinOpsetVersion(13)
    def test_list_append_nested_mixed_dtype(self):
        class ListModel(torch.nn.Module):
            def forward(self, x, y):
                res = []
                for i in range(x.size(0)):
                    for j in range(x.size(1)):
                        if i == j:
                            res.append(x == y)
                        else:
                            res.append(x != y)
                return res

        model = torch.jit.script(ListModel())
        x = torch.randn(4, 4, 3, 4)
        y = torch.randn(3, 4)
        self.run_test(model, (x, y))

    @skipIfUnsupportedMinOpsetVersion(11)
    def test_list_pop(self):
        class ListModel(torch.nn.Module):
            def forward(self, x, y):
                res = []
                for i in range(x.size(0)):
                    res += [torch.matmul(x[i], y)]
                res.pop()
                return res

        model = torch.jit.script(ListModel())
        x = torch.randn(16, 3, 4)
        y = torch.randn(4, 5)
        self.run_test(model, (x, y))

    @skipIfUnsupportedMinOpsetVersion(13)
    def test_list_pop_nested(self):
        class ListModel(torch.nn.Module):
            def forward(self, x, y):
                res = []
                for i in range(x.size(0)):
                    for j in range(x.size(1)):
                        res += [torch.matmul(x[i][j], y)]
                        res.pop()
                    res += [torch.matmul(x[i][0], y)]
                return res

        model = torch.jit.script(ListModel())
        x = torch.randn(4, 4, 3, 4)
        y = torch.randn(4, 5)
        self.run_test(model, (x, y))

    @skipIfUnsupportedMinOpsetVersion(11)
    def test_list_del(self):
        class ListModel(torch.nn.Module):
            def forward(self, x, y):
                res = []
                for i in range(x.size(0)):
                    res += [torch.matmul(x[i], y)]
                del res[2]
                return res

        model = torch.jit.script(ListModel())
        x = torch.randn(16, 3, 4)
        y = torch.randn(4, 5)
        self.run_test(model, (x, y))

    @skipIfUnsupportedMinOpsetVersion(13)
    def test_list_del_nested(self):
        class ListModel(torch.nn.Module):
            def forward(self, x, y):
                res = []
                for i in range(x.size(0)):
                    for j in range(x.size(1)):
                        res += [torch.matmul(x[i][j], y)]
                        del res[i]
                    res += [torch.matmul(x[i][0], y)]
                return res

        model = torch.jit.script(ListModel())
        x = torch.randn(4, 4, 3, 4)
        y = torch.randn(4, 5)
        self.run_test(model, (x, y))

    @skipIfUnsupportedMinOpsetVersion(11)
    def test_list_set(self):
        class ListModel(torch.nn.Module):
            def forward(self, x, y):
                res = []
                for i in range(x.size(0)):
                    res.append(x[i])
                res[y] = x[y]
                return res

        model = torch.jit.script(ListModel())
        x = torch.randn(12, 4)
        y = torch.tensor(2, dtype=torch.long)
        self.run_test(model, (x, y))

    @skipIfUnsupportedMinOpsetVersion(13)
    def test_list_idx_sum(self):
        class ListModel(torch.nn.Module):
            def forward(self, x, y):
                indices = torch.arange(x.size(0))
                res = []
                for i in range(x.size(0)):
                    res.append(x[i])
                return res[torch.sum(indices[:y])]

        model = torch.jit.script(ListModel())
        x = torch.randn(12, 4)
        y = torch.tensor(2, dtype=torch.long)
        self.run_test(model, (x, y))

    @skipIfUnsupportedMinOpsetVersion(9)
    def test_tensor_factories(self):
        class TensorFactory(torch.nn.Module):
            def forward(self, x):
                return torch.zeros(x.size()) + torch.ones(x.size())

        x = torch.randn(2, 3, 4)
        self.run_test(TensorFactory(), x, input_names=["x"], dynamic_axes={"x": [0, 1, 2]})
        self.run_test(TensorFactory(), x, remained_onnx_input_idx=[])

    @skipIfUnsupportedMinOpsetVersion(9)
    def test_tensor_factories_script(self):
        class TensorFactory(torch.jit.ScriptModule):
            @torch.jit.script_method
            def forward(self, x):
                return torch.zeros(x.shape, dtype=torch.float) + torch.ones(x.shape, dtype=torch.float)

        x = torch.randn(2, 3, 4)
        self.run_test(TensorFactory(), x, input_names=["x"], dynamic_axes={"x": [0, 1, 2]})
        self.run_test(TensorFactory(), x, remained_onnx_input_idx=[])

    @skipIfUnsupportedMinOpsetVersion(9)
    def test_tensor_like_factories_script(self):
        class TensorFactory(torch.jit.ScriptModule):
            @torch.jit.script_method
            def forward(self, x):
                zeros = torch.zeros_like(x, dtype=torch.float, layout=torch.strided, device=torch.device("cpu"))
                ones = torch.ones_like(x, dtype=torch.float, layout=torch.strided, device=torch.device("cpu"))
                return zeros + ones

        x = torch.randn(2, 3, 4)
        self.run_test(TensorFactory(), x, input_names=["x"], dynamic_axes={"x": [0, 1, 2]})
        self.run_test(TensorFactory(), x, remained_onnx_input_idx=[])

    @skipIfUnsupportedMinOpsetVersion(9)
    def test_eye(self):
        class TensorFactory(torch.nn.Module):
            def forward(self, x):
                return torch.eye(x.size()[1], 3), torch.eye(4, 4, dtype=torch.long), \
                    torch.eye(x.size()[1], 2, dtype=torch.long), torch.eye(x.shape[0]), \
                    torch.eye(x.shape[0], dtype=torch.float64)

        x = torch.randn(2, 3, 4)
        another_x = torch.randn(5, 6, 7)
        self.run_test(TensorFactory(), x, test_with_inputs=[another_x],
                      input_names=["input_1"], dynamic_axes={"input_1": [0, 1, 2]})

    @skipIfUnsupportedMinOpsetVersion(13)
    def test_diagonal(self):
        class DiagonalModel(torch.nn.Module):
            def forward(self, x):
                return torch.diagonal(x)

        x = torch.randn(2, 4, 5, 2)
        # Other test inputs to test dynamic behavior
        another_x = torch.randn(5, 6, 7, 8)
        self.run_test(DiagonalModel(), x, test_with_inputs=[another_x],
                      input_names=["input_1"],
                      dynamic_axes={"input_1": [0, 1, 2, 3]})

        class DiagonalModelNegOffset(torch.nn.Module):
            def forward(self, x):
                return torch.diagonal(x, offset=-1)

        x = torch.randn(2, 4, 5, 2)
        # Other test inputs to test dynamic behavior
        another_x = torch.randn(5, 6, 7, 8)
        self.run_test(DiagonalModelNegOffset(), x, test_with_inputs=[another_x],
                      input_names=["input_1"],
                      dynamic_axes={"input_1": [0, 1, 2, 3]})

        class DiagonalModelPosOffset(torch.nn.Module):
            def forward(self, x):
                return torch.diagonal(x, offset=1)

        x = torch.randn(2, 4, 5, 2)
        # Other test inputs to test dynamic behavior
        another_x = torch.randn(5, 6, 7, 8)
        self.run_test(DiagonalModelPosOffset(), x, test_with_inputs=[another_x],
                      input_names=["input_1"],
                      dynamic_axes={"input_1": [0, 1, 2, 3]})

        class DiagonalModelWithDims(torch.nn.Module):
            def forward(self, x):
                return torch.diagonal(x, offset=-1, dim1=1, dim2=2)

        x = torch.randn(2, 4, 5, 2)
        # Other test inputs to test dynamic behavior
        another_x = torch.randn(5, 6, 7, 8)
        self.run_test(DiagonalModelWithDims(), x, test_with_inputs=[another_x],
                      input_names=["input_1"],
                      dynamic_axes={"input_1": [0, 1, 2, 3]})

        class DiagonalModelOffsetOverrun(torch.nn.Module):
            def forward(self, x):
                return torch.diagonal(x, offset=-2), torch.diagonal(x, offset=5)

        x = torch.randn(2, 4, 5, 2)
        # Other test inputs to test dynamic behavior
        another_x = torch.randn(5, 6, 7, 8)
        self.run_test(DiagonalModelOffsetOverrun(), x, test_with_inputs=[another_x],
                      input_names=["input_1"],
                      dynamic_axes={"input_1": [0, 1, 2, 3]})

    @skipIfUnsupportedMinOpsetVersion(9)
    def test_inplace_zero(self):
        class Zero_(torch.nn.Module):
            def forward(self, x):
                return x.zero_(), x

        x = torch.randn(2, 3, 4)
        self.run_test(Zero_(), x, input_names=["x"], dynamic_axes={"x": [0, 1, 2]})
        self.run_test(Zero_(), x, remained_onnx_input_idx=[])

    @skipIfUnsupportedMinOpsetVersion(9)
    def test_new_zeros(self):
        class Zero_(torch.nn.Module):
            def forward(self, x):
                return x.new_zeros(x.shape[1:2]), x.new_zeros(x.shape[2:], dtype=torch.long)

        x = torch.randn(2, 3, 4)
        self.run_test(Zero_(), x, input_names=["x"], dynamic_axes={"x": [0, 1, 2]})
        self.run_test(Zero_(), x, remained_onnx_input_idx=[])

    @skipIfUnsupportedMinOpsetVersion(9)
    def test_new_ones(self):
        class OnesModel(torch.nn.Module):
            def forward(self, x):
                return x.new_ones(x.shape[1:2]), x.new_ones(x.shape[2:], dtype=torch.long)

        x = torch.randn(2, 3, 4)
        self.run_test(OnesModel(), x, input_names=["x"], dynamic_axes={"x": [0, 1, 2]})
        self.run_test(OnesModel(), x, remained_onnx_input_idx=[])

    @skipIfUnsupportedMinOpsetVersion(9)
    @disableScriptTest()  # torch.zeros/torch.ones with size tensor of dim != 0 not scriptable.
    def test_zeros_ones_with_tensor_input(self):
        class ZeroAndOnes(torch.nn.Module):
            def forward(self, x):
                return torch.zeros(x, 1), torch.ones(x, 1)

        x = torch.tensor([2])
        self.run_test(ZeroAndOnes(), (x, ))

    @skipIfUnsupportedMinOpsetVersion(9)
    def test_tolist(self):
        class List(torch.jit.ScriptModule):
            @torch.jit.script_method
            def forward(self, input):
                res: List[int] = input.tolist()
                return res

        self.run_test(List(), (torch.randint(100, (1,)),))

    @skipIfUnsupportedMinOpsetVersion(9)
    def test_list_pass(self):
        class Slice(torch.nn.Module):
            def forward(self, x, y):
                return x.new_zeros(x.shape[2:] + y.shape[1:])

        x = torch.randn(2, 3, 4, 5)
        y = torch.randn(1, 2, 3, 4)
        self.run_test(Slice(), (x, y), input_names=["x", "y"],
                      dynamic_axes={"x": [0, 1, 2, 3], "y": [0, 1, 2, 3]})
        self.run_test(Slice(), (x, y), remained_onnx_input_idx=[])

        class Size(torch.nn.Module):
            def forward(self, x, y):
                return x.new_zeros(x.shape + y.shape)

        x = torch.randn(2, 3, 4)
        y = torch.randn(1, 2, 3)
        self.run_test(Size(), (x, y), input_names=["x", "y"],
                      dynamic_axes={"x": [0, 1, 2], "y": [0, 1, 2]})
        self.run_test(Size(), (x, y), remained_onnx_input_idx=[])

        class Array(torch.nn.Module):
            def forward(self, x, y):
                arr1 = [x.shape[0], x.shape[1], 2]
                arr2 = [y.shape[0], y.shape[1]]
                return x.new_zeros(arr1 + arr2)

        x = torch.randn(2, 3, 4)
        y = torch.randn(1, 2, 3)
        self.run_test(Array(), (x, y), input_names=["x", "y"],
                      dynamic_axes={"x": [0, 1, 2], "y": [0, 1, 2]})
        self.run_test(Array(), (x, y), remained_onnx_input_idx=[])

        class List(torch.nn.Module):
            def forward(self, x, y):
                l1 = list(x.shape)
                l2 = list(y.shape)
                return x.new_zeros(l1 + l2)

        x = torch.randn(2, 3, 4)
        y = torch.randn(1, 2, 3)
        self.run_test(List(), (x, y), input_names=["x", "y"],
                      dynamic_axes={"x": [0, 1, 2], "y": [0, 1, 2]})
        self.run_test(List(), (x, y), remained_onnx_input_idx=[])

    @skipIfUnsupportedMinOpsetVersion(9)
    def test_new_empty(self):
        class Emtpy(torch.nn.Module):
            def forward(self, x):
                return x.new_empty(x.shape[0]).fill_(0), x.new_empty(x.shape[0], dtype=torch.long) * 0

        x = torch.randn(2, 3, 4)
        self.run_test(Emtpy(), x, input_names=["x"], dynamic_axes={"x": [0, 1, 2]})
        self.run_test(Emtpy(), x, remained_onnx_input_idx=[])

    @skipIfUnsupportedMinOpsetVersion(9)
    def test_new_full(self):
        class Full(torch.nn.Module):
            def forward(self, x):
                return x.new_full(x.shape[1:2], 5), x.new_full(x.shape[0:1], 1.3, dtype=torch.long)

        x = torch.randn(2, 3, 4)
        self.run_test(Full(), x, input_names=["x"], dynamic_axes={"x": [0, 1, 2]})
        self.run_test(Full(), x, remained_onnx_input_idx=[])

    @skipIfUnsupportedMinOpsetVersion(9)
    def test_inplace_list(self):
        class Arithmetic(torch.jit.ScriptModule):
            @torch.jit.script_method
            def forward(self, x, y):
                return torch.cat([x.add_(3), y.fill_(0)])

        x = torch.randn(2, 3)
        y = torch.randn(2, 3)
        self.run_test(Arithmetic(), (x, y), input_names=["x", "y"],
                      dynamic_axes={"x": [0, 1], "y": [0, 1]})
        self.run_test(Arithmetic(), (x, y), remained_onnx_input_idx=[0])

    @skipIfUnsupportedMinOpsetVersion(9)
    def test_inplace_fill(self):
        class Fill_(torch.nn.Module):
            def forward(self, x):
                return x.fill_(3), x

        x = torch.randn(2, 3, 4)
        self.run_test(Fill_(), x, input_names=["x"], dynamic_axes={"x": [0, 1, 2]})
        self.run_test(Fill_(), x, remained_onnx_input_idx=[])

    def test_inplace_arithmetic(self):
        class Arithmetic(torch.jit.ScriptModule):
            @torch.jit.script_method
            def forward(self, x, y):
                x.add_(3)
                y.mul_(x)
                return x, y

        x = torch.randn(2, 3, 4)
        y = torch.randn(2, 3, 4)
        self.run_test(Arithmetic(), (x, y))

    def test_inplace_arithmetic_half(self):
        class InplaceAddModel(torch.nn.Module):
            def forward(self, x, y):
                return x.add_(y)

        class InplaceMulModel(torch.nn.Module):
            def forward(self, x, y):
                return x.mul_(y)

        x = torch.randn(2, 2, dtype=torch.half)
        y = torch.randn(2, 2, dtype=torch.float)
        self.run_test(InplaceAddModel(), (x, y), rtol=1e-2, atol=1e-2)
        self.run_test(InplaceMulModel(), (x, y), rtol=1e-2, atol=1e-2)

    @skipIfUnsupportedMinOpsetVersion(9)
    def test_inplace_with_loop(self):
        class M(torch.nn.Module):
            def forward(self, x):
                a = torch.ones(12,)
                for i in range(10):
                    a.add_(torch.ones(12,))
                return a + x

        m = M()
        x = torch.randn(12,)
        self.run_test(torch.jit.script(M()), (x))

    @skipIfUnsupportedMinOpsetVersion(9)
    def test_inplace_with_loop_2(self):
        class M(torch.nn.Module):
            def forward(self, x):
                _bias = torch.ones(12,)
                a = torch.ones(12,)  # used in loop, altered.
                a_ref = a  # not used in loop, should be altered.
                b = x.clone()  # used in loop, not be altered.
                b_ref = b  # not used in loop, should not be altered.
                for i in range(10):
                    if i == 3:
                        for j in range(5):
                            a += _bias
                            _bias.add_(torch.ones(12,))
                            b = b + torch.ones(12,)

                    _bias.add_(torch.ones(12,))
                    a += _bias
                # TODO: value for a_ref is incorrect.
                # a_ref += torch.ones(12,)
                b_ref += torch.ones(12,)
                return _bias + x, a, b, b_ref

        m = M()
        x = torch.zeros(12,)
        self.run_test(torch.jit.script(M()), (x))

    @skipIfUnsupportedMinOpsetVersion(11)
    def test_inplace_attr_with_loop(self):
        class M(torch.nn.Module):
            def __init__(self):
                super().__init__()
                self._bias = torch.arange(12,)

            def forward(self, x):
                self._bias = torch.arange(12,)
                for i in range(10):
                    if i == 3:
                        for j in range(5):
                            self._bias += torch.arange(12,)
                return self._bias + x

        m = M()
        x = torch.zeros(12,)
        self.run_test(torch.jit.script(M()), (x))

    @skipIfUnsupportedMinOpsetVersion(11)
    def test_inplace_attr_copy_with_loop(self):
        class M(torch.nn.Module):
            def __init__(self):
                super().__init__()
                self._bias = torch.arange(12,)

            def forward(self, x):
                self._bias = torch.arange(12,)
                for i in range(10):
                    if i == 3:
                        for j in range(5):
                            self._bias.copy_(torch.arange(12,))
                        self._bias.copy_(self._bias + torch.arange(12,))

                    self._bias.copy_(self._bias + torch.arange(12,))
                return self._bias + x

        m = M()
        x = torch.zeros(12,)
        self.run_test(torch.jit.script(M()), (x))

    @skipIfUnsupportedMinOpsetVersion(14)  # Need onnx::Identity of sequence in opset 14
    def test_inplace_sequence_with_loop(self):
        class M(torch.nn.Module):
            def process(self, beam_hyps: List[torch.Tensor], done: torch.Tensor, x):
                batch_size = x.shape[0]
                for i in range(batch_size):
                    if done[i]:
                        continue

                    beam_idx = 0
                    for _, token in enumerate(x[i]):
                        beam_hyps.append(token)
                        beam_idx += 1

                        if beam_idx == 6:
                            break

                    done[i] = len(beam_hyps) > 4

                return beam_hyps, done

            def forward(self, x):
                beam_hyps: List[torch.Tensor] = []
                batch_size = x.shape[0]
                cur_len = 0
                max_len = x.shape[1]
                done = torch.zeros(batch_size, dtype=torch.bool)
                while cur_len < max_len:
                    beam_hyps, done = self.process(beam_hyps, done, x[:, 0, :])
                    cur_len = cur_len + 1

                return beam_hyps

        m = torch.jit.script(M())
        x = torch.randn(8, 4, 3)
        self.run_test(torch.jit.script(M()), (x))


    @disableScriptTest()  # Sort with dynamic dim not supported in ONNX
    def test_sort(self):
        class SortModel(torch.nn.Module):
            def forward(self, x):
                out = []
                for i in range(-2, 2):
                    out.append(torch.sort(x, dim=i, descending=True))
                return out

        x = torch.randn(3, 4)
        self.run_test(SortModel(), x)

    @skipIfUnsupportedMinOpsetVersion(11)
    @disableScriptTest()  # Sort with dynamic dim not supported in ONNX
    def test_sort_ascending(self):
        class SortModel(torch.nn.Module):
            def forward(self, x):
                out = []
                for i in range(-2, 2):
                    out.append(torch.sort(x, dim=i, descending=False))
                return out

        x = torch.randn(3, 4)
        self.run_test(SortModel(), x)

    @skipIfUnsupportedMinOpsetVersion(9)
    def test_masked_fill(self):
        class MaskedFillModel(torch.nn.Module):
            def forward(self, x):
                mask = torch.tensor([[0, 0, 1], [1, 1, 0]], dtype=torch.uint8)
                return x.masked_fill(mask, 2)

        x = torch.zeros(4, 2, 3, requires_grad=True)
        self.run_test(MaskedFillModel(), x)

        class MaskedFillModel2(torch.nn.Module):
            def forward(self, x):
                return x.masked_fill(x > 3, -1)

        x = torch.arange(16).view(2, 2, 4).to(torch.float32)
        self.run_test(MaskedFillModel2(), x)

    @skipIfUnsupportedMinOpsetVersion(9)
    def test_masked_fill_inplace(self):

        class MaskedFillModel(torch.jit.ScriptModule):
            @torch.jit.script_method
            def forward(self, x):
                mask = torch.tensor([[0, 0, 1], [1, 1, 0]], dtype=torch.uint8)
                x.masked_fill_(mask, 2)
                return x

        x = torch.zeros(4, 2, 3, requires_grad=True)
        self.run_test(MaskedFillModel(), x)

        class MaskedFillModel2(torch.jit.ScriptModule):
            @torch.jit.script_method
            def forward(self, x):
                x.masked_fill_(x > 3, -1)
                return x

        x = torch.arange(16).view(2, 2, 4).to(torch.float32)
        self.run_test(MaskedFillModel2(), x)

    @skipIfUnsupportedMinOpsetVersion(11)
    def test_masked_scatter(self):
        class MaskedScatterModel(torch.nn.Module):
            def forward(self, x):
                return torch.masked_scatter(x, x.ge(0.5), torch.ones(100, 100) * 5)

        x = torch.randn(3, 4, 5, requires_grad=True)
        self.run_test(MaskedScatterModel(), x)

    @skipIfUnsupportedMinOpsetVersion(11)
    def test_masked_select(self):
        class MaskedSelectModel(torch.nn.Module):
            def forward(self, x):
                return torch.masked_select(x, x.ge(0.5))

        x = torch.randn(3, 4, 5, requires_grad=True)
        self.run_test(MaskedSelectModel(), x)

    @skipIfUnsupportedMinOpsetVersion(11)
    def test_index_put_to_masked_fill(self):
        class MaskedFillModel(torch.nn.Module):
            def forward(self, input_mask, some_const):
                mask = input_mask.clone()
                mask[mask != some_const] = 1
                mask[mask == some_const] = 0
                return mask

        mask = torch.randn(2, 2, 2, requires_grad=True)
        constant = torch.tensor(5, dtype=torch.float)
        self.run_test(MaskedFillModel(), (mask, constant))

    @skipIfUnsupportedMinOpsetVersion(11)
    def test_index_put_to_masked_scatter(self):
        class MaskedScatterModel(torch.nn.Module):
            def forward(self, input_mask, some_const):
                mask = input_mask.clone()
                mask[mask != some_const] = torch.ones(8)
                return mask

        mask = torch.randn(2, 2, 2, requires_grad=True)
        constant = torch.tensor(5, dtype=torch.float)
        self.run_test(MaskedScatterModel(), (mask, constant))

    @skipIfUnsupportedMinOpsetVersion(9)
    def test_pixel_shuffle(self):
        class PixelShuffle(torch.nn.Module):
            def forward(self, x):
                return torch.pixel_shuffle(x, upscale_factor=2)

        x = torch.randn(2, 16, 4, 3, requires_grad=True)
        y = torch.randn(4, 32, 8, 4, requires_grad=True)
        self.run_test(PixelShuffle(), x)
        self.run_test(PixelShuffle(), x, input_names=["x"],
                      dynamic_axes={"x": [0, 1, 2, 3]},
                      test_with_inputs=[y])

    @skipIfUnsupportedMinOpsetVersion(9)
    def test_pixel_unshuffle(self):
        class PixelUnshuffle(torch.nn.Module):
            def forward(self, x):
                return torch.pixel_unshuffle(x, downscale_factor=2)

        x = torch.randn(2, 16, 4, 6, requires_grad=True)
        y = torch.randn(4, 32, 8, 4, requires_grad=True)
        self.run_test(PixelUnshuffle(), x)
        self.run_test(PixelUnshuffle(), x, input_names=["x"],
                      dynamic_axes={"x": [0, 1, 2, 3]},
                      test_with_inputs=[y])

    @skipIfUnsupportedMinOpsetVersion(9)
    def test_reciprocal(self):
        class ReciprocalModel(torch.nn.Module):
            def forward(self, x):
                return torch.reciprocal(x)

        model = ReciprocalModel()
        x = torch.tensor([2, 4])
        self.run_test(model, x.to(torch.long))
        self.run_test(model, x.to(torch.float))
        self.run_test(model, x.to(torch.double))

    @skipIfUnsupportedMinOpsetVersion(9)
    def test_scalar_type(self):
        class ArithmeticModel(torch.nn.Module):
            def forward(self, x):
                return x.size(0) * 2 * x, 2 - x

        x = torch.ones(2, 3, dtype=torch.float32)
        self.run_test(ArithmeticModel(), x)


        class ComparisonModel(torch.nn.Module):
            def forward(self, x, y):
                a = torch.tensor([12.0])
                return x.lt(1.5) & y.le(2) & x.le(1), x.gt(y), x.lt(y), a.ge(x.size(0))

        x = torch.ones(2, 3, dtype=torch.int32)
        y = torch.ones(2, 3, dtype=torch.float32)
        self.run_test(ComparisonModel(), (x, y))

        class MatMulModel(torch.nn.Module):
            def forward(self, x):
                return (torch.mm(x, x) + x + torch.mm(x, x) + x)

        x = torch.ones(3, 3)
        self.run_test(MatMulModel(), x)

        class AddMMModel(torch.nn.Module):
            def forward(self, x):
                return torch.mm(x, x) + x

        x = torch.ones(3, 3)
        self.run_test(AddMMModel(), x)

        class FullModel(torch.nn.Module):
            # add is used for exporting full
            def forward(self, x):
                return torch.full((3, 4), x)
        x = torch.tensor(12.)
        self.run_test(FullModel(), x)

        class CatModel(torch.nn.Module):
            def forward(self, fp16, fp32):
                return torch.cat([fp16, fp32])
        fp16 = torch.Tensor([0.5])
        fp16 = fp16.half()
        fp32 = torch.Tensor([1.5])
        self.run_test(CatModel(), (fp16, fp32))

    @skipIfUnsupportedMinOpsetVersion(9)
    def test_full_like(self):
        class FullLikeModel(torch.nn.Module):
            def forward(self, x):
                return torch.full_like(x, 1.3, dtype=torch.int)

        x = torch.tensor(12)
        self.run_test(FullLikeModel(), x)

    @skipIfUnsupportedMinOpsetVersion(9)
    def test_full_like_value(self):
        class FullLikeModel(torch.nn.Module):
            def forward(self, x, y):
                out = y + 2
                return torch.full_like(x, out)

        x = torch.tensor(12)
        y = torch.tensor(2)
        self.run_test(FullLikeModel(), (x, y))

    def test_l1_norm(self):
        class NormModel(torch.nn.Module):
            def forward(self, x):
                return torch.norm(x, p=1, dim=-1, keepdim=False)

        x = torch.randn(4, 2, 3, requires_grad=True)
        self.run_test(NormModel(), x)

    def test_l2_norm(self):
        class NormModel(torch.nn.Module):
            def forward(self, x):
                return torch.norm(x, p=2, dim=-2, keepdim=False)

        x = torch.randn(4, 2, 3, requires_grad=True)
        self.run_test(NormModel(), x)

    def test_frobenius_norm(self):
        class NormModel(torch.nn.Module):
            def forward(self, x):
                return torch.norm(x, p="fro", dim=0, keepdim=False)

        x = torch.randn(4, 2, 3, requires_grad=True)
        self.run_test(NormModel(), x)

    def test_frobenius_norm_keepdim(self):
        class NormModel(torch.nn.Module):
            def forward(self, x):
                return torch.norm(x, p="fro", dim=(0, 1), keepdim=True)

        x = torch.randn(4, 2, 3, requires_grad=True)
        self.run_test(NormModel(), x)

    def test_unfold(self):
        class UnfoldModel(torch.nn.Module):
            def forward(self, x):
                return x.unfold(dimension=2, size=2, step=2)

        x = torch.randn(4, 2, 3, requires_grad=True)
        y = torch.randn(2, 1, 3, requires_grad=True)
        self.run_test(UnfoldModel(), x,
                      dynamic_axes={"x": [0, 1]},
                      input_names=["x"],
                      test_with_inputs=[y])

    def test_unfold_infer_shape(self):
        class UnfoldModule(torch.jit.ScriptModule):
            def __init__(self):
                super(UnfoldModule, self).__init__()
                self.conv = torch.nn.Conv1d(3, 1, 3, stride=2)

            @torch.jit.script_method
            def forward(self, x):
                x = self.conv(x)
                return x.unfold(dimension=2, size=2, step=2)

        x = torch.randn(32, 3, 64)
        self.run_test(UnfoldModule(), x)

    @skipIfUnsupportedMinOpsetVersion(12)
    def test_unfold_dynamic_inputs(self):
        class UnfoldModel(torch.nn.Module):
            def forward(self, x):
                return x.unfold(dimension=2, size=x.shape[1], step=x.shape[1] - 1)

        x = torch.randn(4, 2, 4, requires_grad=True)
        self.run_test(UnfoldModel(), x)

        class UnfoldModel(torch.nn.Module):
            def forward(self, x):
                return x.unfold(dimension=2, size=x.shape[1], step=1)

        x = torch.randn(4, 2, 4, requires_grad=True)
        self.run_test(UnfoldModel(), x)

    @skipIfUnsupportedMinOpsetVersion(9)  # MatMul long inputs is added in ONNX opset 9.
    def test_mv(self):
        class MatmulModel(torch.nn.Module):
            def forward(self, input, other):
                return torch.mv(input, other)

        x = torch.randn(4, 5, requires_grad=True)
        y = torch.randn(5, requires_grad=True)
        self.run_test(MatmulModel(), (x, y))

        x = torch.randint(10, (4, 5))
        y = torch.randint(10, (5, ))
        self.run_test(MatmulModel(), (x, y))

    @skipIfUnsupportedMinOpsetVersion(9)  # MatMul long inputs is added in ONNX opset 9.
    def test_dot(self):
        class MatmulModel(torch.nn.Module):
            def forward(self, input, other):
                return torch.dot(input, other)

        x = torch.randn(5, requires_grad=True)
        y = torch.randn(5, requires_grad=True)
        self.run_test(MatmulModel(), (x, y))

        x = torch.randint(10, (5, ))
        y = torch.randint(10, (5, ))
        self.run_test(MatmulModel(), (x, y))

    @disableScriptTest()  # SpectralNorm not TorchScript compatible.
    def test_spectral_norm(self):
        m = torch.nn.utils.spectral_norm(torch.nn.Linear(2, 4))

        x = torch.randn(6, 2)
        self.run_test(m, (x, ))

    def test_prelu(self):
        class PReluModel(torch.nn.Module):
            def __init__(self):
                super(PReluModel, self).__init__()
                self.prelu = torch.nn.PReLU()

            def forward(self, x):
                return self.prelu(x)

        x = torch.randn(2, 3, 4)
        y = torch.randn(2, 4, 5)
        self.run_test(PReluModel(), x, input_names=["x"],
                      dynamic_axes={"x": [1, 2]},
                      test_with_inputs=[y])

    def test_prelu_scalar(self):
        x = torch.scalar_tensor(1.)
        self.run_test(torch.nn.PReLU(), x, input_names=["x"])

    def test_relu6(self):
        class Relu6Model(torch.nn.Module):
            def __init__(self):
                super(Relu6Model, self).__init__()
                self.relu6 = torch.nn.ReLU6()

            def forward(self, x):
                return self.relu6(x)

        x = torch.randn(2, 3, 4) * 100.0
        y = torch.randn(2, 4, 5) * 100.0
        self.run_test(Relu6Model(), x, input_names=['x'],
                      dynamic_axes={'x': [1, 2]},
                      test_with_inputs=[y])

    def test_silu(self):
        class SiLUModel(torch.nn.Module):
            def __init__(self):
                super(SiLUModel, self).__init__()
                self.silu = torch.nn.SiLU()

            def forward(self, x):
                return self.silu(x)

        x = torch.randn(2, 3, 4)
        self.run_test(SiLUModel(), (x))

    @skipIfUnsupportedMinOpsetVersion(14)
    def test_tril(self):
        class trilModel(torch.nn.Module):
            def forward(self, x):
                return torch.tril(x)

        x = torch.randn(2, 3, 4)
        self.run_test(trilModel(), (x))

        class trilModelwithDiagonal(torch.nn.Module):
            def forward(self, x):
                return torch.tril(x, diagonal=1)

        x = torch.randn(2, 3, 4)
        self.run_test(trilModelwithDiagonal(), (x))

        class trilModelwithNegDiagonal(torch.nn.Module):
            def forward(self, x):
                return torch.tril(x, diagonal=-1)

        x = torch.randn(2, 3, 4)
        self.run_test(trilModelwithNegDiagonal(), (x))

    @skipIfUnsupportedMinOpsetVersion(14)
    def test_triu(self):
        class triuModel(torch.nn.Module):
            def forward(self, x):
                return torch.triu(x)

        x = torch.randn(2, 3, 4)
        self.run_test(triuModel(), (x))

        class triuModelwithDiagonal(torch.nn.Module):
            def forward(self, x):
                return torch.triu(x, diagonal=1)

        x = torch.randn(2, 3, 4)
        self.run_test(triuModelwithDiagonal(), (x))

        class trilModelwithNegDiagonal(torch.nn.Module):
            def forward(self, x):
                return torch.tril(x, diagonal=-1)

        x = torch.randn(2, 3, 4)
        self.run_test(trilModelwithNegDiagonal(), (x))

    def test_mish(self):
        class MishModel(torch.nn.Module):
            def __init__(self):
                super(MishModel, self).__init__()
                self.mish = torch.nn.Mish()

            def forward(self, x):
                return self.mish(x)

        x = torch.randn(2, 3, 4)
        self.run_test(MishModel(), (x))

    def test_remainder(self):
        class RemainderModel(torch.nn.Module):
            def forward(self, input, other):
                return torch.remainder(input, other)

        x = torch.randn(4, 2, 3)
        y = torch.randn(1, 2, 1)
        self.run_test(RemainderModel(), (x, y))

        x = torch.tensor([7, 6, -7, -6], dtype=torch.long)
        y = torch.tensor([2], dtype=torch.long)
        self.run_test(RemainderModel(), (x, y))

        x = x.to(torch.float)
        self.run_test(RemainderModel(), (x, y))

        y = y.to(torch.float)
        self.run_test(RemainderModel(), (x, y))

        x = x.to(torch.int32)
        self.run_test(RemainderModel(), (x, y))

    def test_remainder_scalar(self):
        class RemainderModel(torch.nn.Module):
            def __init__(self, scalar=2.55):
                super().__init__()
                self.scalar = scalar

            def forward(self, input):
                return torch.remainder(input, self.scalar)

        x = torch.randint(10, (2, 3))
        self.run_test(RemainderModel(), x)

        x = torch.tensor([7, 6, -7, -6], dtype=torch.long)
        self.run_test(RemainderModel(2), x)

    @skipIfUnsupportedMinOpsetVersion(10)
    def test_fmod(self):
        class FModModel(torch.nn.Module):
            def forward(self, input, other):
                return torch.fmod(input, other)

        x = torch.randn(4, 2, 3)
        y = torch.randn(1, 2, 1)
        self.run_test(FModModel(), (x, y))

    @skipIfUnsupportedMinOpsetVersion(10)
    def test_fmod_scalar(self):
        class FModModel(torch.nn.Module):
            def forward(self, input):
                return torch.fmod(input, 2.55)

        x = torch.randint(10, (2, 3))
        self.run_test(FModModel(), x)

    @skipIfUnsupportedMinOpsetVersion(9)
    def test_glu(self):
        class GluModel(torch.nn.Module):
            def forward(self, x):
                return torch.nn.functional.glu(x)

        x = torch.randn(2, 4, 5, 6, requires_grad=True)
        self.run_test(GluModel(), x)

    @skipIfUnsupportedMinOpsetVersion(9)
    def test_gelu(self):
        class GeluModel(torch.nn.Module):
            def forward(self, x):
                return torch.nn.functional.gelu(x, approximate='none')

        x = torch.randn(2, 4, 5, 6, requires_grad=True)
        self.run_test(GeluModel(), x)

    @skipIfUnsupportedMinOpsetVersion(9)
    def test_tanh_gelu(self):
        class GeluModel(torch.nn.Module):
            def forward(self, x):
                return torch.nn.functional.gelu(x, approximate='tanh')

        x = torch.randn(2, 4, 5, 6, requires_grad=True)
        self.run_test(GeluModel(), x)

    def test_add_inplace(self):
        class InplaceAddModel(torch.nn.Module):
            def forward(self, x):
                x += 12
                return x

        x = torch.randn(4, 2, 3, requires_grad=True)
        self.run_test(InplaceAddModel(), x)

    def test_addcmul(self):
        class AddcmulModel(torch.nn.Module):
            def forward(self, x, t1, t2):
                return torch.addcmul(x, t1, t2), torch.addcmul(x, t1, t2, value=2.2)

        x = torch.randn(1, 3)
        t1 = torch.randn(3, 1)
        t2 = torch.randn(1, 3)
        self.run_test(AddcmulModel(), (x, t1, t2))

    def test_rsqrt(self):
        class RsqrtModel(torch.nn.Module):
            def forward(self, x):
                return x.rsqrt()

        x = torch.randn(4, 2, 3, requires_grad=True, dtype=torch.float64)
        self.run_test(RsqrtModel(), x)

    def test_rsqrt_zeros(self):
        class RsqrtModel(torch.nn.Module):
            def forward(self, x):
                return x.rsqrt()
        x = torch.zeros(4, 2, 3, requires_grad=True, dtype=torch.float64)
        self.run_test(RsqrtModel(), x)

    @skipIfUnsupportedMinOpsetVersion(11)
    def test_unique(self):
        class UniqueModel(torch.nn.Module):
            def forward(self, x):
                return torch.unique(x, sorted=True, return_inverse=False, return_counts=True)

        x = torch.tensor([1, 3, 2, 3], dtype=torch.long)
        self.run_test(UniqueModel(), x)

    @skipIfUnsupportedMinOpsetVersion(11)
    def test_unique_along_dim(self):
        class UniqueModel(torch.nn.Module):
            def forward(self, x):
                return torch.unique(x, dim=0, sorted=True, return_inverse=True, return_counts=False)

        x = torch.tensor([1, 3, 2, 3], dtype=torch.long)
        self.run_test(UniqueModel(), x)

    @skipIfUnsupportedMinOpsetVersion(11)
    def test_cumsum(self):
        class CumSum(torch.nn.Module):
            def forward(self, input):
                return torch.cumsum(input, dim=0)
        x = torch.randn(2, 3, 4)
        model = CumSum()
        self.run_test(model, x)

    @skipIfUnsupportedMinOpsetVersion(11)
    def test_cumsum_with_cast(self):
        class CumSum(torch.nn.Module):
            def forward(self, input):
                return torch.cumsum(input, dim=0, dtype=torch.float32)

        model = CumSum()
        x = torch.tensor([2, 3, 4], dtype=torch.int32)
        self.run_test(model, x)
        x = torch.tensor([False, True, True])
        self.run_test(model, x)

    @disableScriptTest()  # error in propagate as assign input shape
    @skipIfUnsupportedMinOpsetVersion(10)
    def test_embedding_bag(self):
        model = torch.nn.EmbeddingBag(10, 5, mode="sum", scale_grad_by_freq=True)
        input = torch.randint(10, (7,))
        offset = torch.tensor([0, 2, 5, 6])
        self.run_test(model, (input, offset))

        model = torch.nn.EmbeddingBag(10, 5, mode="sum", include_last_offset=True)
        input = torch.randint(10, (7,))
        offset = torch.tensor([0, 2, 5, 6])
        self.run_test(model, (input, offset))

        model = torch.nn.EmbeddingBag(10, 5, mode="max")
        input = torch.randint(10, (7, 5))
        self.run_test(model, (input))

    @skipIfUnsupportedMinOpsetVersion(11)
    def test_embedding_bag_1d_per_sample_weights(self):
        class EmbeddingModel(torch.nn.Module):
            def forward(self, embedding_matrix, input, offset, weights):
                return torch.nn.functional.embedding_bag(input, embedding_matrix, offsets=offset,
                                                         mode="sum", per_sample_weights=weights)

        model = EmbeddingModel()
        x = torch.randint(7, (6,))
        w = torch.randn(6, )
        offset = torch.tensor([0, 2, 5])
        embedding_matrix = torch.rand(10, 15)
        self.run_test(model, (embedding_matrix, x, offset, w))

    @skipIfUnsupportedMinOpsetVersion(11)
    def test_embedding_bag_2d_per_sample_weights(self):
        class EmbeddingModel(torch.nn.Module):
            def forward(self, embedding_matrix, input, weights):
                return torch.nn.functional.embedding_bag(input, embedding_matrix,
                                                         mode="sum", per_sample_weights=weights)

        embedding_matrix = torch.rand(10, 15)
        model = EmbeddingModel()
        x = torch.randint(7, (2, 3))
        w = torch.randn(2, 3)

        x2 = torch.randint(7, (4, 3))
        w2 = torch.randn(4, 3)
        self.run_test(model, (embedding_matrix, x, w),
                      input_names=['embed', 'x', 'w'], dynamic_axes={'x': [0], 'w': [0]},
                      test_with_inputs=[(embedding_matrix, x2, w2)])

    @disableScriptTest()  # scripting prim::Uninitialized, prim::dtype, prim::unchecked_cast
    @skipIfUnsupportedMinOpsetVersion(11)
    @unittest.skip("Due to ONNX Loop shape inference issue. "
                   "https://msdata.visualstudio.com/Vienna/_workitems/edit/1352001")
    def test_embedding_bag_dynamic_input(self):
        class EmbeddingModel1D(torch.nn.Module):
            def forward(self, embedding_matrix, input, weights, offsets):
                return torch.nn.functional.embedding_bag(input, embedding_matrix, offsets=offsets,
                                                         mode="sum", per_sample_weights=weights)

        model = EmbeddingModel1D()
        x = torch.randint(7, (6,))
        w = torch.randn(6, )
        offsets = torch.tensor([0, 2, 5], dtype=torch.long)
        embedding_matrix = torch.rand(10, 15)
        x2 = torch.randint(7, (2,))
        w2 = torch.randn(2, )
        embedding_matrix2 = torch.rand(12, 25)
        offsets2 = torch.tensor([0, ], dtype=torch.long)
        self.run_test(model, (embedding_matrix, x, w, offsets),
                      test_with_inputs=[(embedding_matrix2, x2, w2, offsets2)],
                      input_names=["embedding_matrix", "x", "offsets", "w"],
                      dynamic_axes={"embedding_matrix": [0, 1], "x": [0], "offsets": [0], "w": [0]})

        class EmbeddingModel2D(torch.nn.Module):
            def forward(self, embedding_matrix, input, weights):
                return torch.nn.functional.embedding_bag(input, embedding_matrix,
                                                         mode="sum", per_sample_weights=weights)

        model = EmbeddingModel2D()
        x = torch.randint(7, (2, 3))
        w = torch.randn(2, 3)
        embedding_matrix = torch.rand(10, 15)
        x2 = torch.randint(7, (3, 5))
        w2 = torch.randn(3, 5)
        embedding_matrix2 = torch.rand(12, 25)
        self.run_test(model, (embedding_matrix, x, w),
                      test_with_inputs=[(embedding_matrix2, x2, w2)],
                      input_names=["embedding_matrix", "x", "w"],
                      dynamic_axes={"embedding_matrix": [0, 1], "x": [0, 1], "w": [0, 1]})

    @skipIfUnsupportedMinOpsetVersion(8)
    def test_meshgrid(self):
        class Meshgrid(torch.nn.Module):
            def forward(self, x, y, z):
                output1, output2, output3 = torch.meshgrid(x, y, z)
                return output1, output2, output3

        x = torch.randn(3, requires_grad=True)
        y = torch.zeros(4, requires_grad=True)
        z = torch.randn(5, requires_grad=True)
        self.run_test(Meshgrid(), (x, y, z))

    @skipIfUnsupportedMinOpsetVersion(8)
    def test_meshgrid_scalar(self):
        class Meshgrid(torch.nn.Module):
            def forward(self, x, y, z):
                output1, output2, output3 = torch.meshgrid(x, y, z)
                return output1, output2, output3

        x = torch.ones(3, requires_grad=True)
        y = torch.zeros(4, requires_grad=True)
        z = torch.tensor(2.0)
        self.run_test(Meshgrid(), (x, y, z))

    def test_baddbmm(self):
        class MyModule(torch.nn.Module):
            def forward(self, input, batch1, batch2):
                return torch.baddbmm(input, batch1, batch2, alpha=torch.tensor(5), beta=3.5)
        x = torch.randn(10, 3, 5)
        batch1 = torch.randn(10, 3, 4)
        batch2 = torch.randn(10, 4, 5)
        model = MyModule()
        self.run_test(model, (x, batch1, batch2))

    def test_baddbmm_dynamic(self):
        class MyModule(torch.nn.Module):
            def forward(self, input, batch1, batch2, alpha, beta):
                return torch.baddbmm(input, batch1, batch2, alpha=alpha, beta=beta)
        x = torch.randn(10, 3, 5)
        batch1 = torch.randn(10, 3, 4)
        batch2 = torch.randn(10, 4, 5)
        alpha = torch.tensor(5)
        beta = torch.tensor(3.5)
        model = MyModule()
        self.run_test(model, (x, batch1, batch2, alpha, beta))

    def test_numel(self):
        class MyModule(torch.nn.Module):
            def forward(self, input):
                return input.numel() * input

        x = torch.randn(2, 3, 5)
        x2 = torch.randn(4, 5, 6)
        model = MyModule()
        self.run_test(model, (x,),
                      input_names=['x'], dynamic_axes={'x': [0, 1, 2]},
                      test_with_inputs=[(x2,)])

    def test_numel_empty(self):
        class MyModule(torch.nn.Module):
            def forward(self, input):
                return input.numel() * input

        x = torch.randn(0)
        x2 = torch.randn(4)
        model = MyModule()
        self.run_test(model, (x,),
                      input_names=['x'], dynamic_axes={'x': [0]},
                      test_with_inputs=[(x2,)])

    def test_dtype(self):
        class MyModel(torch.jit.ScriptModule):
            @torch.jit.script_method
            def forward(self, input, other):
                return input.to(dtype=other.dtype) + other

        x = torch.randn(2, 3)
        y = torch.randn(2, 3)
        self.run_test(MyModel(), (x, y))

    def test_dtype_eq(self):
        class MyModel(torch.jit.ScriptModule):
            @torch.jit.script_method
            def forward(self, input, other):
                if input.dtype == other.dtype:
                    return input + other
                return input

        x = torch.randn(2, 3)
        y = torch.randn(2, 3)
        self.run_test(MyModel(), (x, y))

    def test_cast_to(self):
        class MyModule(torch.jit.ScriptModule):
            @torch.jit.script_method
            def forward(self, input, other):
                return input.to(other) + other

        x = torch.randn(2, 3, 4)
        y = torch.tensor([1], dtype=torch.int64)
        model = MyModule()
        self.run_test(model, (x, y))

    def test_cast_to_bool(self):
        class MyModule(torch.nn.Module):
            def forward(self, input, other):
                return torch.cat((input.to(other), other), 0)

        x = torch.randn(2, 3, 4)
        y = torch.zeros([2, 3, 4], dtype=torch.bool)
        model = MyModule()
        self.run_test(model, (x, y))

    # ONNX supports bfloat16 for opsets >= 13
    @skipIfUnsupportedMinOpsetVersion(13)
    def test_cast_type_as_with_bfloat16(self):
        class MyModule(torch.nn.Module):
            def forward(self, x):
                y = torch.ones((3, 4), dtype=torch.bfloat16)
                x = x.type_as(y)
                return x.to(dtype=torch.float16)

        x = torch.ones(3, 4, dtype=torch.float16)
        model = MyModule()
        self.run_test(model, x)

    @skipIfUnsupportedMinOpsetVersion(9)
    def test_type_as(self):
        class MyModule(torch.nn.Module):
            def forward(self, x):
                y = torch.tensor([1.0])
                return x.type_as(y)

        a = torch.tensor([True, False], dtype=torch.bool)
        b = torch.randn(3, 4, dtype=torch.double)
        c = torch.ones((2, 2), dtype=torch.int64)
        model = MyModule()
        self.run_test(model, a)
        self.run_test(model, b)
        self.run_test(model, c)

    @skipIfUnsupportedMinOpsetVersion(9)
    def test_ones_bool(self):
        class MyModule(torch.nn.Module):
            def forward(self, input):
                true = torch.ones(input.shape, dtype=torch.bool)
                return input.to(true) & true

        x = torch.randn(2, 3, 4)
        model = MyModule()
        self.run_test(model, x)

    def test_log(self):
        class Log(torch.nn.Module):
            def forward(self, input):
                return torch.log(input)
        x = torch.rand(2, 3, 4)
        model = Log()
        self.run_test(model, x)

    def test_log1p(self):
        class Log1p(torch.nn.Module):
            def forward(self, input):
                return torch.log1p(input)
        x = torch.rand(2, 3, 4)
        model = Log1p()
        self.run_test(model, x)

    def test_log10(self):
        class Log10(torch.nn.Module):
            def forward(self, input):
                return torch.log10(input)
        x = torch.rand(2, 3, 4)
        model = Log10()
        self.run_test(model, x)

    @skipIfUnsupportedMinOpsetVersion(11)
    def test_round(self):
        class Round(torch.nn.Module):
            def forward(self, x):
                return torch.round(x)

        x = torch.tensor([0.9920, -1.0362, -1.5000, 3.5000], requires_grad=True)
        self.run_test(Round(), x)

    def test_constant_pad(self):
        model = torch.nn.ConstantPad1d(2, 3.5)
        x = torch.randn(2, 4, 4)
        self.run_test(model, x)

        model = torch.nn.ConstantPad2d((3, 0, 2, 1), 3.5)
        x = torch.randn(2, 2, 4, 4)
        self.run_test(model, x)

    # Dynamic padding is added in opset 11
    @skipIfUnsupportedMinOpsetVersion(11)
    def test_pad_types(self):
        # Test for different pad integer types
        class Pad(torch.nn.Module):
            def forward(self, x, pad: List[int]):
                return torch.nn.functional.pad(x, pad)

        x = torch.randn(2, 2, 4, 4)
        y = pad = [2, 4]
        self.run_test(Pad(), (x, y))

        y = pad = [torch.tensor(2, dtype=torch.int64), torch.tensor(4, dtype=torch.int64)]
        self.run_test(Pad(), (x, y))


    @skipIfUnsupportedMaxOpsetVersion(10)
    @disableScriptTest()  # TODO: the logic in symbolic_opset9 doesn't handle script
    def test_unsupported_pad(self):
        class Pad(torch.nn.Module):
            def forward(self, x, pad: List[int]):
                return torch.nn.functional.pad(x, pad)

        x = torch.randn(2, 2, 4, 4)
        y = [2, 4]

        with self.assertRaisesRegex(RuntimeError, ("Unsupported: ONNX export of Pad.*" +
                                                   "The sizes of the padding must be constant")):
            self.run_test(Pad(), (x, y))


    @skipIfUnsupportedMinOpsetVersion(9)
    def test_if_fold(self):
        class IfFoldModel(torch.nn.Module):
            def forward(self, y):
                if y.dim() == 2:
                    y = y + 4
                    y = y + 2
                else:
                    y = y - 1
                return y
        x = torch.ones((3, 4), dtype=torch.int)
        self.run_test(IfFoldModel(), x)

        class IfFoldModel(torch.nn.Module):
            def forward(self, y):
                if y.numel() > 1:
                    y = y + 4
                else:
                    y = y + 2
                return y

        x = torch.ones((3, 4), dtype=torch.int)
        self.run_test(IfFoldModel(), x)

        class IfFoldModel(torch.nn.Module):
            def forward(self, y):
                if y.dim() != 3:
                    y = y + 4
                    y = y + 2
                else:
                    return y
                return y

        x = torch.ones((3, 4), dtype=torch.int)
        self.run_test(IfFoldModel(), x)

        class IfFoldModel(torch.nn.Module):
            def forward(self, y):
                if y.dim() >= 1:
                    y = y + 4
                else:
                    y = y - 1
                return y

        x = torch.ones((3, 4), dtype=torch.int)
        self.run_test(IfFoldModel(), x)

        class IfFoldModel(torch.nn.Module):
            def forward(self, y):
                if y.dim() <= 1:
                    y = y + 4
                else:
                    y = y + 2
                return y

        x = torch.ones((3, 4), dtype=torch.int)
        self.run_test(IfFoldModel(), x)

        class IfFoldModel(torch.nn.Module):
            def forward(self, y):
                if y.dim() < 3 and y.dtype == torch.int:
                    y = y + 4
                    y = y + 2
                else:
                    return y
                return y

        x = torch.ones((3, 4), dtype=torch.int)
        self.run_test(IfFoldModel(), x)

        class IfFoldModel(torch.nn.Module):
            def forward(self, y):
                if y.dim() == 3 and y.dtype == torch.int:
                    y = y + 4
                    y = y + 2
                else:
                    y = y + 1
                return y

        x = torch.ones((3, 4), dtype=torch.int)
        self.run_test(IfFoldModel(), x)

        class IfFoldModel(torch.nn.Module):
            def forward(self, y):
                if y.numel() != 0 and y.dim() == 2:
                    y = y + 4
                    y = y + 2
                else:
                    return y
                return y

        x = torch.ones((3, 4), dtype=torch.int)
        self.run_test(IfFoldModel(), x)

        class IfFoldModel(torch.nn.Module):
            def forward(self, x, y):
                if x.numel() == y.numel():
                    y = x + y
                else:
                    y = y - x
                return y

        x = torch.ones((3, 4), dtype=torch.int)
        y = torch.ones((3, 4), dtype=torch.int)
        self.run_test(IfFoldModel(), (x, y))

        class IfFoldModel(torch.nn.Module):
            def forward(self, x, y):
                if x.numel() != y.numel():
                    y = x + y
                else:
                    y = y - x
                return y

        x = torch.ones((3, 4), dtype=torch.int)
        y = torch.ones((3, 4), dtype=torch.int)
        self.run_test(IfFoldModel(), (x, y))

    @skipIfUnsupportedMinOpsetVersion(11)
    def test_uninitialized(self):
        class UninitializedModel(torch.nn.Module):
            def forward(self, y):
                if y.shape[1] < 5:
                    if y.size(0) == 1:
                        y = y + 4
                    else:
                        return y
                return y

        x = torch.ones((3, 4), dtype=torch.int)
        self.run_test(UninitializedModel(), x)

    @skipIfUnsupportedMinOpsetVersion(11)
    def test_uninitialized_dynamic(self):
        class UninitializedModel(torch.nn.Module):
            def forward(self, y):
                if y.shape[1] < 5:
                    if y.size(0) == 1:
                        y = y + 4
                    else:
                        return y
                return y

        x = torch.ones((3, 4), dtype=torch.int)
        y = torch.ones((6, 7), dtype=torch.int)
        self.run_test(UninitializedModel(), x, test_with_inputs=[y],
                      input_names=["input_1"],
                      dynamic_axes={"input_1": [0, 1]})

    # onnx::Identity of sequence supported for ONNX opset >= 14
    @skipIfUnsupportedMinOpsetVersion(14)
    def test_uninitialized_tensorList(self):
        class UninitializedTensorListModel(torch.nn.Module):
            def forward(self, x):
                if x[0].shape[0] < 5:
                    if x.size(0) == 1:
                        x = x + 4
                    else:
                        return [x]
                return [x]

        x = torch.ones((3, 4), dtype=torch.int)
        self.run_test(torch.jit.script(UninitializedTensorListModel()), x)

    # onnx::Identity of sequence supported for ONNX opset >= 14
    @skipIfUnsupportedMinOpsetVersion(14)
    def test_uninitialized_tensorList_dynamic(self):
        class UninitializedTensorListModel(torch.nn.Module):
            def forward(self, x):
                if x[0].shape[0] < 5:
                    if x.size(0) == 1:
                        x += x
                    else:
                        return list(x)
                return list(x)

        x = torch.ones((3, 4), dtype=torch.double)
        self.run_test(torch.jit.script(UninitializedTensorListModel()), x, input_names=["input_1"],
                      dynamic_axes={"input_1": [0, 1]})

    # onnx::Identity of sequence supported for ONNX opset >= 14
    @skipIfUnsupportedMinOpsetVersion(14)
    def test_uninitialized_intList(self):
        class UninitializedListModel(torch.nn.Module):
            def forward(self, x):
                y = list(range(x.size(0)))
                if y[0] < 5:
                    # if x.size(0) != 3, ORT will throw type error.
                    if x.size(0) == 3:
                        y.append(10)
                    else:
                        return y
                return y

        x = torch.ones((3, 4), dtype=torch.int)
        self.run_test(torch.jit.script(UninitializedListModel()), x, input_names=["input_1"],
                      dynamic_axes={"input_1": [0, 1]})

    # onnx::Identity of sequence supported for ONNX opset >= 14
    @skipIfUnsupportedMinOpsetVersion(14)
    def test_uninitialized_tensorList_shape(self):
        class UninitializedModel(torch.nn.Module):
            def forward(self, x):
                if x.shape[1] < 5:
                    if x.size(0) == 1:
                        x = x + 4
                    else:
                        x_list = list(x)
                        x_list.append(x)
                        return x_list
                return [x, x]

        x = torch.ones((3, 4), dtype=torch.int)
        y = torch.ones((4, 6), dtype=torch.int)
        self.run_test(torch.jit.script(UninitializedModel()), x, test_with_inputs=[y],
                      input_names=["input_1"],
                      dynamic_axes={"input_1": [0, 1]})

    # Sequence type as loop-carried dependencies only supported for ONNX opset >= 13
    @skipIfUnsupportedMinOpsetVersion(13)
    def test_sequance_loopcarried(self):
        class SequanceLoopModel(torch.nn.Module):
            def forward(self, x):
                outputs = []
                for i in range(3):
                    outputs += [x]
                return torch.stack(outputs).transpose(0, 1)

        x = torch.ones((3, 4), dtype=torch.int)
        self.run_test(torch.jit.script(SequanceLoopModel()), x)

    def test_reflection_pad(self):
        model = torch.nn.ReflectionPad1d(2)
        x = torch.randn(2, 4, 4)
        self.run_test(model, x)

        model = torch.nn.ReflectionPad2d((3, 0, 2, 1))
        x = torch.randn(2, 2, 4, 4)
        self.run_test(model, x)

    def test_replication_pad(self):
        model = torch.nn.ReplicationPad1d(2)
        x = torch.randn(2, 4, 4)
        self.run_test(model, x)

        model = torch.nn.ReplicationPad2d((3, 0, 2, 1))
        x = torch.randn(2, 2, 4, 4)
        self.run_test(model, x)

    @skipIfUnsupportedMinOpsetVersion(11)
    def test_im2col(self):
        class Unfold(torch.nn.Module):
            def forward(self, input):
                return torch.nn.functional.unfold(input, kernel_size=(10, 15), dilation=2, padding=5, stride=3), \
                    torch.nn.functional.unfold(input, kernel_size=(2, 2), dilation=1, padding=0, stride=3), \
                    torch.nn.functional.unfold(input, kernel_size=(1, 1), dilation=5, padding=2, stride=3)

        x = torch.rand(1, 1, 200, 100)
        self.run_test(Unfold(), x)

    @skipIfNoLapack
    @skipIfUnsupportedMinOpsetVersion(11)
    def test_det(self):
        class Det(torch.nn.Module):
            def forward(self, x):
                return torch.linalg.det(x)

        x = torch.randn(2, 3, 5, 5)
        self.run_test(Det(), x)

    def test_linalg_norm(self):
        class LinalgSingleDimModel(torch.nn.Module):
            def __init__(self, ord_val):
                super(LinalgSingleDimModel, self).__init__()
                self.ord = ord_val

            def forward(self, x):
                return torch.linalg.norm(x, ord=self.ord, dim=1)

        x = torch.randn(2, 3, 5, 5)
        self.run_test(LinalgSingleDimModel(None), x)
        self.run_test(LinalgSingleDimModel(2), x)
        self.run_test(LinalgSingleDimModel(float('inf')), x)
        self.run_test(LinalgSingleDimModel(-float('inf')), x)
        self.run_test(LinalgSingleDimModel(-4), x)
        self.run_test(LinalgSingleDimModel(1.5), x)

        class LinalgMultiDimModel(torch.nn.Module):
            def __init__(self, ord_val):
                super(LinalgMultiDimModel, self).__init__()
                self.ord = ord_val

            def forward(self, x):
                return torch.linalg.norm(x, ord=self.ord, dim=(0, 2))

        x = torch.randn(2, 3, 5, 5)
        self.run_test(LinalgMultiDimModel('fro'), x)
        self.run_test(LinalgMultiDimModel(float('inf')), x)
        self.run_test(LinalgMultiDimModel(-float('inf')), x)
        self.run_test(LinalgMultiDimModel(1), x)
        self.run_test(LinalgMultiDimModel(-1), x)

        class LinalgNoDimNoOrdModel(torch.nn.Module):
            def forward(self, x):
                return torch.linalg.norm(x)

        x = torch.randn(2, 3, 5, 5)
        self.run_test(LinalgNoDimNoOrdModel(), x)
        y = torch.randn(2, 3)
        self.run_test(LinalgNoDimNoOrdModel(), y)
        z = torch.randn(2)
        self.run_test(LinalgNoDimNoOrdModel(), z)

        class LinalgNoDim1DModel(torch.nn.Module):
            def __init__(self, ord_val):
                super(LinalgNoDim1DModel, self).__init__()
                self.ord = ord_val

            def forward(self, x):
                return torch.linalg.norm(x, ord=self.ord)

        x = torch.randn(2)
        self.run_test(LinalgNoDim1DModel(None), x)
        self.run_test(LinalgNoDim1DModel(2), x)
        self.run_test(LinalgNoDim1DModel(float('inf')), x)
        self.run_test(LinalgNoDim1DModel(-float('inf')), x)
        self.run_test(LinalgNoDim1DModel(-4), x)
        self.run_test(LinalgNoDim1DModel(1.5), x)

        class LinalgNoDim2DModel(torch.nn.Module):
            def __init__(self, ord_val):
                super(LinalgNoDim2DModel, self).__init__()
                self.ord = ord_val

            def forward(self, x):
                return torch.linalg.norm(x, ord=self.ord)

        x = torch.randn(2, 3)
        self.run_test(LinalgNoDim2DModel('fro'), x)
        self.run_test(LinalgNoDim2DModel(float('inf')), x)
        self.run_test(LinalgNoDim2DModel(-float('inf')), x)
        self.run_test(LinalgNoDim2DModel(1), x)
        self.run_test(LinalgNoDim2DModel(-1), x)

    @skipIfUnsupportedMinOpsetVersion(11)
    def test_linalg_vector_norm_zero(self):
        class LinalgVectorNormModel(torch.nn.Module):
            def __init__(self, ord_val):
                super(LinalgVectorNormModel, self).__init__()
                self.ord = ord_val

            def forward(self, x):
                return torch.linalg.vector_norm(x, ord=self.ord)

        x = torch.randn(2, 3, 5, 5)
        self.run_test(LinalgVectorNormModel(0), x)

    def test_linalg_vector_norm(self):
        class LinalgVectorNormModel(torch.nn.Module):
            def __init__(self, ord_val, dim_info):
                super(LinalgVectorNormModel, self).__init__()
                self.ord = ord_val
                self.dim, self.keepdim = dim_info

            def forward(self, x):
                return torch.linalg.vector_norm(x, ord=self.ord, dim=self.dim, keepdim=self.keepdim)

        x = torch.randn(2, 3, 5, 5)
        ord_options = [2, float('inf'), -float('inf'), -4, 1.5]
        dim_options = [(None, False), (1, False), ((1, 2), False), ((1, 2), True)]
        for ord_val in ord_options:
            for dim_info in dim_options:
                self.run_test(LinalgVectorNormModel(ord_val, dim_info), x)

    def test_linalg_matrix_norm(self):
        class LinalgMatrixNormModel(torch.nn.Module):
            def __init__(self, ord_val, dim_val=(-2, -1), keepdim_val=False):
                super(LinalgMatrixNormModel, self).__init__()
                self.ord = ord_val
                self.dim = dim_val
                self.keepdim = keepdim_val

            def forward(self, x):
                return torch.linalg.matrix_norm(x, ord=self.ord, dim=self.dim, keepdim=self.keepdim)

        x = torch.randn(2, 3, 5, 5)
        ord_options = ['fro', float('inf'), -float('inf'), 1, -1]
        for ord_val in ord_options:
            self.run_test(LinalgMatrixNormModel(ord_val), x)
            self.run_test(LinalgMatrixNormModel(ord_val, (0, 2)), x)
            self.run_test(LinalgMatrixNormModel(ord_val, (0, 2), True), x)

    @skipIfUnsupportedMinOpsetVersion(9)
    def test_linalg_cross(self):
        class Cross(torch.nn.Module):
            def forward(self, x, y):
                return torch.linalg.cross(x, y, dim=1), \
                    torch.linalg.cross(x, y)

        x = torch.randn(5, 3, 2, 3)
        y = torch.randn(1, 3, 1, 3)
        self.run_test(Cross(), input=(x, y))

    # This test checks output scalar type in the ONNX graph should not be null
    # https://github.com/pytorch/pytorch/issues/28607
    @skipIfUnsupportedMinOpsetVersion(10)
    def test_trace_script(self):
        @torch.jit.script
        def center_slice_helper(input, h_offset):
            return input[:, h_offset:]

        class CenterCrop(torch.nn.Module):
            def forward(self, input):
                return center_slice_helper(input, torch.tensor(input.shape[1] - 1))

        x = torch.randn(3, 4)
        self.run_test(CenterCrop(), x)

    @skipIfNoLapack
    @skipIfUnsupportedMinOpsetVersion(11)
    def test_logdet(self):
        class LogDet(torch.nn.Module):
            def forward(self, x):
                return torch.logdet(x)

        x = torch.randn(2, 3, 5, 5)
        self.run_test(LogDet(), x)

    def test_dim(self):
        class DimModel(torch.jit.ScriptModule):
            @torch.jit.script_method
            def forward(self, input):
                out = input * 2
                out *= out.dim()
                return out

        empty_input = torch.randn(0, requires_grad=True)
        multi_dim_input = torch.randn(1, 2, 3, requires_grad=True)
        self.run_test(DimModel(), empty_input)
        self.run_test(DimModel(), multi_dim_input)

    @skipIfUnsupportedMinOpsetVersion(11)
    def test_dim_1(self):
        class M(torch.jit.ScriptModule):
            @torch.jit.script_method
            def forward(self, poses):
                boxes = torch.zeros([poses.shape[0], 2, 4])
                batch_boxes = []
                for kp_boxes in boxes:
                    kp_boxes = torchvision.ops.clip_boxes_to_image(kp_boxes, (2, 3))
                    batch_boxes.append(kp_boxes)
                return batch_boxes

        dummy_inputs = torch.rand(2, 2, 3)
        self.run_test(M(), (dummy_inputs, ), input_names=['x'], dynamic_axes={"x": [0]})

    @skipIfUnsupportedMinOpsetVersion(12)
    def test_outer(self):
        class Outer(torch.nn.Module):
            def forward(self, x, y):
                return torch.outer(x, y)

        x = torch.arange(1, 5)
        y = torch.arange(1, 4)
        self.run_test(Outer(), input=(x, y))

        x = torch.arange(1, 6).to(dtype=torch.float32)
        y = torch.arange(1, 4).to(dtype=torch.long)
        self.run_test(Outer(), input=(x, y))

        x = torch.arange(2, 5).to(dtype=torch.float32)
        y = torch.arange(2, 4).to(dtype=torch.float64)
        self.run_test(Outer(), input=(x, y))

        x = torch.arange(3, 6).to(dtype=torch.int32)
        y = torch.arange(4, 7).to(dtype=torch.long)
        self.run_test(Outer(), input=(x, y))

    @skipIfUnsupportedMinOpsetVersion(12)
    def test_einsum(self):
        class EinsumModelBatchDiagonal(torch.nn.Module):
            def forward(self, x):
                eqn = "...ii ->...i"
                return torch.einsum(eqn, x)

        for x in [torch.randn(3, 5, 5), torch.randn(3, 5, 5).to(dtype=torch.bool)]:
            self.run_test(EinsumModelBatchDiagonal(), input=(x,))

        class EinsumModelBatchMatmul(torch.nn.Module):
            def forward(self, x, y):
                eqn = "bij, bjk -> bik"
                return torch.einsum(eqn, x, y)

        x = torch.randn(5, 2, 3)
        y = torch.randn(5, 3, 4)
        self.run_test(EinsumModelBatchMatmul(), input=(x, y))

        class EinsumModelInnerProd(torch.nn.Module):
            def forward(self, x, y):
                eqn = "i,i"
                return torch.einsum(eqn, x, y)

        x = torch.randn(5)
        y = torch.randn(5)
        self.run_test(EinsumModelInnerProd(), input=(x, y))

        class EinsumModelTranspose(torch.nn.Module):
            def forward(self, x):
                eqn = "ij->ji"
                return torch.einsum(eqn, x)

        for x in [torch.randn(3, 4), torch.randn(3, 4).to(dtype=torch.bool)]:
            self.run_test(EinsumModelTranspose(), input=(x,))

    @skipIfUnsupportedMinOpsetVersion(9)
    def test_cosine_similarity(self):
        x = torch.randn(5, 3, 2)
        y = torch.randn(5, 3, 2)
        self.run_test(torch.nn.CosineSimilarity(dim=2), input=(x, y))

    @skipIfUnsupportedMinOpsetVersion(9)
    def test_pairwise_distance(self):
        x = torch.randn(5, 3, 2)
        y = torch.randn(5, 3, 2)
        self.run_test(torch.nn.PairwiseDistance(p=2.0), input=(x, y))

    @skipIfUnsupportedMinOpsetVersion(9)
    def test_cross(self):
        class Cross(torch.nn.Module):
            def forward(self, x, y):
                return torch.cross(x, y, dim=3), \
                    torch.cross(x, y)

        x = torch.randn(5, 3, 2, 3)
        y = torch.randn(5, 3, 2, 3)
        self.run_test(Cross(), input=(x, y))

    @skipIfUnsupportedMinOpsetVersion(9)
    def test_cdist(self):
        class Cdist(torch.nn.Module):
            def forward(self, x, y):
                return torch.cdist(x, y)

        x = torch.randn(5, 3, 3)
        y = torch.randn(5, 2, 3)
        self.run_test(Cdist(), input=(x, y))

    @skipIfUnsupportedMinOpsetVersion(12)
    def test_crossentropyloss(self):
        for ignore_index in [-100, 1]:
            x = torch.randn(3, 5)
            y = torch.empty(3, dtype=torch.long).random_(5)
            y[y == 1] = ignore_index

            self._crossentropyloss(x, y, ignore_index)

            x = torch.randn(3, 5, 2)
            y = torch.empty(3, 2, dtype=torch.long).random_(5)
            y[y == 1] = ignore_index
            self._crossentropyloss(x, y, ignore_index)

            x = torch.randn(3, 5, 2, 7)
            y = torch.empty(3, 2, 7, dtype=torch.long).random_(5)
            y[y == 1] = ignore_index
            self._crossentropyloss(x, y, ignore_index)

    def _crossentropyloss(self, x, y, ignore_index):
        class CrossEntropyLossNone(torch.nn.Module):
            def __init__(self, ignore_index):
                super(CrossEntropyLossNone, self).__init__()
                if ignore_index == -100:
                    self.loss = torch.nn.CrossEntropyLoss(reduction="none")
                else:
                    self.loss = torch.nn.CrossEntropyLoss(reduction="none", ignore_index=ignore_index)

            def forward(self, input, target):
                return self.loss(input, target)

        self.run_test(CrossEntropyLossNone(ignore_index), input=(x, y))

        class CrossEntropyLossNoneWeight(torch.nn.Module):
            def __init__(self, ignore_index):
                super(CrossEntropyLossNoneWeight, self).__init__()
                if ignore_index == -100:
                    self.loss = torch.nn.CrossEntropyLoss(reduction="none", weight=torch.randn(5))
                else:
                    self.loss = torch.nn.CrossEntropyLoss(reduction="none", weight=torch.randn(5), ignore_index=ignore_index)

            def forward(self, input, target):
                return self.loss(input, target)

        self.run_test(CrossEntropyLossNoneWeight(ignore_index), input=(x, y))

        class CrossEntropyLossSum(torch.nn.Module):
            def __init__(self, ignore_index):
                super(CrossEntropyLossSum, self).__init__()
                if ignore_index == -100:
                    self.loss = torch.nn.CrossEntropyLoss(reduction="sum")
                else:
                    self.loss = torch.nn.CrossEntropyLoss(reduction="sum", ignore_index=ignore_index)

            def forward(self, input, target):
                return self.loss(input, target)

        self.run_test(CrossEntropyLossSum(ignore_index), input=(x, y))

        class CrossEntropyLossSumWeight(torch.nn.Module):
            def __init__(self, ignore_index):
                super(CrossEntropyLossSumWeight, self).__init__()
                if ignore_index == -100:
                    self.loss = torch.nn.CrossEntropyLoss(reduction="sum", weight=torch.randn(5))
                else:
                    self.loss = torch.nn.CrossEntropyLoss(reduction="sum", weight=torch.randn(5), ignore_index=ignore_index)

            def forward(self, input, target):
                return self.loss(input, target)

        self.run_test(CrossEntropyLossSumWeight(ignore_index), input=(x, y))

        class CrossEntropyLossMean(torch.nn.Module):
            def __init__(self, ignore_index):
                super(CrossEntropyLossMean, self).__init__()
                if ignore_index == -100:
                    self.loss = torch.nn.CrossEntropyLoss()
                else:
                    self.loss = torch.nn.CrossEntropyLoss(ignore_index=ignore_index)

            def forward(self, input, target):
                return self.loss(input, target)

        self.run_test(CrossEntropyLossMean(ignore_index), input=(x, y))

        class CrossEntropyLossMeanWeight(torch.nn.Module):
            def __init__(self, ignore_index):
                super(CrossEntropyLossMeanWeight, self).__init__()
                if ignore_index == -100:
                    self.loss = torch.nn.CrossEntropyLoss(weight=torch.randn(5))
                else:
                    self.loss = torch.nn.CrossEntropyLoss(weight=torch.randn(5), ignore_index=ignore_index)

            def forward(self, input, target):
                return self.loss(input, target)

        self.run_test(CrossEntropyLossMeanWeight(ignore_index), input=(x, y))

    @skipIfUnsupportedMinOpsetVersion(9)
    def test_kldiv_loss(self):

        x = torch.randn(5)
        y = torch.randn(5)
        self._kldiv_loss(x, y)

        x = torch.randn(2, 3, 5)
        y = torch.randn(2, 3, 5)
        self._kldiv_loss(x, y)

        x = torch.randn(2, 3, 5, 7)
        y = torch.randn(2, 3, 5, 7)
        self._kldiv_loss(x, y)

    def _kldiv_loss(self, x, y):
        class KLDivLossNone(torch.nn.Module):
            def __init__(self):
                super(KLDivLossNone, self).__init__()
                self.loss = torch.nn.KLDivLoss(reduction="none", log_target=True)

            def forward(self, input, target):
                return self.loss(input, target)

        self.run_test(KLDivLossNone(), input=(x, y))

        class KLDivLossMean(torch.nn.Module):
            def __init__(self):
                super(KLDivLossMean, self).__init__()
                self.loss = torch.nn.KLDivLoss(reduction="mean", log_target=False)

            def forward(self, input, target):
                return self.loss(input, target)

        self.run_test(KLDivLossMean(), input=(x, y))

        class KLDivLossSum(torch.nn.Module):
            def __init__(self):
                super(KLDivLossSum, self).__init__()
                self.loss = torch.nn.KLDivLoss(reduction="sum", log_target=True)

            def forward(self, input, target):
                return self.loss(input, target)

        self.run_test(KLDivLossSum(), input=(x, y))

        class KLDivLossBatchMean(torch.nn.Module):
            def __init__(self):
                super(KLDivLossBatchMean, self).__init__()
                self.loss = torch.nn.KLDivLoss(reduction="batchmean", log_target=False)

            def forward(self, input, target):
                return self.loss(input, target)

        self.run_test(KLDivLossBatchMean(), input=(x, y))

        class KLDivLossMiniBatchMean(torch.nn.Module):
            def __init__(self):
                super(KLDivLossMiniBatchMean, self).__init__()
                self.loss = torch.nn.KLDivLoss(reduction="batchmean", size_average=False, log_target=True)

            def forward(self, input, target):
                return self.loss(input, target)

        self.run_test(KLDivLossMiniBatchMean(), input=(x, y))

    @skipIfUnsupportedMinOpsetVersion(12)
    def test_nllloss(self):
        class NLLModel(torch.nn.Module):
            def __init__(self):
                super(NLLModel, self).__init__()
                self.loss = torch.nn.NLLLoss(reduction="none")
                self.m = torch.nn.LogSoftmax(dim=1)

            def forward(self, input, target):
                output = self.loss(self.m(2 * input), target)
                return output

        N, C = 5, 4
        input = torch.randn(N, 16)
        target = torch.empty(N, dtype=torch.long).random_(0, C)

        # using test data containing default ignore_index=-100
        target[target == 1] = -100
        self.run_test(NLLModel(), (input, target))

    @skipIfUnsupportedMinOpsetVersion(12)
    def test_nllloss_2d_none(self):
        class NLLModel(torch.nn.Module):
            def __init__(self):
                super(NLLModel, self).__init__()
                self.loss = torch.nn.NLLLoss(reduction="none")
                self.conv = torch.nn.Conv2d(16, C, (3, 3))
                self.m = torch.nn.LogSoftmax(dim=1)

            def forward(self, input, target):
                output = self.loss(self.m(self.conv(input)), target)
                return output

        N, C = 5, 4
        input = torch.randn(N, 16, 10, 10)
        target = torch.empty(N, 8, 8, dtype=torch.long).random_(0, C)

        # using test data containing default ignore_index=-100
        target[target == 1] = -100
        self.run_test(NLLModel(), (input, target))

    @skipIfUnsupportedMinOpsetVersion(12)
    def test_nllloss_2d_mean(self):
        class NLLModel(torch.nn.Module):
            def __init__(self):
                super(NLLModel, self).__init__()
                self.loss = torch.nn.NLLLoss(reduction="mean")
                self.conv = torch.nn.Conv2d(16, C, (3, 3))
                self.m = torch.nn.LogSoftmax(dim=1)

            def forward(self, input, target):
                output = self.loss(self.m(self.conv(input)), target)
                return output

        N, C = 5, 4
        input = torch.randn(N, 16, 10, 10)
        target = torch.empty(N, 8, 8, dtype=torch.long).random_(0, C)

        # using test data containing default ignore_index=-100
        target[target == 1] = -100
        self.run_test(NLLModel(), (input, target))

    @skipIfUnsupportedMinOpsetVersion(12)
    def test_nllloss_2d_sum(self):
        class NLLModel(torch.nn.Module):
            def __init__(self):
                super(NLLModel, self).__init__()
                self.loss = torch.nn.NLLLoss(reduction="sum")
                self.conv = torch.nn.Conv2d(16, C, (3, 3))
                self.m = torch.nn.LogSoftmax(dim=1)

            def forward(self, input, target):
                output = self.loss(self.m(self.conv(input)), target)
                return output

        N, C = 5, 4
        input = torch.randn(N, 16, 10, 10)
        target = torch.empty(N, 8, 8, dtype=torch.long).random_(0, C)

        # using test data containing default ignore_index=-100
        target[target == 1] = -100
        self.run_test(NLLModel(), (input, target))

    @skipIfUnsupportedMinOpsetVersion(12)
    def test_nllloss_2d_mean_weights(self):
        class NLLModel(torch.nn.Module):
            def __init__(self):
                super(NLLModel, self).__init__()
                self.loss = torch.nn.NLLLoss(reduction="mean", weight=torch.randn(C))
                self.conv = torch.nn.Conv2d(16, C, (3, 3))
                self.m = torch.nn.LogSoftmax(dim=1)

            def forward(self, input, target):
                output = self.loss(self.m(self.conv(input)), target)
                return output

        N, C = 5, 4
        input = torch.randn(N, 16, 10, 10)
        target = torch.empty(N, 8, 8, dtype=torch.long).random_(0, C)

        # using test data containing default ignore_index=-100
        target[target == 1] = -100
        self.run_test(NLLModel(), (input, target))

    @skipIfUnsupportedMinOpsetVersion(12)
    def test_nllloss_2d_mean_ignore_index(self):
        class NLLModel(torch.nn.Module):
            def __init__(self):
                super(NLLModel, self).__init__()
                self.loss = torch.nn.NLLLoss(reduction="mean", ignore_index=1)
                self.conv = torch.nn.Conv2d(16, C, (3, 3))
                self.m = torch.nn.LogSoftmax(dim=1)

            def forward(self, input, target):
                output = self.loss(self.m(self.conv(input)), target)
                return output

        N, C = 5, 4
        input = torch.randn(N, 16, 10, 10)
        target = torch.empty(N, 8, 8, dtype=torch.long).random_(0, C)
        self.run_test(NLLModel(), (input, target))

    @skipIfUnsupportedMinOpsetVersion(12)
    def test_nllloss_dynamic_ignore_index(self):
        import torch.nn.functional as F

        def linear_combination(x, y, epsilon):
            return epsilon * x + (1 - epsilon) * y

        def reduce_loss(loss, reduction='mean'):
            return loss.mean() if reduction == 'mean' else loss.sum() if reduction == 'sum' else loss

        class LabelSmoothingCrossEntropy(torch.nn.Module):
            def __init__(self, epsilon: float = 0.1, reduction='mean'):
                super().__init__()
                self.epsilon = epsilon
                self.reduction = reduction

            def forward(self, preds, target, start_position):
                n = preds.size()[-1]
                log_preds = F.log_softmax(preds, dim=-1)
                ignore_index = start_position.size(1)
                nll = F.nll_loss(log_preds, target, reduction=self.reduction, ignore_index=ignore_index)
                return nll + start_position.float()

        N = 5
        preds = torch.randn(N, 16)
        target = torch.randint(5, (N,))
        start_position = torch.randint(10, (N, N))
        self.run_test(LabelSmoothingCrossEntropy(), (preds, target, start_position))

    @skipIfUnsupportedMinOpsetVersion(12)
    def test_nllloss_2d_mean_ignore_index_weights(self):
        class NLLModel(torch.nn.Module):
            def __init__(self):
                super(NLLModel, self).__init__()
                self.loss = torch.nn.NLLLoss(reduction="mean", weight=torch.randn(C), ignore_index=1)
                self.conv = torch.nn.Conv2d(16, C, (3, 3))
                self.m = torch.nn.LogSoftmax(dim=1)

            def forward(self, input, target):
                output = self.loss(self.m(self.conv(input)), target)
                return output

        N, C = 5, 4
        input = torch.randn(N, 16, 10, 10)
        target = torch.empty(N, 8, 8, dtype=torch.long).random_(0, C)
        self.run_test(NLLModel(), (input, target))

    @skipIfUnsupportedMinOpsetVersion(12)
    def test_binary_cross_entropy_with_logits(self):
        x = torch.randn(5)
        y = torch.empty(5).random_(2)
        self._bce_logits(x, y)

        x = torch.randn(3, 4)
        y = torch.empty(3, 4).random_(2)
        weight = torch.tensor([3])
        self._bce_logits_wegiht(x, y, weight)

        x = torch.randn(3, 2, 4)
        y = torch.empty(3, 2, 4).random_(2)
        pos_weight = torch.empty([2, 4]).random_(2)
        self._bce_logits_posweight(x, y, pos_weight)

        x = torch.randn(3, 3, 4)
        y = torch.empty(3, 3, 4).random_(2)
        weight = torch.tensor([3])
        pos_weight = torch.empty([3, 4]).random_(2)
        self._bce_logits_loss_weight_posweight(x, y, weight, pos_weight)

    def _bce_logits(self, x, y):
        class BCEWithLogitsLossNone(torch.nn.Module):
            def forward(self, input, target):
                return torch.nn.functional.binary_cross_entropy_with_logits(input, target, reduction="none")

        self.run_test(BCEWithLogitsLossNone(), input=(x, y))

        class BCEWithLogitsLossMean(torch.nn.Module):
            def forward(self, input, target):
                return torch.nn.functional.binary_cross_entropy_with_logits(input, target, reduction="mean")

        self.run_test(BCEWithLogitsLossMean(), input=(x, y))

        class BCEWithLogitsLossSum(torch.nn.Module):
            def forward(self, input, target):
                return torch.nn.functional.binary_cross_entropy_with_logits(input, target, reduction="sum")

        self.run_test(BCEWithLogitsLossSum(), input=(x, y))

    def _bce_logits_wegiht(self, x, y, weight):
        class BCEWithLogitsLossWegihtNone(torch.nn.Module):
            def forward(self, input, target, weight):
                return torch.nn.functional.binary_cross_entropy_with_logits(input, target, weight=weight, reduction="none")
        self.run_test(BCEWithLogitsLossWegihtNone(), input=(x, y, weight))

        class BCEWithLogitsLossWegihtMean(torch.nn.Module):
            def forward(self, input, target, weight):
                return torch.nn.functional.binary_cross_entropy_with_logits(input, target, weight=weight, reduction="mean")

        self.run_test(BCEWithLogitsLossWegihtMean(), input=(x, y, weight))

        class BCEWithLogitsLossWegihtSum(torch.nn.Module):
            def forward(self, input, target, weight):
                return torch.nn.functional.binary_cross_entropy_with_logits(input, target, weight=weight, reduction="sum")

        self.run_test(BCEWithLogitsLossWegihtSum(), input=(x, y, weight))

    def _bce_logits_posweight(self, x, y, pos_weight):
        class BCEWithLogitsLossPosWegihtNone(torch.nn.Module):
            def forward(self, input, target, pos_weight):
                return torch.nn.functional.binary_cross_entropy_with_logits(input, target, pos_weight=pos_weight, reduction="none")
        self.run_test(BCEWithLogitsLossPosWegihtNone(), input=(x, y, pos_weight))

        class BCEWithLogitsLossPosWegihtMean(torch.nn.Module):
            def forward(self, input, target, pos_weight):
                return torch.nn.functional.binary_cross_entropy_with_logits(input, target, pos_weight=pos_weight, reduction="mean")

        self.run_test(BCEWithLogitsLossPosWegihtMean(), input=(x, y, pos_weight))

        class BCEWithLogitsLossPosWegihtSum(torch.nn.Module):
            def forward(self, input, target, pos_weight):
                return torch.nn.functional.binary_cross_entropy_with_logits(input, target, pos_weight=pos_weight, reduction="sum")

        self.run_test(BCEWithLogitsLossPosWegihtSum(), input=(x, y, pos_weight))

    def _bce_logits_loss_weight_posweight(self, x, y, weight, pos_weight):
        class BCEWithLogitsLossWeightPosweightNone(torch.nn.Module):
            def forward(self, input, target, weight, pos_weight):
                return torch.nn.functional.binary_cross_entropy_with_logits(input, target, weight=weight,
                                                                            pos_weight=pos_weight, reduction="none")

        self.run_test(BCEWithLogitsLossWeightPosweightNone(), input=(x, y, weight, pos_weight))

        class BCEWithLogitsLossWeightPosweightMean(torch.nn.Module):
            def forward(self, input, target, weight, pos_weight):
                return torch.nn.functional.binary_cross_entropy_with_logits(input, target, weight=weight,
                                                                            pos_weight=pos_weight, reduction="mean")

        self.run_test(BCEWithLogitsLossWeightPosweightMean(), input=(x, y, weight, pos_weight))

        class BCEWithLogitsLossWeightPosweightSum(torch.nn.Module):
            def forward(self, input, target, weight, pos_weight):
                return torch.nn.functional.binary_cross_entropy_with_logits(input, target, weight=weight,
                                                                            pos_weight=pos_weight, reduction="sum")

        self.run_test(BCEWithLogitsLossWeightPosweightSum(), input=(x, y, weight, pos_weight))


    def test_torch_mm(self):
        class M(torch.nn.Module):
            def forward(self, mat1, mat2):
                mm = torch.mm(mat1, mat2)
                return mm

        mat1 = torch.randn(2, 3)
        mat2 = torch.randn(3, 3)
        self.run_test(M(), input=(mat1, mat2))

    @skipIfUnsupportedMinOpsetVersion(9)  # Because where op is not supported for opset < 9.
    def test_where_with_bool_tensor(self):
        class M(torch.nn.Module):
            def forward(self, mat1, mat2):
                out = torch.where(mat1 > 0, mat1, mat2)
                return out

        mat1 = torch.randn(2, 3)
        mat2 = torch.ones(2, 3)
        self.run_test(M(), input=(mat1, mat2))

    @skipIfUnsupportedMinOpsetVersion(9)  # Because where op is not supported for opset < 9.
    def test_where_with_byte_tensor(self):
        class M(torch.nn.Module):
            def forward(self, cond, mat1, mat2):
                out = torch.where(cond, mat1, mat2)
                return out

        cond = torch.ones(2, 3, dtype=torch.uint8)
        cond[1, 2] = 0
        mat1 = torch.randn(2, 3)
        mat2 = torch.ones(2, 3)
        self.run_test(M(), input=(cond, mat1, mat2))

    @skipIfUnsupportedMinOpsetVersion(10)  # ONNX IsInf op is added in opset 10.
    def test_isinf(self):
        class M(torch.nn.Module):
            def forward(self, x):
                return x.isinf()

        x = torch.tensor([[1, 2, float("inf")], [2, float("nan"), float("inf")]])
        self.run_test(M(), (x, ))

    @skipIfUnsupportedMinOpsetVersion(10)
    def test_isfinite(self):
        class M(torch.nn.Module):
            def forward(self, x):
                return x.isfinite()

        x = torch.tensor([[1, 2, float("inf")], [2, float("nan"), -float("inf")]])
        self.run_test(M(), (x, ))

    @skipIfUnsupportedMinOpsetVersion(9)  # ONNX IsNaN op is added in opset 9.
    def test_isnan(self):
        class M(torch.nn.Module):
            def forward(self, x):
                return x.isnan()

        x = torch.tensor([[1, 2, float("inf")], [2, float("nan"), float("inf")]])
        self.run_test(M(), (x, ))

    @skipIfUnsupportedMinOpsetVersion(10)  # ONNX IsNaN, IsInf op is added in opset 9, 10 respectively.
    def test_nan_to_num(self):
        class NoParams(torch.nn.Module):
            def forward(self, x):
                return x.nan_to_num()

        x = torch.tensor([[1, 2, float("inf")], [2, float("nan"), -float("inf")]])
        xint = torch.ones((2, 4), dtype=torch.int)
        xhalf = torch.ones((2, 4), dtype=torch.half)
        self.run_test(NoParams(), (x, ))
        self.run_test(NoParams(), (xint, ))
        self.run_test(NoParams(), (xhalf, ))

        class WithParams(torch.nn.Module):
            def forward(self, x):
                return x.nan_to_num(nan=2.3, posinf=4.5, neginf=6.7)

        x = torch.tensor([[1, 2, float("inf")], [2, float("nan"), -float("inf")]])
        self.run_test(WithParams(), (x, ))

    @skipIfUnsupportedMinOpsetVersion(9)
    def test_maximum_minimum(self):
        class ModelWithNan(torch.nn.Module):
            def forward(self, x, y):
                return torch.maximum(x, y), torch.minimum(x, y)

        x = torch.tensor([-2, -2, float("nan")])
        y = torch.rand(1, 3)
        self.run_test(ModelWithNan(), (x, y))

    @skipIfUnsupportedMinOpsetVersion(12)
    def test_minimum_dtypes(self):
        class MinimumModel(torch.nn.Module):
            def forward(self, x, y):
                return torch.minimum(x, y)

        x = torch.randn((5, 5), dtype=torch.float16)
        y = torch.randn((5, 5), dtype=torch.float)
        self.run_test(MinimumModel(), (x, y))

        x = torch.randn((5, 5), dtype=torch.float16)
        y = torch.randint(10, (5, 5), dtype=torch.int16)
        self.run_test(MinimumModel(), (x, y))

        x = torch.randint(10, (5, 5), dtype=torch.int16)
        y = torch.randint(10, (5, 5), dtype=torch.int32)
        self.run_test(MinimumModel(), (x, y))

        x = torch.randint(10, (5, 5), dtype=torch.int)
        y = torch.full_like(x, True)
        self.run_test(MinimumModel(), (x, y))

    @skipIfUnsupportedMinOpsetVersion(9)
    def test_any(self):
        class M(torch.nn.Module):
            def forward(self, x):
                return x.any()

        x = torch.tensor([[True, False], [False, False]])
        self.run_test(M(), (x, ))

        class MDim(torch.nn.Module):
            def forward(self, x):
                return x.any(dim=1)

        x = torch.rand(3, 4).bool()
        self.run_test(MDim(), (x, ))

        class MKeepdim(torch.nn.Module):
            def forward(self, x):
                return x.any(dim=1, keepdim=True)

        x = torch.rand(3, 4).bool()
        self.run_test(MKeepdim(), (x, ))

    @skipIfUnsupportedMinOpsetVersion(9)
    def test_all(self):
        class M(torch.nn.Module):
            def forward(self, x):
                return x.all()

        x = torch.tensor([[True, False], [False, False]])
        self.run_test(M(), (x, ))

        class MDim(torch.nn.Module):
            def forward(self, x):
                return x.all(dim=1)

        x = torch.rand(3, 4).bool()
        self.run_test(MDim(), (x, ))

        class MKeepdim(torch.nn.Module):
            def forward(self, x):
                return x.all(dim=1, keepdim=True)

        x = torch.rand(3, 4).bool()
        self.run_test(MKeepdim(), (x, ))

    def test_dropout(self):
        class M(torch.nn.Module):
            def __init__(self):
                super(M, self).__init__()
                self.dropout = torch.nn.Dropout(0.3)

            def forward(self, x):
                dropout = self.dropout(x)
                return dropout

        x = torch.randn(10, 3, 53)
        self.run_test(M(), (x))

    def test_shape_constant_fold(self):
        class ShapeModule(torch.nn.Module):
            def __init__(self):
                super(ShapeModule, self).__init__()
                self.register_buffer("weight", torch.ones(5))

            def forward(self, x):
                shape = self.weight.shape[0]
                return x + shape

        x = torch.randn(2, 5)
        self.run_test(ShapeModule(), (x,), rtol=1e-3, atol=1e-5)

    @skipIfUnsupportedMinOpsetVersion(12)
    def test_celu(self):
        class Celu(torch.nn.Module):
            def __init__(self):
                super(Celu, self).__init__()
                self.celu = torch.nn.CELU(alpha=1.0)

            def forward(self, input):
                return self.celu(input)

        input = torch.randn(2)
        self.run_test(Celu(), (input,))

    @skipIfUnsupportedMinOpsetVersion(12)
    def test_celu_default(self):
        class Celu(torch.nn.Module):
            def __init__(self):
                super(Celu, self).__init__()
                self.celu = torch.nn.CELU()

            def forward(self, input):
                return self.celu(input)

        input = torch.randn(2)
        self.run_test(Celu(), (input,))

    @skipIfUnsupportedMinOpsetVersion(12)
    def test_celu_alpha(self):
        class Celu(torch.nn.Module):
            def __init__(self):
                super(Celu, self).__init__()
                self.celu = torch.nn.CELU(alpha=2.)

            def forward(self, input):
                return self.celu(input)

        input = torch.randn(2)
        self.run_test(Celu(), (input,))

    @skipIfUnsupportedMinOpsetVersion(12)
    def test_celu_cast(self):
        class Celu(torch.nn.Module):
            def __init__(self):
                super(Celu, self).__init__()
                self.celu = torch.nn.CELU()

            def forward(self, input):
                return self.celu(input)

        input = torch.randn(2, 5, 7, dtype=torch.float64)
        self.run_test(Celu(), (input,))

    def test_lower_tuple(self):
        class TupleModule(torch.nn.Module):
            def forward(self, input1: Tensor, input2: Tensor, input3: Tensor) -> Tensor:
                a = (input1, input2)
                b = a
                c = (input1, input2, input3)
                for i in range(5):
                    d = a[0]
                    for j in range(2):
                        e, f = a
                        a = (d, f)
                        f = c[2]
                        if f.size(0) != input1.size(-1):
                            g = b[1]
                            b = (g, f)
                        else:
                            k = c[1:]
                            b = (f, k[0])
                    m, n = b
                    c = (input1, n, m)
                p, q, r = c
                return p + q + r

        input1 = torch.randn(2)
        input2 = torch.randn(2)
        input3 = torch.randn(2)
        self.run_test(TupleModule(), (input1, input2, input3))

    def test_lower_tuple_2(self):
        class TupleModule(torch.nn.Module):
            def forward(self, input1: Tensor, input2: Tensor) -> Tuple[Tensor, Tensor]:
                a = (input1, input2)
                for x in range(5):
                    c, d = a
                    a = (c, d)
                return a

        input1 = torch.randn(2)
        input2 = torch.randn(2)
        self.run_test(TupleModule(), (input1, input2))

    def test_lower_tuple_3(self):
        class TupleModule(torch.nn.Module):
            def forward(
                self,
                input1: Tuple[Tensor, Tensor],
                input2: Tuple[Tensor, Tensor],
            ) -> Tuple[Tuple[Tensor, Tensor], Tuple[Tensor, Tensor]]:
                a = input1
                b = input2
                for x in range(5):
                    c, d = a
                    e, f = b
                    if c.shape[0] == e.shape[0]:
                        e = e + c
                    else:
                        f = f + d
                    a = (e, f)
                    b = (c, d)
                return a , b

        input1 = (torch.randn(2), torch.randn(2))
        input2 = (torch.randn(2), torch.randn(2))
        self.run_test(TupleModule(), (input1, input2))

    @skipIfUnsupportedMinOpsetVersion(9)
    def test_where(self):
        class Model(torch.nn.Module):
            def forward(self, cond, input, other):
                return torch.where(cond, input, other)

        x = torch.randint(0, 1, (2, 3, 4), dtype=torch.bool)
        y = torch.randn(2, 1, 4)
        z = torch.ones(2, 3, 1)
        self.run_test(Model(), (x, y, z))

    @skipIfUnsupportedMinOpsetVersion(9)
    @disableScriptTest()  # scripting tests run for opsets > 11. See: test_where_condition_script
    def test_where_condition(self):
        class Model1(torch.nn.Module):
            def forward(self, input):
                return torch.stack(torch.where(input > 0.5), dim=1)

        x = torch.randint(0, 2, (2, 3, 4), dtype=bool)
        self.run_test(Model1(), (x))

        class Model2(torch.nn.Module):
            def forward(self, input, other):
                return torch.stack(torch.where(input > other), dim=1)

        x = torch.randint(0, 1, (2, 3, 4), dtype=bool)
        y = torch.randint(1, 2, (2, 3, 4), dtype=bool)
        self.run_test(Model2(), (x, y))

    @skipIfUnsupportedOpsetVersion([13])
    @skipIfUnsupportedMinOpsetVersion(11)
    def test_where_condition_script(self):
        class Model1(torch.nn.Module):
            def forward(self, input):
                return torch.stack(torch.where(input > 0.5), dim=1)

        x = torch.randint(0, 2, (2, 3, 4), dtype=bool)
        self.run_test(Model1(), (x))

        class Model2(torch.nn.Module):
            def forward(self, input, other):
                return torch.stack(torch.where(input > other), dim=1)

        x = torch.randint(0, 1, (2, 3, 4), dtype=bool)
        y = torch.randint(1, 2, (2, 3, 4), dtype=bool)
        self.run_test(Model2(), (x, y))

    def test_empty_branch(self):
        class EmptyBranchModel(torch.jit.ScriptModule):
            @torch.jit.script_method
            def forward(self, input):
                out = input + 1
                if out.dim() > 2:
                    if out.dim() > 3:
                        out += 3
                    else:
                        pass
                else:
                    pass
                return out

        x = torch.randn(1, 2, 3, requires_grad=True)
        self.run_test(EmptyBranchModel(), x)

    @skipIfUnsupportedMinOpsetVersion(11)
    def test_derive_index_scripting(self):
        class MyModule(torch.nn.Module):
            def forward(self, x: torch.Tensor):
                j = []
                for idx in range(len(x) - 1, -len(x), -2):
                    y = x[idx]
                    j += [x * y]
                return j

        x = torch.randn(5, 13)
        self.run_test(MyModule(), x)

        class MyModule(torch.nn.Module):
            def forward(self, x: torch.Tensor):
                j = []
                for idx in range(-len(x), len(x) - 1, 2):
                    y = x[idx]
                    j += [x * y]
                return j

        x = torch.randn(5, 13)
        self.run_test(MyModule(), x)

        class MyModule(torch.nn.Module):
            def forward(self, x: torch.Tensor):
                j = []
                for idx in range(len(x) - 1, -len(x), -3):
                    y = x[idx]
                    j += [x * y]
                return j

        self.run_test(MyModule(), x)

        class MyModule(torch.nn.Module):
            def forward(self, x: torch.Tensor):
                j = []
                for idx in range(-len(x), len(x) - 1, 3):
                    y = x[idx]
                    j += [x * y]
                return j

        self.run_test(MyModule(), x)

    @disableScriptTest()  # Scripting fails for add lists for opsets < 11. Chek test_derive_index_scripting
    def test_derive_index(self):
        class MyModule(torch.nn.Module):
            def forward(self, x: torch.Tensor):
                j = []
                for idx in range(len(x) - 1, -len(x), -2):
                    y = x[idx]
                    j += [x * y]
                return j

        x = torch.randn(5, 13)
        self.run_test(MyModule(), x)

        class MyModule(torch.nn.Module):
            def forward(self, x: torch.Tensor):
                j = []
                for idx in range(-len(x), len(x) - 1, 2):
                    y = x[idx]
                    j += [x * y]
                return j

        x = torch.randn(5, 13)
        self.run_test(MyModule(), x)

        class MyModule(torch.nn.Module):
            def forward(self, x: torch.Tensor):
                j = []
                for idx in range(len(x) - 1, -len(x), -3):
                    y = x[idx]
                    j += [x * y]
                return j

        self.run_test(MyModule(), x)

        class MyModule(torch.nn.Module):
            def forward(self, x: torch.Tensor):
                j = []
                for idx in range(-len(x), len(x) - 1, 3):
                    y = x[idx]
                    j += [x * y]
                return j

        self.run_test(MyModule(), x)

    @skipIfUnsupportedMinOpsetVersion(11)
    def test_if_transpose(self):
        class IfModel(torch.nn.Module):
            def forward(self, x):
                x = x.transpose(0, 1)
                if x.size(0) == 2:
                    return x.transpose(0, 1)
                else:
                    return x

        x = torch.randn(2, 3)
        self.run_test(torch.jit.script(IfModel()), x,
                      output_names=["output_1"],
                      dynamic_axes={"output_1": [0, 1]})

    @skipIfUnsupportedMinOpsetVersion(13)
    def test_if_list(self):
        class IfModel(torch.nn.Module):
            def forward(self, x, y, cond):
                res = []
                if cond:
                    res = res + [x]
                else:
                    res = res + [y]
                return res

        x = torch.randn(2, 3)
        y = torch.randn(3, 3)
        cond = torch.tensor(1, dtype=torch.bool)
        self.run_test(torch.jit.script(IfModel()), (x, y, cond))

    @skipIfUnsupportedMinOpsetVersion(13)
    def test_if_view(self):
        class IfModel(torch.nn.Module):
            def forward(self, x, y, cond):
                bs, seq = y.shape[:2]
                if cond:
                    res = x.view(bs, seq, -1)
                else:
                    res = y
                return res.transpose(1, 2)

        x = torch.randn(2, 16, 2, 2)
        y = torch.randn(2, 16, 8)
        cond = torch.tensor(1, dtype=torch.bool)
        self.run_test(torch.jit.script(IfModel()), (x, y, cond),
                      output_names=["output_1"],
                      dynamic_axes={"output_1": [1]})

    def test_onnx_proto_checker(self):
        class Model(torch.nn.Module):
            def __init__(self):
                super(Model, self).__init__()

            def forward(self, x):
                return 2 * x

        x = torch.randn(1, 2, 3, requires_grad=True)
        f = io.BytesIO()
        torch.onnx._export(Model(), x, f)
        model = onnx.load(f)
        model.ir_version = 0

        def check_proto():
            torch._C._check_onnx_proto(model.SerializeToString())

        self.assertRaises(RuntimeError, check_proto)

    @skipIfUnsupportedMinOpsetVersion(11)
    def test_split_tensor_scalar_scripting(self):
        class SplitModel(torch.nn.Module):
            def forward(self, x):
                return torch.split(x, x.size(1))

        x = torch.randn(1, 2, 3, requires_grad=True)
        self.run_test(SplitModel(), x)

    @disableScriptTest()  # Scripting fails to export dynamic split for opsets < 11
    def test_split_tensor_scalar(self):
        class SplitModel(torch.nn.Module):
            def forward(self, x):
                return torch.split(x, x.size(1))

        x = torch.randn(1, 2, 3, requires_grad=True)
        self.run_test(SplitModel(), x)

    def test_split_tensor_multi(self):
        class SplitModel(torch.nn.Module):
            def forward(self, x):
                return torch.split(x, torch.ones(3))

        x = torch.randn(1, 2, 3, requires_grad=True)

        def run_model():
            SplitModel(x)

        self.assertRaises(TypeError, run_model)

    @skipIfUnsupportedMinOpsetVersion(9)
    def test_embedding(self):
        class EmbedModel(torch.nn.Module):
            def forward(self, input, emb):
                return torch.nn.functional.embedding(input, emb, padding_idx=1)

        model = EmbedModel()
        x = torch.randint(4, (4,))
        x[2] = x[0] = 1
        embedding_matrix = torch.rand(10, 3)
        self.run_test(model, (x, embedding_matrix))

        x = torch.randint(4, (4, 3, 2))
        x[2] = 1
        x[0][1] = 1
        self.run_test(model, (x, embedding_matrix))
        self.run_test(model, (x, embedding_matrix), training=torch.onnx.TrainingMode.TRAINING)

        class EmbedModelWithoutPaddingIdx(torch.nn.Module):
            def forward(self, input, emb):
                return torch.nn.functional.embedding(input, emb)

        model = EmbedModelWithoutPaddingIdx()
        x = torch.randint(4, (4, 3, 2))
        self.run_test(model, (x, embedding_matrix))

    @skipIfUnsupportedMinOpsetVersion(9)
    def test_embedding_module(self):
        class EmbedModel(torch.nn.Module):
            def __init__(self):
                super().__init__()
                self.emb = torch.nn.Embedding(4, 3, padding_idx=1)
                self.emb2 = torch.nn.Embedding(4, 3, padding_idx=1)
                with torch.no_grad():
                    self.emb2.weight[1] = torch.ones(3)

            def forward(self, input):
                return self.emb(input), self.emb2(input)

        model = EmbedModel()
        x = torch.randint(4, (4,))
        x[2] = x[0] = 1
        self.run_test(model, (x,))

        x = torch.randint(4, (4, 3, 2))
        x[2] = 1
        x[0][1] = 1
        self.run_test(model, (x,))

        class EmbedModelWithoutPaddingIdx(torch.nn.Module):
            def __init__(self):
                super().__init__()
                self.emb = torch.nn.Embedding(4, 3)

            def forward(self, input):
                return self.emb(input)

        model = EmbedModelWithoutPaddingIdx()
        x = torch.randint(4, (4, 3, 2))
        self.run_test(model, (x,))

    @skipIfUnsupportedMinOpsetVersion(11)
    def test_embedding_renorm(self):
        n, d = 7, 5
        embedding = torch.nn.Embedding(n, d, max_norm=0.2)
        idx = torch.tensor([2, 1])
        self.run_test(embedding, idx)

        embedding = torch.nn.Embedding(n, d, max_norm=0.5, norm_type=1.)
        idx = torch.tensor([4, 3, 4, 2])
        self.run_test(embedding, idx)

    def _dispatch_rnn_test(self, name, *args, **kwargs):
        if name == "elman":
            self._elman_rnn_test(*args, **kwargs)
        if name == "lstm":
            self._lstm_test(*args, **kwargs)
        if name == "gru":
            self._gru_test(*args, **kwargs)

    def _elman_rnn_test(self, layers, nonlinearity, bidirectional,
                        initial_state, packed_sequence, dropout):

        class ElmanWithStateModel(torch.nn.Module):
            def __init__(self, layers, nonlinearity, bidirect, dropout, batch_first):
                super(ElmanWithStateModel, self).__init__()

                self.batch_first = batch_first
                self.inner_model = torch.nn.RNN(RNN_INPUT_SIZE, RNN_HIDDEN_SIZE, layers, nonlinearity=nonlinearity,
                                                bidirectional=bidirectional, dropout=dropout, batch_first=batch_first)

            def forward(self, input: PackedSequence, hx=None):
                return self.inner_model(input, hx)

        class ElmanWithoutStateModel(torch.nn.Module):
            def __init__(self, layers, nonlinearity, bidirect, dropout, batch_first):
                super(ElmanWithoutStateModel, self).__init__()
                self.batch_first = batch_first
                self.inner_model = torch.nn.RNN(RNN_INPUT_SIZE, RNN_HIDDEN_SIZE, layers, nonlinearity=nonlinearity,
                                                bidirectional=bidirectional, dropout=dropout, batch_first=batch_first)

            def forward(self, input: PackedSequence):
                return self.inner_model(input)

        batch_first = packed_sequence == 2

        if initial_state:
            model = ElmanWithStateModel(layers=layers, bidirect=bidirectional, nonlinearity=nonlinearity,
                                        dropout=dropout, batch_first=batch_first)
            if packed_sequence:
                model = RnnModelWithPackedSequenceWithState(model, batch_first)
        else:
            model = ElmanWithStateModel(layers=layers, bidirect=bidirectional,
                                        nonlinearity=nonlinearity, dropout=dropout,
                                        batch_first=batch_first)
            if packed_sequence:
                model = RnnModelWithPackedSequenceWithoutState(model, batch_first)

        def make_input(batch_size):
            seq_lengths = np.random.randint(1, RNN_SEQUENCE_LENGTH + 1, size=batch_size)
            seq_lengths = list(reversed(sorted(map(int, seq_lengths))))
            inputs = [torch.randn(l, RNN_INPUT_SIZE) for l in seq_lengths]
            inputs = rnn_utils.pad_sequence(inputs, batch_first=batch_first)
            inputs = [inputs]

            directions = 2 if bidirectional else 1

            if initial_state:
                h0 = torch.randn(directions * layers, batch_size, RNN_HIDDEN_SIZE)
                inputs.append(h0)
            if packed_sequence != 0:
                inputs.append(torch.IntTensor(seq_lengths))
            if len(inputs) == 1:
                input = inputs[0]
            else:
                input = tuple(inputs)
            return input

        input = make_input(RNN_BATCH_SIZE)
        self.run_test(model, input, batch_size=RNN_BATCH_SIZE)

        # test that the model still runs with a different batch size
        other_input = make_input(RNN_BATCH_SIZE + 1)
        self.run_test(model, other_input, batch_size=RNN_BATCH_SIZE + 1)

    def _lstm_test(self, layers, bidirectional, initial_state,
                   packed_sequence, dropout):
        batch_first = packed_sequence == 2

        if packed_sequence:
            model = LstmFlatteningResultWithSeqLength(RNN_INPUT_SIZE, RNN_HIDDEN_SIZE, layers,
                                                      bidirectional, dropout, batch_first)
            if initial_state:
                model = RnnModelWithPackedSequenceWithState(model, batch_first)
            else:
                model = RnnModelWithPackedSequenceWithoutState(model, batch_first)
        else:
            model = LstmFlatteningResultWithoutSeqLength(RNN_INPUT_SIZE, RNN_HIDDEN_SIZE, layers,
                                                         bidirectional, dropout, batch_first)

        def make_input(batch_size):
            seq_lengths = np.random.randint(1, RNN_SEQUENCE_LENGTH + 1, size=batch_size)
            seq_lengths = list(reversed(sorted(map(int, seq_lengths))))
            inputs = [torch.randn(l, RNN_INPUT_SIZE) for l in seq_lengths]
            inputs = rnn_utils.pad_sequence(inputs, batch_first=batch_first)
            inputs = [inputs]

            directions = 2 if bidirectional else 1

            if initial_state:
                h0 = torch.randn(directions * layers, batch_size, RNN_HIDDEN_SIZE)
                c0 = torch.randn(directions * layers, batch_size, RNN_HIDDEN_SIZE)
                inputs.append((h0, c0))
            if packed_sequence != 0:
                inputs.append(torch.IntTensor(seq_lengths))
            if len(inputs) == 1:
                input = inputs[0]
            else:
                input = tuple(inputs)
            return input

        input = make_input(RNN_BATCH_SIZE)
        self.run_test(model, input, batch_size=RNN_BATCH_SIZE)

        # test that the model still runs with a different batch size
        other_input = make_input(RNN_BATCH_SIZE + 1)
        self.run_test(model, other_input, batch_size=RNN_BATCH_SIZE + 1)

    def _gru_test(self, layers, bidirectional, initial_state,
                  packed_sequence, dropout):

        class GRUWithStateModel(torch.nn.Module):
            def __init__(self, layers, bidirect, dropout, batch_first):
                super(GRUWithStateModel, self).__init__()

                self.batch_first = batch_first
                self.inner_model = torch.nn.GRU(RNN_INPUT_SIZE, RNN_HIDDEN_SIZE, num_layers=layers,
                                                bidirectional=bidirectional, dropout=dropout,
                                                batch_first=batch_first)

            def forward(self, input: PackedSequence, hx):
                return self.inner_model(input, hx)

        class GRUWithoutStateModel(torch.nn.Module):
            def __init__(self, layers, bidirect, dropout, batch_first):
                super(GRUWithoutStateModel, self).__init__()
                self.batch_first = batch_first
                self.inner_model = torch.nn.GRU(RNN_INPUT_SIZE, RNN_HIDDEN_SIZE, num_layers=layers,
                                                bidirectional=bidirectional, dropout=dropout,
                                                batch_first=batch_first)

            def forward(self, input: PackedSequence):
                return self.inner_model(input)

        class GRUNoSeqLengthWithoutStateModel(torch.nn.Module):
            def __init__(self, layers, bidirect, dropout, batch_first):
                super(GRUNoSeqLengthWithoutStateModel, self).__init__()
                self.batch_first = batch_first
                self.inner_model = torch.nn.GRU(RNN_INPUT_SIZE, RNN_HIDDEN_SIZE, num_layers=layers,
                                                bidirectional=bidirectional, dropout=dropout,
                                                batch_first=batch_first)

            def forward(self, input):
                return self.inner_model(input)

        class GRUNoSeqLengthWithStateModel(torch.nn.Module):
            def __init__(self, layers, bidirect, dropout, batch_first):
                super(GRUNoSeqLengthWithStateModel, self).__init__()
                self.batch_first = batch_first
                self.inner_model = torch.nn.GRU(RNN_INPUT_SIZE, RNN_HIDDEN_SIZE, num_layers=layers,
                                                bidirectional=bidirectional, dropout=dropout,
                                                batch_first=batch_first)

            def forward(self, input, hx):
                return self.inner_model(input, hx)

        batch_first = packed_sequence == 2

        if packed_sequence:
            if initial_state:
                model = GRUWithStateModel(layers=layers, bidirect=bidirectional, dropout=dropout,
                                          batch_first=batch_first)
                model = RnnModelWithPackedSequenceWithState(model, batch_first)
            else:
                model = GRUWithoutStateModel(layers=layers, bidirect=bidirectional, dropout=dropout,
                                             batch_first=batch_first)
                model = RnnModelWithPackedSequenceWithoutState(model, batch_first)
        else:
            if initial_state:
                model = GRUNoSeqLengthWithStateModel(layers=layers, bidirect=bidirectional,
                                                     dropout=dropout, batch_first=batch_first)
            else:
                model = GRUNoSeqLengthWithoutStateModel(layers=layers, bidirect=bidirectional,
                                                        dropout=dropout, batch_first=batch_first)

        def make_input(batch_size):
            seq_lengths = np.random.randint(1, RNN_SEQUENCE_LENGTH + 1, size=batch_size)
            seq_lengths = list(reversed(sorted(map(int, seq_lengths))))
            inputs = [torch.randn(l, RNN_INPUT_SIZE) for l in seq_lengths]
            inputs = rnn_utils.pad_sequence(inputs, batch_first=batch_first)
            inputs = [inputs]

            directions = 2 if bidirectional else 1

            if initial_state:
                h0 = torch.randn(directions * layers, batch_size, RNN_HIDDEN_SIZE)
                inputs.append(h0)
            if packed_sequence != 0:
                inputs.append(torch.IntTensor(seq_lengths))
            if len(inputs) == 1:
                input = inputs[0]
            else:
                input = tuple(inputs)
            return input

        input = make_input(RNN_BATCH_SIZE)
        self.run_test(model, input, batch_size=RNN_BATCH_SIZE)

        # test that the model still runs with a different batch size
        other_input = make_input(RNN_BATCH_SIZE + 1)
        self.run_test(model, other_input, batch_size=RNN_BATCH_SIZE + 1)

    @disableScriptTest()  # TODO: RuntimeError: Exporting the operator __is_ to ONNX is not supported
    def test_transformer_encoder(self):
        from torch.nn import TransformerEncoderLayer, TransformerEncoder

        class MyModule(torch.nn.Module):
            def __init__(self, ninp, nhead, nhid, dropout, nlayers):
                super(MyModule, self).__init__()
                encoder_layers = TransformerEncoderLayer(ninp, nhead, nhid, dropout)
                self.transformer_encoder = TransformerEncoder(encoder_layers, nlayers)

            def forward(self, input):
                return self.transformer_encoder(input)

        x = torch.rand(10, 32, 512)
        self.run_test(MyModule(512, 8, 2048 , 0., 3), (x,), atol=1e-6)

    @skipIfUnsupportedMinOpsetVersion(10)
    def test_fake_quantize_per_tensor(self):
        class FakeQuantizePerTensorModel(torch.nn.Module):
            def forward(self, input):
                scale = 1. / 127
                zero_point = 0
                quant_min = -128
                quant_max = 127
                return torch.fake_quantize_per_tensor_affine(input, scale, zero_point, quant_min, quant_max)

        x = torch.randn(6, 4, 3, 3)
        self.run_test(FakeQuantizePerTensorModel(), (x))

    @skipIfUnsupportedMinOpsetVersion(13)
    def test_fake_quantize_per_tensor_dynamic_scale_zeropoint(self):
        class FakeQuantizePerTensorModel(torch.nn.Module):
            def forward(self, input, scale, zero_point):
                quant_min = -128
                quant_max = 127
                return torch.fake_quantize_per_tensor_affine(input, scale, zero_point, quant_min, quant_max)

        x = torch.randn(6, 4, 3, 3)
        scale = torch.tensor(1. / 127)
        zero_point = torch.tensor(0)
        self.run_test(FakeQuantizePerTensorModel(), (x, scale, zero_point))

    @skipIfUnsupportedMinOpsetVersion(13)
    def test_fake_quantize_per_channel(self):
        class FakeQuantizePerChannelModel(torch.nn.Module):
            def forward(self, input):
                amax = torch.ones(4)
                scale = amax / 127.
                zero_point = torch.zeros_like(amax, dtype=torch.int)
                # Quantize twice to test differnet branches
                y = torch.fake_quantize_per_channel_affine(input, scale, zero_point, 1, 0, 255)
                return torch.fake_quantize_per_channel_affine(y, scale, zero_point, 1, -128, 127)

        x = torch.randn(6, 4, 3, 3)
        self.run_test(FakeQuantizePerChannelModel(), (x))

    def test_batchnorm_training(self):
        class MyModule(torch.nn.Module):
            def __init__(self):
                super(MyModule, self).__init__()
                self.bn1 = torch.nn.BatchNorm2d(3, affine=False)
                self.cv1 = torch.nn.Conv2d(3, 3, 10)
                self.bn2 = torch.nn.BatchNorm2d(3, affine=True)
                self.cv2 = torch.nn.Conv2d(3, 3, 10)
                self.bn3 = torch.nn.BatchNorm2d(3, affine=False)

            def forward(self, x):
                x = self.bn1(x)
                x = self.cv1(x)
                x = self.bn2(x)
                x = self.cv2(x)
                x = self.bn3(x)
                return x

        x = torch.randn(10, 3, 20, 20) * 2
        model_export = MyModule()
        self.run_test(model_export, (x,), training=torch.onnx.TrainingMode.TRAINING, rtol=1e-3, atol=1e-5)
        model_export.train()
        self.run_test(model_export, (x, ), training=torch.onnx.TrainingMode.PRESERVE, rtol=1e-3, atol=1e-5)

    def test_batchnorm_training_mode_fix_layer(self):
        class MyModule(torch.nn.Module):
            def __init__(self):
                super(MyModule, self).__init__()
                self.bn1 = torch.nn.BatchNorm2d(3, affine=True)
                self.cv1 = torch.nn.Conv2d(3, 3, 10)
                self.bn2 = torch.nn.BatchNorm2d(3, affine=False)
                self.cv2 = torch.nn.Conv2d(3, 3, 10)
                self.bn3 = torch.nn.BatchNorm2d(3, affine=True)
                self.bn3.eval()

            def forward(self, x):
                x = self.bn1(x)
                x = self.cv1(x)
                x = self.bn2(x)
                x = self.cv2(x)
                x = self.bn3(x)
                return x

        x = torch.randn(10, 3, 128, 128)
        model_export = MyModule()
        self.run_test(model_export, (x,), training=torch.onnx.TrainingMode.TRAINING, rtol=1e-3, atol=1e-5)
        model_export.train()
        self.run_test(model_export, (x,), training=torch.onnx.TrainingMode.PRESERVE, rtol=1e-3, atol=1e-5)

    def test_batchnorm_eval_mode_train_layer(self):
        class MyModule(torch.nn.Module):
            def __init__(self):
                super(MyModule, self).__init__()
                self.bn1 = torch.nn.BatchNorm2d(3, affine=True)
                self.cv1 = torch.nn.Conv2d(3, 3, 10)
                self.bn2 = torch.nn.BatchNorm2d(3, affine=False)
                self.cv2 = torch.nn.Conv2d(3, 3, 10)
                self.bn3 = torch.nn.BatchNorm2d(3, affine=True)
                self.bn3.train()

            def forward(self, x):
                x = self.bn1(x)
                x = self.cv1(x)
                x = self.bn2(x)
                x = self.cv2(x)
                x = self.bn3(x)
                return x

        x = torch.randn(10, 3, 128, 128)
        model_export = MyModule()
        self.run_test(model_export, (x,), training=torch.onnx.TrainingMode.EVAL, rtol=1e-3, atol=1e-5)
        model_export.eval()
        self.run_test(model_export, (x,), training=torch.onnx.TrainingMode.PRESERVE, rtol=1e-3, atol=1e-5)

    def test_instancenorm_training(self):
        class MyModule(torch.nn.Module):
            def __init__(self):
                super(MyModule, self).__init__()
                self.in1 = torch.nn.InstanceNorm2d(3, affine=True)
                self.cv1 = torch.nn.Conv2d(3, 3, 10)
                self.in2 = torch.nn.InstanceNorm2d(3, affine=False)
                self.cv2 = torch.nn.Conv2d(3, 3, 10)
                self.in3 = torch.nn.InstanceNorm2d(3, affine=True)

            def forward(self, x):
                x = self.in1(x)
                x = self.cv1(x)
                x = self.in2(x)
                x = self.cv2(x)
                x = self.in3(x)
                return x

        x = torch.randn(10, 3, 128, 128)
        model_export = MyModule()
        self.run_test(model_export, (x,), training=torch.onnx.TrainingMode.TRAINING, rtol=1e-3, atol=1e-5)
        model_export.train()
        self.run_test(model_export, (x, ), training=torch.onnx.TrainingMode.PRESERVE, rtol=1e-3, atol=1e-5)

    def test_instancenorm_training_mode_fix_layer(self):
        class MyModule(torch.nn.Module):
            def __init__(self):
                super(MyModule, self).__init__()
                self.in1 = torch.nn.InstanceNorm2d(3, affine=True)
                self.cv1 = torch.nn.Conv2d(3, 3, 10)
                self.in2 = torch.nn.InstanceNorm2d(3, affine=False)
                self.cv2 = torch.nn.Conv2d(3, 3, 10)
                self.in3 = torch.nn.InstanceNorm2d(3, affine=True)
                self.in3.eval()

            def forward(self, x):
                x = self.in1(x)
                x = self.cv1(x)
                x = self.in2(x)
                x = self.cv2(x)
                x = self.in3(x)
                return x

        x = torch.randn(10, 3, 128, 128)
        model_export = MyModule()
        self.run_test(model_export, (x,), training=torch.onnx.TrainingMode.TRAINING, rtol=1e-3, atol=1e-5)
        model_export.train()
        self.run_test(model_export, (x,), training=torch.onnx.TrainingMode.PRESERVE, rtol=1e-3, atol=1e-5)

    def test_instancenorm_eval_mode_train_layer(self):
        class MyModule(torch.nn.Module):
            def __init__(self):
                super(MyModule, self).__init__()
                self.in1 = torch.nn.InstanceNorm2d(8, affine=True)
                self.cv1 = torch.nn.Conv2d(8, 8, 10)
                self.in2 = torch.nn.InstanceNorm2d(8, affine=False)
                self.cv2 = torch.nn.Conv2d(8, 8, 10)
                self.in3 = torch.nn.InstanceNorm2d(8, affine=True)
                self.in3.train()

            def forward(self, x):
                x = self.in1(x)
                x = self.cv1(x)
                x = self.in2(x)
                x = self.cv2(x)
                x = self.in3(x)
                return x

        x = torch.randn(10, 8, 128, 128)
        model_export = MyModule()
        self.run_test(model_export, (x,), training=torch.onnx.TrainingMode.EVAL, rtol=1e-3, atol=1e-5)
        model_export.eval()
        self.run_test(model_export, (x,), training=torch.onnx.TrainingMode.PRESERVE, rtol=1e-3, atol=1e-5)

    @skipIfUnsupportedMinOpsetVersion(12)
    def test_dropout_training(self):
        class MyModule(torch.nn.Module):
            def __init__(self):
                super(MyModule, self).__init__()
                self.dropout = torch.nn.Dropout(0.4)

            def forward(self, x):
                dropout = self.dropout(x)
                return dropout

        model = MyModule()
        x = torch.randn(10)
        model.train()

        ort_sess = convert_to_onnx(model, input=(x,), opset_version=self.opset_version,
                                   training=torch.onnx.TrainingMode.TRAINING)
        ort_outs = run_ort(ort_sess, input=(x,))
        assert not torch.all(torch.eq(x, torch.from_numpy(ort_outs[0])))

        script_model = torch.jit.script(model)
        output = model(x)
        ort_sess = convert_to_onnx(script_model, input=(x,), opset_version=self.opset_version,
                                   training=torch.onnx.TrainingMode.TRAINING)
        ort_outs = run_ort(ort_sess, input=(x,))
        assert not torch.all(torch.eq(x, torch.from_numpy(ort_outs[0])))

    @skipIfUnsupportedMinOpsetVersion(12)
    def test_dropout_training_zero(self):
        class MyModule(torch.nn.Module):
            def __init__(self):
                super(MyModule, self).__init__()
                self.dropout = torch.nn.Dropout(0.5)

            def forward(self, x):
                dropout = self.dropout(x)
                return dropout

        model = MyModule()

        # ensure there are no zeros in the input
        x = torch.randn(10, 3, 128, 128)
        y = x.numpy()
        y_mask = np.where(y == 0, 1, y)
        input = torch.from_numpy(y_mask)
        nb_elements = torch.numel(input)

        model.train()
        ort_sess = convert_to_onnx(model, input=(x,), opset_version=self.opset_version,
                                   training=torch.onnx.TrainingMode.TRAINING)
        ort_outs = run_ort(ort_sess, input=(x,))

        y = model(input)
        output = y.cpu().numpy()
        ort_mask = np.where(ort_outs[0] != 0, 1, 0)
        pyt_mask = np.where(output != 0, 1, 0)

        ratio_pytorch = np.sum(pyt_mask) / nb_elements
        ratio_ort = np.sum(ort_mask) / nb_elements

        np.testing.assert_allclose(ratio_pytorch, ratio_ort, rtol=0.01, atol=0.01)

        script_model = torch.jit.script(model)
        y = model(input)
        output = y.cpu().numpy()
        ort_sess = convert_to_onnx(script_model, input=(x,), opset_version=self.opset_version,
                                   training=torch.onnx.TrainingMode.TRAINING)
        ort_outs = run_ort(ort_sess, input=(x,))
        ort_mask = np.where(ort_outs[0] != 0, 1, 0)
        pyt_mask = np.where(output != 0, 1, 0)

        ratio_pytorch = np.sum(pyt_mask) / nb_elements
        ratio_ort = np.sum(ort_mask) / nb_elements

        np.testing.assert_allclose(ratio_pytorch, ratio_ort, rtol=0.01, atol=0.01)

    def test_conv_bn(self):
        class MyModule(torch.nn.Module):
            def __init__(self):
                super(MyModule, self).__init__()
                self.conv = torch.nn.Conv2d(3, 16, kernel_size=1, stride=2, padding=3, bias=True)
                self.bn = torch.nn.BatchNorm2d(16, affine=True)

            def forward(self, x):
                x = self.conv(x)
                bn = self.bn(x)
                return bn

        model_export = MyModule()
        x = torch.randn(10, 3, 128, 128)
        self.run_test(model_export, (x,), training=torch.onnx.TrainingMode.EVAL)
        self.run_test(model_export, (x,), training=torch.onnx.TrainingMode.TRAINING, rtol=1e-3, atol=1e-5)

    def test_multiple_conv_bn(self):
        class MyModule(torch.nn.Module):
            def __init__(self):
                super(MyModule, self).__init__()
                self.conv1 = torch.nn.Conv2d(3, 64, kernel_size=7, stride=2, padding=3, bias=False)
                self.conv2 = torch.nn.Conv2d(64, 2, kernel_size=1, stride=1, padding=0, bias=False)
                self.conv3 = torch.nn.Conv2d(2, 2, kernel_size=3, stride=1, padding=1, bias=False)
                self.bn = torch.nn.BatchNorm2d(64)
                self.bn2 = torch.nn.BatchNorm2d(2)
                self.relu = torch.nn.ReLU(inplace=True)
                self.maxpool = torch.nn.MaxPool2d(kernel_size=3, stride=2, padding=1)

            def forward(self, x):
                x = self.conv1(x)
                x = self.bn(x)
                x = self.relu(x)
                x = self.maxpool(x)
                x = self.conv2(x)
                x = self.bn2(x)
                x = self.relu(x)
                x = self.conv3(x)
                x = self.bn2(x)
                x = self.relu(x)
                return x

        model_export = MyModule()
        x = torch.randn(2, 3, 224, 224)
        self.run_test(model_export, (x,), training=torch.onnx.TrainingMode.TRAINING, rtol=1e-3, atol=1e-5)
        self.run_test(model_export, (x,), training=torch.onnx.TrainingMode.EVAL)

    def test_script_custom_class_error(self):
        class BoxCoder(object):
            def __init__(self, bbox_xform_clip: float) -> None:
                self.bbox_xform_clip = bbox_xform_clip

            def decode(self, rel_codes: Tensor, boxes: List[Tensor]) -> Tensor:
                boxes = torch.cat(boxes, dim=0)
                pred_ctr_x = torch.clamp(rel_codes[:, 0::4], max=self.bbox_xform_clip) * boxes[:, 2]
                return pred_ctr_x

        class MyModule(torch.nn.Module):
            __annotations__ = {
                "box_coder": BoxCoder,
            }

            def __init__(self):
                super(MyModule, self).__init__()
                self.box_coder = BoxCoder(1.4)

            def forward(self, box_regression: torch.Tensor, proposals: List[torch.Tensor]):
                return self.box_coder.decode(box_regression, proposals)

        model = torch.jit.script(MyModule())
        box_regression = torch.randn([4, 4])
        proposal = [torch.randn(2, 4), torch.randn(2, 4)]

        with self.assertRaises(RuntimeError) as cm:
            convert_to_onnx(model, input=(box_regression, proposal))

    def test_initializer_sequence(self):
        class MyModule(torch.nn.Module):
            def __init__(self, input_size, hidden_size, num_classes):
                super(MyModule, self).__init__()
                self.fc1 = torch.nn.Linear(input_size, hidden_size)
                self.relu = torch.nn.ReLU()
                self.fc2 = torch.nn.Linear(hidden_size, num_classes)

            def forward(self, x):
                out = self.fc1(x)
                out = self.relu(out)
                out = self.fc2(out)
                return out

        test_model = MyModule(3, 4, 10)
        state_dict_list = [k for (k, v) in test_model.state_dict().items()]
        named_params_list = [k for (k, v) in test_model.named_parameters()]

        x = torch.randn(32, 3)
        f = io.BytesIO()
        torch.onnx._export(test_model, (x,), f, do_constant_folding=False)
        loaded_model = onnx.load_from_string(f.getvalue())

        actual_list = [p.name for p in loaded_model.graph.initializer]
        assert actual_list == state_dict_list, \
            "Initializers' sequence is not as same as state_dict(). Expected: (" \
            + ", ".join(state_dict_list) + "). Actual:(" + ", ".join(actual_list) + ")."
        assert actual_list == named_params_list, \
            "Initializers' sequence is not as same as named_parameters(). Expected: (" \
            + ", ".join(named_params_list) + "). Actual:(" + ", ".join(actual_list) + ")."

    def test_initializer_sequence_script_model(self):
        def list_is_expected(short_list, long_list) -> bool:
            if (len(short_list) > len(long_list)):
                return False

            for i in range(len(short_list)):
                if (short_list[i] not in long_list[i]):
                    return False

            return True

        def loop(x, y):
            for i in range(int(y)):
                x = x + i
            return x

        class MyModule(torch.nn.Module):
            def __init__(self, input_size, hidden_size, num_classes):
                super(MyModule, self).__init__()
                self.fc1 = torch.nn.Linear(input_size, hidden_size)
                self.relu = torch.nn.ReLU()
                self.fc2 = torch.nn.Linear(hidden_size, num_classes)

            def forward(self, x, y):
                x = loop(x, y)
                out = self.fc1(x)
                out = self.relu(out)
                out = self.fc2(out)
                return out

        test_model = torch.jit.script(MyModule(3, 4, 10))
        state_dict_list = [k for (k, v) in test_model.state_dict().items()]
        named_params_list = [k for (k, v) in test_model.named_parameters()]

        x = torch.ones(2, 3, dtype=torch.float)
        y = torch.tensor(5, dtype=torch.long)
        f = io.BytesIO()

        torch.onnx.export(test_model, (x, y), f, do_constant_folding=False)
        loaded_model = onnx.load_from_string(f.getvalue())

        actual_list = [p.name for p in loaded_model.graph.initializer]
        assert list_is_expected(state_dict_list, actual_list), \
            "ScriptModel - Initializers' sequence is not as same as state_dict(). Expected: (" \
            + ", ".join(state_dict_list) + "). Actual:(" + ", ".join(actual_list) + ")."
        assert list_is_expected(named_params_list, actual_list), \
            "ScriptModel - Initializers' sequence is not as same as named_parameters(). Expected: (" \
            + ", ".join(named_params_list) + "). Actual:(" + ", ".join(actual_list) + ")."

    @skipIfUnsupportedMinOpsetVersion(11)
    def test_nms(self):
        num_boxes = 100
        boxes = torch.rand(num_boxes, 4)
        boxes[:, 2:] += boxes[:, :2]
        scores = torch.randn(num_boxes)


        class Module(torch.nn.Module):
            def forward(self, boxes, scores):
                return ops.nms(boxes, scores, 0.5)

        self.run_test(Module(), (boxes, scores))

    @skipIfUnsupportedMinOpsetVersion(11)
    def test_batched_nms(self):
        num_boxes = 100
        boxes = torch.rand(num_boxes, 4)
        boxes[:, 2:] += boxes[:, :2]
        scores = torch.randn(num_boxes)
        idxs = torch.randint(0, 5, size=(num_boxes,))

        class Module(torch.nn.Module):
            def forward(self, boxes, scores, idxs):
                return ops.batched_nms(boxes, scores, idxs, 0.5)

        self.run_test(Module(), (boxes, scores, idxs))

    @skipIfUnsupportedMinOpsetVersion(11)
    def test_clip_boxes_to_image(self):
        boxes = torch.randn(5, 4) * 500
        boxes[:, 2:] += boxes[:, :2]
        size = torch.randn(200, 300)

        size_2 = torch.randn(300, 400)

        class Module(torch.nn.Module):
            def forward(self, boxes, size):
                shape = (size.shape[0], size.shape[1])
                return ops.boxes.clip_boxes_to_image(boxes, shape)

        self.run_test(Module(), (boxes, size),
                      input_names=["boxes", "size"],
                      dynamic_axes={"size": [0, 1]},
                      test_with_inputs=[(boxes, size), (boxes, size_2)])

    @skipIfUnsupportedMinOpsetVersion(11)
    def test_roi_align(self):
        x = torch.rand(1, 1, 10, 10, dtype=torch.float32)
        single_roi = torch.tensor([[0, 0, 0, 4, 4]], dtype=torch.float32)
        model = ops.RoIAlign((5, 5), 1., 2)
        self.run_test(model, (x, single_roi))

    @skipIfUnsupportedMinOpsetVersion(11)
    def test_roi_align_aligned(self):
        x = torch.rand(1, 1, 10, 10, dtype=torch.float32)
        single_roi = torch.tensor([[0, 1.5, 1.5, 3, 3]], dtype=torch.float32)
        model1 = ops.RoIAlign((5, 5), 1., 2, aligned=True)
        self.run_test(model1, (x, single_roi))

        x = torch.rand(1, 1, 10, 10, dtype=torch.float32)
        single_roi = torch.tensor([[0, 0.2, 0.3, 4.5, 3.5]], dtype=torch.float32)
        model2 = ops.RoIAlign((5, 5), 0.5, 3, aligned=True)
        self.run_test(model2, (x, single_roi))

        x = torch.rand(1, 1, 10, 10, dtype=torch.float32)
        single_roi = torch.tensor([[0, 0.2, 0.3, 4.5, 3.5]], dtype=torch.float32)
        model3 = ops.RoIAlign((5, 5), 1.8, 2, aligned=True)
        self.run_test(model3, (x, single_roi))

        x = torch.rand(1, 1, 10, 10, dtype=torch.float32)
        single_roi = torch.tensor([[0, 0.2, 0.3, 4.5, 3.5]], dtype=torch.float32)
        model4 = ops.RoIAlign((2, 2), 2.5, 0, aligned=True)
        self.run_test(model4, (x, single_roi))

    @skipIfUnsupportedMinOpsetVersion(11)
    def test_roi_pool(self):
        x = torch.rand(1, 1, 10, 10, dtype=torch.float32)
        rois = torch.tensor([[0, 0, 0, 4, 4]], dtype=torch.float32)
        pool_h = 5
        pool_w = 5
        model = ops.RoIPool((pool_h, pool_w), 2.)
        self.run_test(model, (x, rois))

    @skipIfUnsupportedMinOpsetVersion(11)
    def test_resize_images(self):
        class TransformModule(torch.nn.Module):
            def __init__(self):
                super(TransformModule, self).__init__()
                self.transform = _init_test_generalized_rcnn_transform()

            def forward(self, images):
                return self.transform.resize(images, None)[0]

        input = torch.rand(3, 10, 20)
        input_test = torch.rand(3, 100, 150)
        self.run_test(TransformModule(), (input,),
                      input_names=["input1"], dynamic_axes={"input1": [0, 1, 2]},
                      test_with_inputs=[(input,), (input_test,)])

    @skipIfUnsupportedMinOpsetVersion(11)
    @disableScriptTest()
    def test_transform_images(self):

        class TransformModule(torch.nn.Module):
            def __init__(self):
                super(TransformModule, self).__init__()
                self.transform = _init_test_generalized_rcnn_transform()

            def forward(self, images: List[torch.Tensor]):
                return self.transform(images)[0].tensors

        input = torch.rand(3, 100, 200), torch.rand(3, 200, 200)
        input_test = torch.rand(3, 100, 200), torch.rand(3, 200, 200)
        self.run_test(TransformModule(), (input,), test_with_inputs=[(input,), (input_test,)])

    def get_features(self, images):
        s0, s1 = images.shape[-2:]
        features = [
            ("0", torch.rand(2, 256, s0 // 4, s1 // 4)),
            ("1", torch.rand(2, 256, s0 // 8, s1 // 8)),
            ("2", torch.rand(2, 256, s0 // 16, s1 // 16)),
            ("3", torch.rand(2, 256, s0 // 32, s1 // 32)),
            ("4", torch.rand(2, 256, s0 // 64, s1 // 64)),
        ]
        features = OrderedDict(features)
        return features

    @skipIfUnsupportedMinOpsetVersion(11)
    @disableScriptTest()
    def test_rpn(self):
        set_rng_seed(0)

        class RPNModule(torch.nn.Module):
            def __init__(self):
                super(RPNModule, self).__init__()
                self.rpn = _init_test_rpn()

            def forward(self, images, features: Dict[str, torch.Tensor]):
                images_m = ImageList(images, [(i.shape[-1], i.shape[-2]) for i in images])
                return self.rpn(images_m, features)

        images = torch.rand(2, 3, 150, 150)
        features = self.get_features(images)
        images2 = torch.rand(2, 3, 80, 80)
        test_features = self.get_features(images2)

        model = RPNModule()
        model.eval()
        model(images, features)
        self.run_test(model, (images, features),
                      input_names=["input1", "input2", "input3", "input4", "input5", "input6"],
                      dynamic_axes={"input1": [0, 1, 2, 3], "input2": [0, 1, 2, 3],
                                    "input3": [0, 1, 2, 3], "input4": [0, 1, 2, 3],
                                    "input5": [0, 1, 2, 3], "input6": [0, 1, 2, 3]},
                      test_with_inputs=[(images, features), (images2, test_features)],
                      dict_check=False)

    @skipIfUnsupportedMinOpsetVersion(11)
    @disableScriptTest()
    def test_multi_scale_roi_align(self):
        class TransformModule(torch.nn.Module):
            def __init__(self):
                super(TransformModule, self).__init__()
                self.model = ops.MultiScaleRoIAlign(["feat1", "feat2"], 3, 2)
                self.image_sizes = [(512, 512)]

            def forward(self, input: Dict[str, Tensor], boxes: List[Tensor]) -> Tensor:
                return self.model(input, boxes, self.image_sizes)

        i = OrderedDict()
        i["feat1"] = torch.rand(1, 5, 64, 64)
        i["feat2"] = torch.rand(1, 5, 16, 16)
        boxes = torch.rand(6, 4) * 256
        boxes[:, 2:] += boxes[:, :2]

        i1 = OrderedDict()
        i1["feat1"] = torch.rand(1, 5, 64, 64)
        i1["feat2"] = torch.rand(1, 5, 16, 16)
        boxes1 = torch.rand(6, 4) * 256
        boxes1[:, 2:] += boxes1[:, :2]

        self.run_test(TransformModule(), (i, [boxes],), test_with_inputs=[(i, [boxes],), (i1, [boxes1],)])

    @skipIfUnsupportedMinOpsetVersion(11)
    @disableScriptTest()
    def test_roi_heads(self):
        class RoiHeadsModule(torch.nn.Module):
            def __init__(self):
                super(RoiHeadsModule, self).__init__()
                self.transform = _init_test_generalized_rcnn_transform()
                self.rpn = _init_test_rpn()
                self.roi_heads = _init_test_roi_heads_faster_rcnn()

            def forward(self, images, features: Dict[str, torch.Tensor]):
                original_image_sizes = [(img.shape[-1], img.shape[-2]) for img in images]

                images_m = ImageList(images, [(i.shape[-1], i.shape[-2]) for i in images])
                proposals, _ = self.rpn(images_m, features)
                detections, _ = self.roi_heads(features, proposals, images_m.image_sizes)
                detections = self.transform.postprocess(detections,
                                                        images_m.image_sizes,
                                                        original_image_sizes)
                return detections

        images = torch.rand(2, 3, 100, 100)
        features = self.get_features(images)
        images2 = torch.rand(2, 3, 150, 150)
        test_features = self.get_features(images2)

        model = RoiHeadsModule()
        model.eval()
        model(images, features)

        self.run_test(model, (images, features),
                      input_names=["input1", "input2", "input3", "input4", "input5", "input6"],
                      dynamic_axes={"input1": [0, 1, 2, 3], "input2": [0, 1, 2, 3], "input3": [0, 1, 2, 3],
                                    "input4": [0, 1, 2, 3], "input5": [0, 1, 2, 3], "input6": [0, 1, 2, 3]},
                      test_with_inputs=[(images, features), (images2, test_features)],
                      dict_check=False)

    def test_set_(self):
        class M(torch.nn.Module):
            def forward(self, x, y):
                x.set_(y)
                return x

        x = torch.ones(2, 3)
        y = torch.randn(4, 6)
        self.run_test(M(), (x, y), remained_onnx_input_idx=[1])

        y2 = torch.randn(5, 2)
        self.run_test(M(), (x, y), remained_onnx_input_idx=[1], input_names=['x', 'y'],
                      dynamic_axes={'x': [0, 1], 'y': [0, 1]},
                      test_with_inputs=[(y, y2)])

    @skipIfUnsupportedMinOpsetVersion(9)
    def test_set_attr_modules(self):
        class InnerModule2(torch.nn.Module):
            def __init__(self, embedding_dim):
                super().__init__()
                self.weights = InnerModule2.get_embedding(embedding_dim)
                self.register_buffer("_float_tensor", torch.FloatTensor(1))
                self.const = 2

            @staticmethod
            def get_embedding(embedding_dim: int):
                emb = 4 / ((embedding_dim // 2) - 1)
                emb = torch.exp(torch.arange((embedding_dim // 2), dtype=torch.float) * -emb)
                return emb

            def forward(self, input, incremental_state: Optional[torch.Tensor] = None):
                bsz, seq_len = input.shape[0], input.shape[1]
                self.const = 3
                if self.weights is None:
                    self.weights = InnerModule.get_embedding(self.embedding_dim)
                self.weights = self.weights.to(self._float_tensor)
                self.weights = self.weights * self.const
                if incremental_state is not None:
                    pos = seq_len
                    return self.weights[1 + pos, :].expand(bsz, 1, -1)
                return (
                    self.weights.index_select(0, torch.ones((bsz * seq_len), dtype=torch.int64)).view(bsz, seq_len, -1)
                )

        class InnerModule(torch.nn.Module):
            def __init__(self, embedding_dim):
                super().__init__()
                self.weights = InnerModule.get_embedding(embedding_dim)
                self.module = InnerModule2(embedding_dim=8)

            @staticmethod
            def get_embedding(embedding_dim: int):
                emb = 4 / ((embedding_dim // 2) - 1)
                emb = torch.exp(torch.arange((embedding_dim // 2), dtype=torch.float) * -emb)
                return emb

            def forward(self, x):
                return self.module(x) + self.weights

        class Module(torch.nn.Module):
            def __init__(self):
                super(Module, self).__init__()
                self.module = InnerModule(embedding_dim=8)

            def forward(self, x):
                return self.module(x)

        x = torch.randn(3, 256)
        self.run_test(Module(), (x, ), input_names=["x"], dynamic_axes={"x": [0, 1]})
        self.run_test(Module(), (x, ), remained_onnx_input_idx=[])

    @skipIfUnsupportedMinOpsetVersion(9)
    def test_set_attr_modules_2(self):
        class InnerModule(torch.nn.Module):
            def __init__(self, embedding_dim):
                super().__init__()
                self.embedding_dim = embedding_dim
                self.const = 2.5
                self.weights = InnerModule.get_embedding(self.embedding_dim)
                self.register_buffer("_float_tensor", torch.FloatTensor(1))

            @staticmethod
            def get_embedding(embedding_dim: int):
                emb = 4 / ((embedding_dim // 2) - 1)
                emb = torch.exp(torch.arange((embedding_dim // 2), dtype=torch.float) * -emb)
                return emb

            def forward(self, input, incremental_state: Optional[torch.Tensor] = None):
                bsz, seq_len = input.shape[0], input.shape[1]
                self.const = 1.5
                self.weights = InnerModule.get_embedding(self.embedding_dim)
                return (
                    self.weights.index_select(0, torch.ones((bsz * seq_len), dtype=torch.int64)).view(bsz, seq_len, -1)
                ) * self.const

        class Module(torch.nn.Module):
            def __init__(self):
                super(Module, self).__init__()
                self.module = InnerModule(embedding_dim=8)

            def forward(self, x):
                return self.module(x)

        x = torch.randn(3, 256)
        self.run_test(Module(), (x, ), input_names=["x"], dynamic_axes={"x": [0, 1]})
        self.run_test(Module(), (x, ), remained_onnx_input_idx=[])

    def test_set_attr(self):
        class MyModule(torch.nn.Module):
            def __init__(self):
                super(MyModule, self).__init__()
                self.conv = torch.nn.Conv1d(3, 10, 2)
                self.b = False

            def forward(self, box_regression, weight):
                self.b = True
                self.conv.weight = weight
                w = torch.softmax(self.conv.weight, dim=0)
                self.conv.weight = w + w
                if self.b:
                    return box_regression + self.conv.weight
                else:
                    return box_regression - self.conv.weight

        model = torch.jit.script(MyModule())
        weight = torch.ones(3, 2)
        box_regression = torch.randn(3, 2)
        self.run_test(model, (box_regression, weight))

    @skipIfUnsupportedMinOpsetVersion(11)
    def test_set_attr_2(self):
        class MyModule(torch.nn.Module):
            def __init__(self):
                super(MyModule, self).__init__()
                self.conv = torch.nn.Conv1d(10, 3, 3)
                self.conv.bias = torch.nn.Parameter(torch.zeros(3, 10, 3))

            def set_cell_anchors(self, anchors):
                if self.conv.bias is not None:
                    b = self.conv.bias
                    assert b is not None
                    self.conv.bias = anchors + b
                elif self.conv.weight is not None:
                    self.conv.weight = torch.randn(3, 10)
                    self.conv.bias = self.conv.weight[:]

            def forward(self, anchors) -> Optional[torch.Tensor]:
                self.set_cell_anchors(anchors)
                return self.conv.bias

        model = torch.jit.script(MyModule())
        anchors = torch.ones(3, 10, 3)
        self.run_test(model, (anchors))

    @skipIfUnsupportedMinOpsetVersion(11)
    def test_set_attr_3(self):
        class MyModule(torch.nn.Module):
            def __init__(self):
                super(MyModule, self).__init__()
                self.conv = torch.nn.Conv1d(10, 3, 3)
                self.conv.weight = torch.nn.Parameter(torch.zeros(3, 10))
                self.conv.bias = torch.nn.Parameter(torch.zeros(3, 10, 3))

            def set_cell_anchors(self, anchors, boxes):
                self.conv.weight = torch.ones(3, 10)
                if self.conv.bias is not None:
                    self.conv.bias = torch.randn(3, 10, 3)
                    self.conv.weight = anchors + self.conv.weight
                    boxes[:] = torch.zeros(2, 3)

            def forward(self, anchors) -> Tuple[torch.Tensor, torch.Tensor]:
                boxes = torch.ones(2, 2, 3)
                self.set_cell_anchors(anchors, boxes)
                if self.conv.bias is not None:
                    return self.conv.weight, boxes
                return anchors, boxes

        model = torch.jit.script(MyModule())
        anchors = torch.rand(3, 10)
        self.run_test(model, (anchors))

    @skipIfUnsupportedMinOpsetVersion(11)
    def test_set_attr_4(self):
        class MyModule(torch.nn.Module):
            def __init__(self):
                super(MyModule, self).__init__()
                self.conv = torch.nn.Conv1d(10, 3, 3)
                self.conv.bias = torch.nn.Parameter(torch.zeros(3, 10, 3))

            def set_cell_anchors(self, anchors):
                self.conv.weight = torch.zeros(10, 3)
                if self.conv.bias is not None:
                    w = self.conv.bias
                    assert w is not None
                    self.conv.bias = anchors + w
                else:
                    self.conv.bias = torch.ones(3, 10, 3)

            def forward(self, feature_maps, anchors) -> Tuple[torch.Tensor, torch.Tensor]:
                self.set_cell_anchors(anchors)
                result = []
                if self.conv.bias is not None:
                    a = self.conv.bias
                    assert a is not None
                    result += [a]
                result += [feature_maps]
                return result[0], result[1]

        model = torch.jit.script(MyModule())
        x = torch.rand(5, 11, 30)
        anchors = torch.ones(3, 10, 3)
        self.run_test(model, (x, anchors))

    @skipIfUnsupportedMinOpsetVersion(11)
    def test_set_attr_5(self):
        class MyModule(torch.nn.Module):
            def __init__(self):
                super(MyModule, self).__init__()
                self.conv = torch.nn.Conv1d(10, 3, 3)
                self.conv.bias = torch.nn.Parameter(torch.zeros(3, 10, 3))

            def set_cell_anchors(self, anchors):
                self.conv.weight = torch.arange(10)
                for i in range(10):
                    if i == 3:
                        for j in range(10):
                            w = self.conv.weight
                            self.conv.weight = torch.arange(10) + w

                    self.conv.weight = self.conv.weight + torch.arange(10)
                    # NOTE: `is not None` and `assert` is for passing torchscript.
                    if self.conv.bias is not None:
                        a = self.conv.bias
                        assert a is not None
                        self.conv.bias = anchors + a

            def forward(self, anchors):
                self.set_cell_anchors(anchors)
                return self.conv.weight, self.conv.bias

        model = torch.jit.script(MyModule())
        anchors = torch.ones(3, 10, 3)
        self.run_test(model, (anchors))

    @skipIfUnsupportedMinOpsetVersion(11)
    def test_set_attr_in_loop(self):
        class MyModule(torch.nn.Module):
            def __init__(self):
                super(MyModule, self).__init__()
                self.conv = torch.nn.Conv1d(10, 3, 3)
                self.conv.weight = torch.nn.Parameter(torch.zeros(3, 10))
                self.conv.bias = torch.nn.Parameter(torch.zeros(3, 10, 3))

            def set_cell_anchors(self, anchors, boxes):
                self.conv.weight = torch.randn(3, 10)
                for i in range(self.conv.weight.size(0)):
                    for j in range(10):
                        self.conv.bias = torch.randn(3, 10, 3)
                        self.conv.weight = anchors * i
                        boxes[j] += torch.ones(3, 3)

            def forward(self, anchors) -> Tuple[torch.Tensor, torch.Tensor]:
                boxes = torch.ones(10, 3, 3)
                self.set_cell_anchors(anchors, boxes)
                if self.conv.bias is not None:
                    return self.conv.weight, boxes
                return anchors, boxes

        model = torch.jit.script(MyModule())
        anchors = torch.rand(10)
        self.run_test(model, anchors)

    @skipIfUnsupportedMinOpsetVersion(13)
    def test_set_attr_in_loop_with_list(self):
        class MyModule(torch.nn.Module):
            def __init__(self):
                super(MyModule, self).__init__()
                self.conv = torch.nn.Conv1d(10, 3, 3)
                self.conv.weight = torch.nn.Parameter(torch.zeros(3, 10))
                self.conv.bias = torch.nn.Parameter(torch.zeros(3, 10, 3))
                self.boxes : List[torch.Tensor] = [torch.ones(1)]  # Workaround placeholder for TorchScript

            def set_cell_anchors(self, anchors):
                self.conv.weight = torch.randn(3, 10)
                for i in range(self.conv.weight.size(0)):
                    for j in range(10):
                        self.conv.bias = torch.randn(3, 10, 3)
                        self.conv.weight = anchors * i
                        self.boxes.append(torch.ones(3, 3))

            def forward(self, anchors) -> Tuple[Tensor, List[Tensor]]:
                self.boxes = []
                self.set_cell_anchors(anchors)
                if self.conv.bias is not None:
                    return self.conv.weight, self.boxes
                return anchors, self.boxes

        model = torch.jit.script(MyModule())
        anchors = torch.rand(10)
        self.run_test(model, anchors)

    @skipIfUnsupportedMinOpsetVersion(11)
    def test_index_put_if(self):
        @torch.jit.script
        def check_init(input_data: Tensor, hidden_size: int, prev_state: Tensor) -> Tuple[Tensor, Tensor]:
            batch_size = input_data.size(0)
            spatial_size_0 = input_data.size(2)
            spatial_size_1 = input_data.size(3)
            # generate empty prev_state, if None is provided
            state_size = (2, batch_size, hidden_size, spatial_size_0, spatial_size_1)
            state = torch.zeros(state_size, device=input_data.device)
            state_copy = torch.zeros(state_size, device=input_data.device)
            if prev_state.size(0) == 0:
                state[:] = torch.zeros(batch_size, hidden_size, spatial_size_0, spatial_size_1) + state[:]
                state_copy[:] = torch.ones(batch_size, hidden_size, spatial_size_0, spatial_size_1) * 2
                state_copy[:] = torch.zeros(batch_size, hidden_size, spatial_size_0, spatial_size_1) * 2
            else:
                state[:] = torch.ones(batch_size, hidden_size, spatial_size_0, spatial_size_1) * 4
            return state, state_copy

        class Example(torch.nn.Module):
            def __init__(self, hidden_size):
                super().__init__()
                self.hidden_size = hidden_size

            def forward(self, input_data, prev_state):
                prev_state = check_init(input_data, self.hidden_size, prev_state)
                return prev_state[0], prev_state[1]

        model = Example(10)
        random_data = torch.rand((1, 5, 30, 30))
        empty_tensor = torch.tensor([], dtype=torch.float).view(0, 0, 0, 0, 0)
        self.run_test(model, (random_data, empty_tensor),
                      input_names=["random_data", "empty_tensor"],
                      dynamic_axes={"random_data": [0, 1, 2, 3], "empty_tensor": [0, 1, 2, 3, 4]})
        self.run_test(model, (random_data, empty_tensor), remained_onnx_input_idx=[])

    @skipIfUnsupportedMinOpsetVersion(11)
    def test_index_put_if_2(self):
        @torch.jit.script
        def check_init(input_data: Tensor, hidden_size: int, prev_state: Tensor) -> Tuple[Tensor, Tensor]:
            batch_size = input_data.size(0)
            spatial_size_0 = input_data.size(2)
            spatial_size_1 = input_data.size(3)
            # generate empty prev_state, if None is provided
            state_size = (2, batch_size, hidden_size, spatial_size_0, spatial_size_1)
            state = torch.zeros(state_size, device=input_data.device)
            state_copy = torch.zeros(state_size, device=input_data.device)
            if prev_state.size(0) == 0:
                for i in range(2):
                    state[:] = torch.ones(batch_size, hidden_size, spatial_size_0, spatial_size_1) * i
                    state_copy[:] = torch.ones(batch_size, hidden_size, spatial_size_0, spatial_size_1) * i
            elif prev_state.size(0) == 1:
                s = state[:]
                state[:] = prev_state + s
            elif prev_state.size(0) == 2:
                state[:] = torch.ones(batch_size, hidden_size, spatial_size_0, spatial_size_1) * 4
            return state, state_copy

        class Example(torch.nn.Module):
            def __init__(self, hidden_size):
                super().__init__()
                self.hidden_size = hidden_size

            def forward(self, input_data, prev_state):
                prev_state = check_init(input_data, self.hidden_size, prev_state)
                return prev_state[0], prev_state[1]

        model = Example(10)
        random_data = torch.rand((1, 5, 30, 30))
        empty_tensor = torch.tensor([], dtype=torch.float).view(0, 0, 0, 0, 0)
        random_state = torch.rand((1, 1, 10, 30, 30))
        self.run_test(model, (random_data, empty_tensor),
                      input_names=["data", "state"],
                      dynamic_axes={"data": [0, 1, 2], "state": [0, 1, 2, 3, 4]},
                      test_with_inputs=[(random_data, random_state)])
        self.run_test(model, (random_data, empty_tensor),
                      input_names=["data", "state"],
                      dynamic_axes={"state": [0, 1, 2, 3, 4]},
                      test_with_inputs=[(random_data, random_state)],
                      remained_onnx_input_idx=[1])
        self.run_test(model, (random_data, empty_tensor), remained_onnx_input_idx=[])

    @skipIfUnsupportedMinOpsetVersion(11)
    def test_index_put_if_3(self):
        @torch.jit.script
        def check_init(input_data: Tensor, hidden_size: int, prev_state: Tensor) -> Tensor:
            batch_size = input_data.size(0)
            spatial_size_0 = input_data.size(2)
            spatial_size_1 = input_data.size(3)
            # generate empty prev_state, if None is provided
            state_size = (2, batch_size, hidden_size, spatial_size_0, spatial_size_1)
            state = torch.zeros(state_size, device=input_data.device)
            if prev_state.size(0) < 2:
                state = state * 3
                if prev_state.size(0) == 0:
                    state[:] = torch.ones(batch_size, hidden_size, spatial_size_0, spatial_size_1) * 3
                else:
                    state = state + 2

            return state

        class Example(torch.nn.Module):
            def __init__(self, hidden_size):
                super().__init__()
                self.hidden_size = hidden_size

            def forward(self, input_data, prev_state):
                prev_state = check_init(input_data, self.hidden_size, prev_state)
                return prev_state

        model = Example(4)
        random_data = torch.rand((1, 5, 4, 4))
        empty_tensor = torch.tensor([], dtype=torch.float).view(0, 0, 0, 0, 0)
        self.run_test(model, (random_data, empty_tensor),
                      input_names=["random_data", "empty_tensor"],
                      dynamic_axes={"random_data": [0, 1, 2, 3], "empty_tensor": [0, 1, 2, 3, 4]})
        self.run_test(model, (random_data, empty_tensor), remained_onnx_input_idx=[])

    @skipIfUnsupportedMinOpsetVersion(11)
    def test_index_put_if_4(self):
        @torch.jit.script
        def check_init(input_data: Tensor, hidden_size: int, prev_state: Tensor) -> Tensor:
            batch_size = input_data.size(0)
            spatial_size_0 = input_data.size(2)
            spatial_size_1 = input_data.size(3)
            # generate empty prev_state, if None is provided
            state_size = (2, batch_size, hidden_size, spatial_size_0, spatial_size_1)
            state = torch.zeros(state_size, device=input_data.device)
            if prev_state.size(0) == 0:
                state = state + 3
                state[:] = torch.ones(batch_size, hidden_size, spatial_size_0, spatial_size_1) * 3
                state = state + 3
                state[:] = torch.ones(batch_size, hidden_size, spatial_size_0, spatial_size_1) * 4
            else:
                state = state + 2
            return state

        class Example(torch.nn.Module):
            def __init__(self, hidden_size):
                super().__init__()
                self.hidden_size = hidden_size

            def forward(self, input_data, prev_state):
                prev_state = check_init(input_data, self.hidden_size, prev_state)
                return prev_state

        model = Example(4)
        random_data = torch.rand((1, 5, 4, 4))
        empty_tensor = torch.tensor([], dtype=torch.float).view(0, 0, 0, 0, 0)
        self.run_test(model, (random_data, empty_tensor),
                      input_names=["random_data", "empty_tensor"],
                      dynamic_axes={"random_data": [0, 1, 2, 3], "empty_tensor": [0, 1, 2, 3, 4]})
        self.run_test(model, (random_data, empty_tensor), remained_onnx_input_idx=[])


    @skipIfUnsupportedMinOpsetVersion(11)
    def test_index_put_if_5(self):
        @torch.jit.script
        def check_init(input_data: Tensor, hidden_size: int, prev_state: Tensor) -> Tuple[torch.Tensor, torch.Tensor]:
            batch_size = input_data.size(0)
            spatial_size_0 = input_data.size(2)
            spatial_size_1 = input_data.size(3)
            # generate empty prev_state, if None is provided
            state_size = (2, batch_size, hidden_size, spatial_size_0, spatial_size_1)
            state = torch.zeros(state_size, device=input_data.device)
            state_ref = state
            if prev_state.size(0) == 0:
                state[:] = torch.ones(batch_size, hidden_size, spatial_size_0, spatial_size_1) * 3
                state = state + 3
                state[:] = torch.ones(batch_size, hidden_size, spatial_size_0, spatial_size_1) * 4
            else:
                state = state + 2
            return state, state_ref

        class Example(torch.nn.Module):
            def __init__(self, hidden_size):
                super().__init__()
                self.hidden_size = hidden_size

            def forward(self, input_data, prev_state):
                prev_state, state_ref = check_init(input_data, self.hidden_size, prev_state)
                return prev_state, state_ref

        model = Example(4)
        random_data = torch.rand((1, 5, 4, 4))
        empty_tensor = torch.tensor([], dtype=torch.float).view(0, 0, 0, 0, 0)
        self.run_test(model, (random_data, empty_tensor),
                      input_names=["random_data", "empty_tensor"],
                      dynamic_axes={"random_data": [0, 1, 2, 3], "empty_tensor": [0, 1, 2, 3, 4]})
        self.run_test(model, (random_data, empty_tensor), remained_onnx_input_idx=[])

    @skipIfUnsupportedMinOpsetVersion(11)
    def test_list_append_in_block(self):
        class ListModel(torch.nn.Module):
            def forward(self, x, y):
                res = []
                for i in range(x.size(0)):
                    res.append(torch.matmul(x[i], y))
                return res

        model = torch.jit.script(ListModel())
        x = torch.randn(16, 3, 4)
        y = torch.randn(4, 5)
        self.run_test(model, (x, y))

    @skipIfUnsupportedMinOpsetVersion(13)
    def test_list_append_in_nested_block(self):
        class ListModel(torch.nn.Module):
            def forward(self, x, y):
                res = []
                for i in range(x.size(0)):
                    for j in range(x.size(1)):
                        res.append(torch.matmul(x[i][j], y))
                return res

        model = torch.jit.script(ListModel())
        x = torch.randn(4, 4, 3, 4)
        y = torch.randn(4, 5)
        self.run_test(model, (x, y))

    @skipIfUnsupportedMinOpsetVersion(13)
    def test_list_pop_in_block(self):
        class ListModel(torch.nn.Module):
            def forward(self, x, y):
                res = []
                elem = torch.matmul(x[0], y)
                for i in range(x.size(0)):
                    res.append(torch.matmul(x[i], y))
                for i in range(x.size(0)):
                    elem = res.pop()
                for i in range(x.size(0)):
                    res.append(torch.matmul(x[i], y))
                    elem = res.pop()
                return res.append(elem)

        model = torch.jit.script(ListModel())
        x = torch.randn(16, 3, 4)
        y = torch.randn(4, 5)
        self.run_test(model, (x, y))


    @skipIfUnsupportedMinOpsetVersion(13)
    def test_list_del_in_block(self):
        class ListModel(torch.nn.Module):
            def forward(self, x, y):
                res = []
                elem = torch.matmul(x[0], y)
                for i in range(x.size(0)):
                    res.append(torch.matmul(x[i], y))
                for i in range(x.size(0)):
                    del res[0]
                for i in range(x.size(0)):
                    res.append(torch.matmul(x[i], y))
                    del res[0]
                return res.append(elem)

        model = torch.jit.script(ListModel())
        x = torch.randn(16, 3, 4)
        y = torch.randn(4, 5)
        self.run_test(model, (x, y))

    @skipIfUnsupportedMinOpsetVersion(11)
    def test_list_unpack(self):
        class ListModel(torch.nn.Module):
            def forward(self, x, y):
                res = []
                elem = torch.matmul(x[0], y)
                for i in range(x.size(0)):
                    res.append(torch.matmul(x[i], y))
                a, b, c = res
                return a, b

        model = torch.jit.script(ListModel())
        x = torch.randn(3, 3, 4)
        y = torch.randn(4, 5)
        self.run_test(model, (x, y))

    @skipIfUnsupportedMinOpsetVersion(11)
    def test_index_put_inplace_ops(self):
        @torch.jit.script
        def check_init(input_data: Tensor, hidden_size: int) -> Tensor:
            batch_size = input_data.size(0)
            spatial_size_0 = input_data.size(2)
            spatial_size_1 = input_data.size(3)
            # generate empty prev_state, if None is provided
            state_size = (2, batch_size, hidden_size, spatial_size_0, spatial_size_1)
            state = torch.zeros(state_size, device=input_data.device)
            if input_data.size(0) == 1:
                state[1] += torch.ones(batch_size, hidden_size, spatial_size_0, spatial_size_1) * 2
                state[1] /= torch.ones(batch_size, hidden_size, spatial_size_0, spatial_size_1) * 3
            for i in range(input_data.size(0)):
                state[1] += torch.ones(batch_size, hidden_size, spatial_size_0, spatial_size_1)
                state[1] /= torch.ones(batch_size, hidden_size, spatial_size_0, spatial_size_1) * i
            return state

        class Example(torch.nn.Module):
            def __init__(self, hidden_size):
                super().__init__()
                self.hidden_size = hidden_size

            def forward(self, input_data):
                state = check_init(input_data, self.hidden_size)
                return state

        model = Example(10)
        random_data = torch.rand((1, 5, 30, 30))
        self.run_test(model, (random_data), input_names=["random_data"],
                      dynamic_axes={"random_data": [0, 1, 2, 3]})
        self.run_test(model, (random_data), remained_onnx_input_idx=[])

    @skipIfUnsupportedMinOpsetVersion(11)
    def test_input_mask_model(self):
        class InputMaskModel(torch.nn.Module):
            def __init__(self, output_size):
                super(InputMaskModel, self).__init__()
                self.bias = torch.nn.Parameter(torch.empty(
                    output_size,
                    dtype=torch.float))
                with torch.no_grad():
                    self.bias.zero_()

            def forward(self, model_input, y):
                input_mask = (model_input <= 0) | (model_input > 25)
                y[input_mask, :] = 0.0
                output = y + self.bias
                return output

        output_size = 4
        m = InputMaskModel(output_size)
        x = torch.tensor([0, 4, 24, 25], dtype=torch.int64)
        y = torch.tensor([[0.1, 0.2, 0.3, 0.4], [0.1, 0.2, 0.3, 0.4],
                         [0.1, 0.2, 0.3, 0.4], [0.1, 0.2, 0.3, 0.4]], dtype=torch.float)
        self.run_test(m, (x, y))

        class InputMaskModel(torch.nn.Module):
            def __init__(self, output_size):
                super(InputMaskModel, self).__init__()

            def forward(self, model_input_1, model_input_2, y):
                input_mask_1 = (model_input_1 <= 0) | (model_input_1 > 25)
                input_mask_2 = (model_input_2 < 1) | (model_input_2 >= 12)
                y[input_mask_1, input_mask_2] = 0.0
                return y

        output_size = 4
        m = InputMaskModel(output_size)
        x1 = torch.tensor([0, 4, 24, 25], dtype=torch.int64)
        x2 = torch.tensor([0, 3, 12, 15], dtype=torch.int64)
        y = torch.tensor([[0.1, 0.2, 0.3, 0.4], [0.1, 0.2, 0.3, 0.4],
                         [0.1, 0.2, 0.3, 0.4], [0.1, 0.2, 0.3, 0.4]], dtype=torch.float)
        self.run_test(m, (x1, x2, y))

    @disableScriptTest()
    def test_unsafe_chunk(self):
        class ChunkModel(torch.nn.Module):
            def forward(self, x):
                return torch.unsafe_chunk(x, 3, dim=1)

        model = ChunkModel()
        model.eval()
        x = torch.randn(1, 18)
        self.run_test(model, x, input_names=["x"])

    def test_symbolic_shape_inference(self):
        # ConstantOfShape is tested in test_embedding_bag
        # Tile is tested in test_repeat
        # test Shape, Reshape, Transpose, Gather
        class ShapeModel(torch.nn.Module):
            def forward(self, x, y):
                shape = x.size()[:3] + (-1,)  # shape [4], ("batch", 3, 4, -1)
                y = y.reshape(shape)  # batch, 3, 4, 10/batch
                return y.transpose(1, 2)

        model = ShapeModel()
        model.eval()
        x = torch.ones(2, 3, 4, 5)
        y = torch.ones(3, 4, 5, 2)
        self.run_test(model, (x, y), input_names=["x", "y"],
                      dynamic_axes={"x": [0, 1, 2, 3], "y": [0, 1, 2, 3]})
        self.run_test(model, (x, y), remained_onnx_input_idx=[1])

        class ViewModel(torch.nn.Module):
            def forward(self, x):
                return x.view(-1)

        model = ViewModel()
        model.eval()
        x = torch.tensor(2.)
        self.run_test(model, (x,))

        # test prim::ListConstruct for Reshape input 1
        class ViewModel_2(torch.nn.Module):
            def forward(self, x):
                N, C, H, W = x.shape[0], x.shape[2], x.shape[3], x.shape[4]
                x1 = x.view(N, -1, C, H, W)
                x2 = x1.permute(0, 3, 4, 1, 2)
                return x2.reshape(N, -1, C)

        model = ViewModel_2()
        model.eval()
        x = torch.ones(2, 3, 4, 5, 6)
        self.run_test(model, x)

    @skipIfUnsupportedMinOpsetVersion(9)
    def test_symbolic_shape_inference_arange(self):
        # test Range
        class ArangeModel(torch.nn.Module):
            def forward(self, signal):
                frame_step = 2
                outer_dimensions = signal.size()[:-2]
                frames, frame_length = signal.size()[-2:]

                subframe_length = signal.size()[0]
                subframe_step = frame_step // subframe_length
                subframes_per_frame = frame_length // subframe_length
                output_size = frame_step * (frames - 1) + frame_length
                output_subframes = output_size // subframe_length

                frame = torch.arange(0, output_subframes)
                return frame

        model = ArangeModel()
        model.eval()
        M, C, K, N = 1, 2, 3, 4
        x = torch.randint(5, (M, C, K, N))
        y = torch.randint(5, (M, C + 1, K + 1, N + 1))
        self.run_test(model, x, input_names=["x"], dynamic_axes={"x": [0, 1, 2, 3]})
        self.run_test(model, x, remained_onnx_input_idx=[])
        self.run_test(model, x, input_names=["x"],
                      dynamic_axes={"x" : [0, 1, 2, 3]}, test_with_inputs=[(x,), (y,)])

    @skipIfUnsupportedMinOpsetVersion(11)
    def test_symbolic_shape_inference_box(self):
        # test NonZero
        class BoxModel(torch.nn.Module):
            def forward(self, boxes):
                min_size = 1e-2
                ws, hs = boxes[:, 2] - boxes[:, 0], boxes[:, 3] - boxes[:, 1]
                keep = (ws >= min_size) & (hs >= min_size)
                keep = torch.where(keep)[0]
                return keep

        model = BoxModel()
        model.eval()
        x = torch.ones(2, 4)
        y = torch.ones(3, 5)
        self.run_test(model, x)
        self.run_test(model, x, input_names=["x"],
                      dynamic_axes={"x" : [0, 1]}, test_with_inputs=[(x,), (y,)])

    @skipIfUnsupportedMinOpsetVersion(11)
    def test_symbolic_shape_inference_box_if(self):
        # test If
        class BoxIfModel(torch.nn.Module):
            def forward(self, boxes, scores):
                score_thresh = 0.0
                inds = torch.where(scores > score_thresh)[0]
                boxes_1 = boxes[inds]
                if boxes_1.numel() > 3:
                    return boxes_1
                else:
                    return boxes_1 * 2

        model = BoxIfModel()
        model.eval()
        boxes = torch.ones(2, 4)
        scores = torch.ones(1, 4)
        self.run_test(model, (boxes, scores))

    @skipIfUnsupportedMinOpsetVersion(11)
    def test_symbolic_shape_inference_arange_2(self):
        # test Range
        class ArangeModel(torch.nn.Module):
            def forward(self, start):
                return torch.arange(start.size(0), 8.5, 1.5, dtype=torch.int64)
        x = torch.randn(2, 3, 4)
        self.run_test(ArangeModel(), (x,), input_names=['x'], dynamic_axes={"x": [0, 1, 2]})
        self.run_test(ArangeModel(), (x,), remained_onnx_input_idx=[])

        class ArangeModel2(torch.nn.Module):
            def forward(self, start):
                return torch.arange(start.size(0), 8.5, 1.5, dtype=torch.double)
        x = torch.randn(2, 3, 4)
        self.run_test(ArangeModel2(), (x,), input_names=['x'], dynamic_axes={"x": [0, 1, 2]})
        self.run_test(ArangeModel2(), (x,), remained_onnx_input_idx=[])

    @skipIfUnsupportedMinOpsetVersion(9)
    def test_symbolic_shape_inference_nonzero(self):
        class OneLikeModel(torch.nn.Module):
            def forward(self, x):
                ones = torch.ones_like(x, dtype=torch.float, layout=torch.strided, device=torch.device("cpu"))
                return torch.nonzero(ones)

        x = torch.randn(2)
        self.run_test(OneLikeModel(), x, input_names=['x'], dynamic_axes={"x": [0]})
        self.run_test(OneLikeModel(), x, remained_onnx_input_idx=[])
        x = torch.randn(2, 3, 4)
        self.run_test(OneLikeModel(), x, input_names=['x'], dynamic_axes={"x": [0, 1, 2]})
        self.run_test(OneLikeModel(), x, remained_onnx_input_idx=[])

        class ZeroLikeModel(torch.nn.Module):
            def forward(self, x):
                zeros = torch.zeros_like(x, dtype=torch.float, layout=torch.strided, device=torch.device("cpu"))
                return torch.nonzero(zeros)

        x = torch.randn(2)
        self.run_test(ZeroLikeModel(), x, input_names=['x'], dynamic_axes={"x": [0]})
        self.run_test(ZeroLikeModel(), x, remained_onnx_input_idx=[])
        x = torch.randn(2, 3, 4)
        self.run_test(ZeroLikeModel(), x, input_names=['x'], dynamic_axes={"x": [0, 1, 2]})
        self.run_test(ZeroLikeModel(), x, remained_onnx_input_idx=[])

    @skipIfUnsupportedMinOpsetVersion(9)
    def test_symbolic_shape_inference_expand_1(self):
        class ExpandModel(torch.nn.Module):
            def forward(self, x):
                return x.expand(4, 6, 2)
        x = torch.randn(6, 1, requires_grad=True)
        self.run_test(ExpandModel(), (x,))

    @skipIfUnsupportedMinOpsetVersion(9)
    @disableScriptTest()  # Test code not scriptable
    def test_symbolic_shape_inference_expand_2(self):
        class M(torch.nn.Module):
            def forward(self, x):
                input_shape = x.size()
                batch_size, seq_length = input_shape
                seq_ids = torch.arange(seq_length)
                causal_mask = seq_ids[None, None, :].repeat(batch_size, seq_length, 1) <= seq_ids[None, :, None]
                return causal_mask.transpose(0, 1)
        x = torch.randn(3, 16)
        self.run_test(M(), (x,), input_names=["x"], dynamic_axes={"x": [0, 1]})
        self.run_test(M(), (x,), remained_onnx_input_idx=[])

    @skipIfUnsupportedMinOpsetVersion(10)
    @disableScriptTest()  # Test code not scriptable
    def test_symbolic_shape_inference_slice(self):
        class M(torch.nn.Module):
            def forward(self, x, position_bias):
                input_shape = x.size()
                batch_size, seq_length = input_shape
                position_bias = position_bias[:, :, -seq_length:, :]
                return position_bias.transpose(0, 1)
        x = torch.randn(3, 16)
        position_bias = torch.randn(1, 3, 20, 8)
        self.run_test(M(), (x, position_bias), input_names=["x", "position_bias"],
                      dynamic_axes={"x": [0, 1], "position_bias": [0, 1, 2, 3]})
        self.run_test(M(), (x, position_bias), remained_onnx_input_idx=[1])

    def test_symbolic_shape_inference_slice_2(self):
        class M(torch.nn.Module):
            def forward(self, position_bias):
                position_bias = position_bias[:, :, -2:, :]
                return position_bias.transpose(0, 1)
        position_bias = torch.randn(1, 3, 20, 8)
        self.run_test(M(), (position_bias,))

    @skipIfUnsupportedMinOpsetVersion(9)
    @disableScriptTest()
    def test_symbolic_shape_inference_time(self):
        input = torch.randn(RNN_SEQUENCE_LENGTH, BATCH_SIZE, RNN_INPUT_SIZE)
        h0 = torch.randn(1, BATCH_SIZE, RNN_HIDDEN_SIZE)
        c0 = torch.randn(1, BATCH_SIZE, RNN_HIDDEN_SIZE)
        model_lstm = torch.nn.LSTM(RNN_INPUT_SIZE, RNN_HIDDEN_SIZE, 1, bidirectional=False)
        self.run_test(model_lstm, (input, (h0, c0)), input_names=["x", "y"],
                      dynamic_axes={"x" : [0, 1]})
        model_gru = torch.nn.GRU(RNN_INPUT_SIZE, RNN_HIDDEN_SIZE, 1, bidirectional=False, bias=False)
        self.run_test(model_gru, (input, h0), input_names=["x", "y"],
                      dynamic_axes={"x" : [0, 1]})
        model_rnn = torch.nn.RNN(RNN_INPUT_SIZE, RNN_HIDDEN_SIZE, 1, bidirectional=False, bias=False)
        self.run_test(model_rnn, (input, h0), input_names=["x", "y"],
                      dynamic_axes={"x" : [0, 1]})

    def test_symbolic_shape_inference_dynamic_axes(self):
        class M(torch.nn.Module):
            def forward(self, input_ids):
                input_shape = input_ids.size()
                input_ids = input_ids.view(-1, input_shape[-1])
                return input_ids.transpose(0, 1)
        x = torch.randn(3, 16)
        self.run_test(M(), (x,), input_names=["input_ids"],
                      dynamic_axes={"input_ids": {0: "batch", 1: "sequence"}})

    @skipIfUnsupportedMinOpsetVersion(9)
    def test_hann_window_periodic(self):
        class HannWindowModule_Periodic(torch.nn.Module):
            def __init__(self):
                super(HannWindowModule_Periodic, self).__init__()
                self.window_length = 0

            def forward(self, x, window_length: int):
                self.window_length = window_length
                return torch.add(x, torch.hann_window(self.window_length, periodic=True, dtype=torch.float))

        win_length = 100
        x = torch.randn(win_length)

        module = HannWindowModule_Periodic()
        self.run_test(module, (x, win_length))

    @skipIfUnsupportedMinOpsetVersion(9)
    def test_hann_window_not_periodic(self):
        class HannWindowModule_NotPeriodic(torch.nn.Module):
            def __init__(self):
                super(HannWindowModule_NotPeriodic, self).__init__()
                self.window_length = 0

            def forward(self, x, window_length: int):
                self.window_length = window_length
                return torch.add(x, torch.hann_window(self.window_length, periodic=False, dtype=torch.float))

        win_length = 100
        x = torch.randn(win_length)

        module = HannWindowModule_NotPeriodic()
        self.run_test(module, (x, win_length))

    @skipIfUnsupportedMinOpsetVersion(9)
    @disableScriptTest()
    def test_hann_window_default_values(self):
        class HannWindowModule(torch.nn.Module):
            def __init__(self):
                super(HannWindowModule, self).__init__()
                self.window_length = 0

            def forward(self, x, window_length: int):
                import torch.nn.functional as F
                self.window_length = window_length
                return torch.add(x, F.relu(torch.hann_window(self.window_length)))

        win_length = 100
        x = torch.randn(win_length, dtype=torch.float)
        module = HannWindowModule()

        output = module(x, win_length)
        self.run_test(module, (x, win_length))

    @skipIfUnsupportedMinOpsetVersion(12)
    @disableScriptTest()
    def test_tensordot_dim_count(self):
        class M(torch.nn.Module):
            def forward(self, x, y):
                output = torch.tensordot(x, y, 2)
                return output

        x = torch.randint(6, (7, 5, 3, 4))
        y = torch.randint(6, (3, 4, 9, 2))

        self.run_test(M(), (x, y))

    @skipIfUnsupportedMinOpsetVersion(12)
    def test_tensordot_dim_list(self):
        class M(torch.nn.Module):
            def forward(self, x, y):
                output = torch.tensordot(x, y, ([1, -2, -1], [1, 0, 3]))
                return output

        x = torch.randint(6, (7, 4, 3, 5, 2))
        y = torch.randint(6, (5, 4, 4, 2, 6))

        self.run_test(M(), (x, y))

    @skipIfUnsupportedMinOpsetVersion(12)
    @disableScriptTest()
    def test_tensordot_dynamic_dim(self):
        class M(torch.nn.Module):
            def forward(self, x, y):
                output = torch.tensordot(x, y, 2)
                return output

        x = torch.randint(6, (7, 5, 3, 4))
        y = torch.randint(6, (3, 4, 9, 2))

        new_x = torch.randint(6, (8, 6, 2, 5))
        new_y = torch.randint(6, (2, 5, 3, 4))

        self.run_test(M(), (x, y), test_with_inputs=[(new_x, new_y)],
                      input_names=["input_x", "input_y"],
                      dynamic_axes={"input_x": [0, 1, 2, 3], "input_y": [0, 1, 2, 3]})

    @skipIfUnsupportedMinOpsetVersion(9)
    def test_to_device(self):
        class M_ToDevice(torch.nn.Module):
            def forward(self, x, y):
                return x.to(y.device), y

        class M_ToDeviceDtype(torch.nn.Module):
            def forward(self, x, y):
                return x.to(y.device, dtype=torch.long), y

        x = torch.randn(6)
        y = torch.randn(6)

        self.run_test(M_ToDevice(), (x, y))
        self.run_test(M_ToDeviceDtype(), (x, y))

    @skipIfUnsupportedMinOpsetVersion(9)
    @disableScriptTest()
    def test_fill(self):
        class FillModule(torch.nn.Module):
            def forward(self, x, filled_value: int):
                return x.fill_(filled_value)

        x = torch.randn((4, 5, 6))
        filled_value = 7
        self.run_test(FillModule(), (x, filled_value))

        class FillScalarModule(torch.nn.Module):
            def forward(self, x):
                res = x + 2
                res.fill_(2.5)
                return res, x

        x = torch.ones(2, 3, 4, dtype=torch.long)
        self.run_test(FillScalarModule(), x)

    @skipIfUnsupportedMinOpsetVersion(9)
    def test_index_add_normal(self):
        class M(torch.nn.Module):
            def __init__(self, dim, index, updates):
                super(M, self).__init__()
                self.dim = dim
                self.index = index
                self.updates = updates

            def forward(self, x):
                x.index_add_(self.dim, self.index, self.updates)
                return x

        x = torch.ones(5, 4, 3)
        updates = torch.tensor([[1], [4], [7], [3], [2]], dtype=torch.float)
        index = torch.tensor([0, 2, 3, 1, 4])
        self.run_test(M(0, index, updates), (x,))

        updates = torch.tensor([[[1, 5, 7], [2, 4, 5], [5, 5, 6], [2, 3, 4]]], dtype=torch.float)
        index = torch.tensor([0, 2, 3, 1])
        self.run_test(M(1, index, updates), (x,))

        updates = torch.tensor([[[1, 2, 3], [4, 5, 6], [7, 8, 9], [2, 3, 4]]], dtype=torch.float)
        index = torch.tensor([0, 2, 1])
        self.run_test(M(2, index, updates), (x,))

    @skipIfUnsupportedMinOpsetVersion(9)
    def test_index_add_dim_size_differ(self):
        class M(torch.nn.Module):
            def __init__(self, dim, index, updates):
                super(M, self).__init__()
                self.dim = dim
                self.index = index
                self.updates = updates

            def forward(self, x):
                x.index_add_(self.dim, self.index, self.updates)
                return x

        x = torch.ones(5, 4, 3)
        updates = torch.tensor([[[1, 5, 7], [2, 4, 5], [5, 5, 6]]], dtype=torch.float)
        index = torch.tensor([0, 2, 1])
        self.run_test(M(1, index, updates), (x,))

    @skipIfUnsupportedMinOpsetVersion(9)
    def test_index_add_in_loop(self):
        class M(torch.nn.Module):
            def __init__(self, dim, index, updates, loop_count):
                super(M, self).__init__()
                self.dim = dim
                self.index = index
                self.updates = updates
                self.loop_count = loop_count

            def forward(self, x):
                for i in range(self.loop_count):
                    x.index_add_(self.dim, self.index, self.updates)
                return x

        x = torch.ones(5, 4, 3)
        updates = torch.tensor([[[1, 5, 7], [2, 4, 5], [5, 5, 6], [2, 3, 4]]], dtype=torch.float)
        index = torch.tensor([0, 2, 3, 1])
        loop_count = torch.randint(20, (1, ))[0].item()
        self.run_test(M(1, index, updates, loop_count), (x,))

    @skipIfUnsupportedMinOpsetVersion(9)
    def test_index_add_if(self):
        class M(torch.nn.Module):
            def __init__(self, dim, updates, index_true, index_false):
                super(M, self).__init__()
                self.dim = dim
                self.updates = updates
                self.index_true = index_true
                self.index_false = index_false

            def forward(self, x, cond):
                if cond:
                    x.index_add_(self.dim, self.index_true, self.updates)
                else:
                    x.index_add_(self.dim, self.index_false, self.updates)
                return x

        x = torch.ones(5, 4, 3)
        updates = torch.tensor([[[1, 5, 7], [2, 4, 5], [5, 5, 6], [2, 3, 4]]], dtype=torch.float)
        index_true = torch.tensor([0, 2, 3, 1])
        index_false = torch.tensor([1, 0, 2, 3])
        cond = torch.tensor(1, dtype=torch.bool)
        self.run_test(torch.jit.script(M(1, updates, index_true, index_false)), (x, cond))

    @skipIfUnsupportedMinOpsetVersion(9)
    def test_index_add_dynamic_axes(self):
        class M(torch.nn.Module):
            def __init__(self, dim, index, updates):
                super(M, self).__init__()
                self.dim = dim
                self.index = index
                self.updates = updates

            def forward(self, x):
                x.index_add_(self.dim, self.index, self.updates)
                return x

        x = torch.ones(5, 4, 3)
        y = torch.ones(7, 8, 3)
        updates = torch.tensor([[[1, 5, 7], [2, 4, 5], [5, 5, 6], [2, 3, 4]]], dtype=torch.float)
        index = torch.tensor([0, 2, 3, 1])

        self.run_test(M(1, index, updates), (x,), test_with_inputs=[y],
                      input_names=['input_1'],
                      dynamic_axes={'input_1': [0, 1]})

    def test_roll(self):
        class M(torch.nn.Module):
            def __init__(self, shifts, dims):
                super(M, self).__init__()
                self.shifts = shifts
                self.dims = dims

            def forward(self, x):
                return torch.roll(x, self.shifts, self.dims)

        x = torch.randn(2, 3, 4)
        self.run_test(M([1, 1], [1, 0]), (x,))
        self.run_test(M([0, 1, 2], [1, 0, 2]), (x,))
        self.run_test(M(2, 1), (x,))
        self.run_test(M([-1, 3], [-2, -1]), (x,))

    def test_sum(self):
        class M(torch.nn.Module):
            def forward(self, x):
                return torch.sum(x)

        x = torch.ones(12, 3)
        self.run_test(M(), (x,), input_names=['x'], dynamic_axes={'x': [0]})

    def test_sum_empty_tensor(self):
        class M(torch.nn.Module):
            def forward(self, x):
                return x[0:0].sum(), x.sum()

        x = torch.ones(12)
        self.run_test(M(), (x,))

        x = torch.ones(2, 0, 3)
        self.run_test(M(), (x,))

        x = torch.ones(0)
        self.run_test(M(), (x,))

    @skipIfUnsupportedMinOpsetVersion(11)
    def test_broad_cast_tensors(self):
        class M(torch.nn.Module):
            def forward(self, x, y):
                m = torch.broadcast_tensors(x, y)
                return m

        x = torch.randint(5, (1,))
        y = torch.randint(5, (5,))

        self.run_test(M(), (x, y))

        x = torch.randint(5, (4, 2, 1, 4))
        y = torch.randint(5, (2, 3, 1))

        self.run_test(M(), (x, y))

        x = torch.randn(2, 1, 4)
        y = torch.randn(5, 2, 3, 1)

        self.run_test(M(), (x, y))

    @disableScriptTest()
    @skipIfUnsupportedMinOpsetVersion(11)
    def test_dist_normal(self):
        class M(torch.nn.Module):
            def forward(self, x, y):
                return torch.distributions.Normal(x, y).sample().size(0), x, y

        self.run_test(M(), (torch.tensor([0.0]), torch.tensor([[1.0], [2.0]])))
        self.run_test(M(), (torch.tensor([0.0]), torch.tensor([1.0])))

        self.run_test(M(), (torch.tensor([[[0.0], [10.0]], [[2.0], [8.0]], [[2.0], [8.0]]]), torch.tensor([[1.0], [3.0]])))

    @disableScriptTest()
    @skipIfUnsupportedMinOpsetVersion(11)
    def test_dist_normal_correctness(self):
        class M(torch.nn.Module):
            def forward(self, x, y):
                return torch.distributions.Normal(x, y).sample([20000])

        expected_mean = 5.0
        expected_std = 10.0

        model_export = M()
        dummy_input = (torch.tensor([expected_mean]), torch.tensor([expected_std]))
        ort_sess = convert_to_onnx(model_export, input=dummy_input, opset_version=self.opset_version,
                                   training=torch.onnx.TrainingMode.EVAL)

        ort_out = run_ort(ort_sess, input=dummy_input)

        actual_std = np.std(ort_out)
        actual_mean = np.mean(ort_out)

        assert abs(abs(actual_mean) - expected_mean) <= expected_mean * 0.1, \
               "the gap of mean between ort outputs and expected one is unacceptable."
        assert abs(abs(actual_std) - expected_std) <= expected_std * 0.1, \
               "the gap of variance between ort outputs and expected one is unacceptable."

    @disableScriptTest()
    @skipIfUnsupportedMinOpsetVersion(11)
    def test_dist_uniform(self):
        class M(torch.nn.Module):
            def forward(self, x, y):
                return torch.distributions.Uniform(x, y).sample().size(0), x , y

        self.run_test(M(), (torch.tensor([0.0]), torch.tensor([10.0])))
        self.run_test(M(), (torch.tensor([[0.0], [6.0]]), torch.tensor([[1.0], [7.0]])))
        self.run_test(M(), (torch.tensor([1.0]), torch.tensor([[10.0], [7.0], [9.0], [20.0]])))

    @disableScriptTest()
    @skipIfUnsupportedMinOpsetVersion(11)
    def test_dist_uniform_correctness(self):
        class M(torch.nn.Module):
            def forward(self, x, y):
                return torch.distributions.Uniform(x, y).sample([10000])

        expected_min = 5.0
        expected_max = 10.0
        expected_mean = (expected_min + expected_max) / 2

        model_export = M()
        dummy_input = (torch.tensor([expected_min]), torch.tensor([expected_max]))
        ort_sess = convert_to_onnx(model_export, input=dummy_input, opset_version=self.opset_version,
                                   training=torch.onnx.TrainingMode.EVAL)

        ort_out = run_ort(ort_sess, input=dummy_input)
        actual_min = np.min(ort_out)
        actual_max = np.max(ort_out)
        actual_mean = np.mean(ort_out)

        assert actual_min >= expected_min, "the minimum value of ort outputs is out of scope."
        assert actual_max <= expected_max, "the maximum value of ort outputs is out of scope."
        assert abs(actual_mean - expected_mean) <= expected_mean * 0.05, \
               "the mean value of ort outputs is out of scope."

    @skipIfUnsupportedMinOpsetVersion(13)
    def test_sequence_to_int(self):
        class M(torch.nn.Module):
            def forward(self, x):
                result = torch.tensor([2 for i in range(x.size()[0])], dtype=torch.int)
                return x, result

        x = torch.randn(10, 5)
        self.run_test(M(), (x,))

    @skipIfUnsupportedMinOpsetVersion(13)
    def test_sequence_to_float(self):
        class M(torch.nn.Module):
            def forward(self, x):
                result = torch.tensor([1.1 for i in range(x.size()[0])], dtype=torch.float)
                return x, result

        x = torch.randn(10, 5)
        self.run_test(M(), (x,))

    @skipIfUnsupportedMinOpsetVersion(13)
    def test_sequence_to_bool(self):
        class M(torch.nn.Module):
            def forward(self, x):
                result = torch.tensor([False for i in range(x.size()[0])], dtype=torch.bool)
                return x, result

        x = torch.randn(10, 5)
        self.run_test(M(), (x,))

    def test_onnx_checker_invalid_graph(self):
        class CustomAddModule(torch.nn.Module):
            def forward(self, x, y):
                return torch.add(x, y)

        def symbolic_custom_invalid_add(g, input, other, alpha=None):
            return g.op("Add", input, other, invalid_attr_i=1)

        register_custom_op_symbolic("::add", symbolic_custom_invalid_add, 1)

        x = torch.randn(2, 3, 4)
        y = torch.randn(2, 3, 4)

        test_model = CustomAddModule()
        f = io.BytesIO()

        try:
            with self.assertRaises(CheckerError) as cm:
                torch.onnx.export(test_model, (x, y), f)
        finally:
            unregister_custom_op_symbolic("::add", 1)

        self.assertTrue(f.getvalue(), "ONNX graph was not exported.")
        loaded_model = onnx.load_from_string(f.getvalue())


    def test_tuple_output_from_if_with_raised_exception(self):
        class M(torch.nn.Module):
            def __init__(self):
                super(M, self).__init__()

            def forward(self, t: Tensor) -> Tuple[Tensor, Tensor]:
                if float(t) < 0:
                    raise Exception("Negative input")
                else:
                    return torch.zeros(5), torch.zeros(5)
        x = torch.zeros(1)
        self.run_test(torch.jit.script(M()), (x,))

    def test_shape_value_map(self):
        class RSoftMax(torch.nn.Module):
            def __init__(self, radix, cardinality):
                super().__init__()
                self.radix = radix
                self.cardinality = cardinality

            def forward(self, x):
                batch = x.size(0)
                x = x.view(batch, self.cardinality, self.radix, -1).transpose(1, 2)
                x = F.softmax(x, dim=1)
                x = x.reshape(batch, -1)
                return x
        radix = 2
        cardinality = 1
        x = torch.randn(10, 1, 128, 1)
        f = io.BytesIO()
        torch.onnx.export(RSoftMax(radix, cardinality), (x, ), f, input_names=["x"], dynamic_axes={"x": [0]})
        loaded_model = onnx.load_from_string(f.getvalue())
        self.assertEqual(loaded_model.graph.output[0].type.tensor_type.shape.dim[1].dim_value, 128)

    # NOTE: For quantization tests, choose scale and zero point carefully
    #       such that inputs and outputs do not always overflow/underflow.
    #       Otherwise test results could be inaccurate.
    @skipIfUnsupportedMinOpsetVersion(10)
    def test_quantized_linear(self):
        model = torch.nn.quantized.Linear(4, 8)
        # Set fixed weight to avoid flaky test.
        weight = torch.quantize_per_tensor(
            torch.arange(32, dtype=torch.float).view(8, 4),
            0.5, 0, torch.qint8)
        # Set non-zero bias.
        bias = torch.arange(8, dtype=torch.float)
        model.set_weight_bias(weight, bias)
        # Set fixed input to avoid flaky test.
        input = torch.randn(4, 4)
        input = torch.arange(16, dtype=torch.float).view(4, 4) - 8
        input_tensor = torch.quantize_per_tensor(input, 0.5, 128, torch.quint8)
        self.run_test(model, input_tensor)

    @skipIfUnsupportedMinOpsetVersion(10)
    def test_quantized_conv2d(self):
        model = torch.nn.quantized.Conv2d(16, 33, 3, stride=2)
        # Manually initialize model weight and bias to random numbers.
        # By default all zeros.
        q_weight = torch.quantize_per_tensor(torch.randn(33, 16, 3, 3), 0.5, 0, torch.qint8)
        bias = torch.arange(33).to(torch.float) - 16
        model.set_weight_bias(q_weight, bias)
        input = torch.randn(3, 16, 32, 32)
        q_input = torch.quantize_per_tensor(input, 0.5, 128, torch.quint8)
        self.run_test(model, q_input)

    @skipIfUnsupportedMinOpsetVersion(10)
    def test_quantized_adaptive_avg_pool2d(self):
        model = torch.nn.AdaptiveAvgPool2d((5, 7))
        input = torch.randn(4, 3, 10, 14)
        q_input = torch.quantize_per_tensor(input, 0.2, 128, torch.quint8)
        self.run_test(model, q_input)

    @skipIfUnsupportedMinOpsetVersion(10)
    def test_quantized_conv2d_relu(self):
        model = torch.nn.intrinsic.quantized.ConvReLU2d(16, 33, 3, stride=2)
        # Manually initialize model weight and bias to random numbers.
        # By default all zeros.
        q_weight = torch.quantize_per_tensor(torch.randn(33, 16, 3, 3), 0.5, 0, torch.qint8)
        bias = torch.arange(33).to(torch.float) - 16
        model.set_weight_bias(q_weight, bias)
        input = torch.randn(3, 16, 32, 32)
        q_input = torch.quantize_per_tensor(input, 0.5, 128, torch.quint8)
        self.run_test(model, q_input)

    @skipIfUnsupportedMinOpsetVersion(10)
    def test_quantized_hardswish(self):
        model = torch.nn.quantized.Hardswish(1., 0)
        input = torch.randn(2, 6)
        q_input = torch.quantize_per_tensor(input, 0.26, 128, torch.quint8)
        self.run_test(model, q_input)

    @skipIfUnsupportedMinOpsetVersion(10)
    def test_quantized_hardsigmoid(self):
        model = torch.nn.Hardsigmoid()
        input = torch.randn(2, 6)
        q_input = torch.quantize_per_tensor(input, 0.26, 128, torch.quint8)
        self.run_test(model, q_input)

    @skipIfUnsupportedMinOpsetVersion(10)
    def test_quantized_flatten(self):
        class FlattenModel(torch.nn.Module):
            def forward(self, input):
                return torch.flatten(input)

        x = torch.quantize_per_tensor(torch.randn(1, 2, 3, 4), 1, 0, torch.quint8)
        self.run_test(FlattenModel(), x)

    @skipIfUnsupportedMinOpsetVersion(10)
    @disableScriptTest()  # torch.jit.frontend.FrontendError: Cannot instantiate class 'QFunctional' in a script function:
    def test_quantized_arithmetic_qfunctional(self):
        x = torch.quantize_per_tensor(torch.randn(3, 4), 0.2, 128, torch.quint8)
        y = torch.quantize_per_tensor(torch.randn(3, 4), 0.2, 128, torch.quint8)

        class ArithmeticModel(torch.nn.Module):
            def forward(self, x, y):
                o = torch.nn.quantized.QFunctional().add(x, y)
                o = torch.nn.quantized.QFunctional().mul(o, x)
                return o

        self.run_test(ArithmeticModel(), (x, y))

    @skipIfUnsupportedMinOpsetVersion(10)
    def test_quantized_arithmetic(self):
        x = torch.quantize_per_tensor(torch.randn(3, 4), 0.2, 128, torch.quint8)
        y = torch.quantize_per_tensor(torch.randn(3, 4), 0.2, 128, torch.quint8)

        class ArithmeticModel2(torch.nn.Module):
            def forward(self, x, y):
                o = torch.ops.quantized.add(x, y, 0.4, 100)
                o = torch.ops.quantized.mul(o, x, 0.4, 100)
                return o

        self.run_test(ArithmeticModel2(), (x, y))

    @skipIfUnsupportedMinOpsetVersion(10)
    def test_quantize_per_tensor(self):
        class Module(torch.nn.Module):
            def forward(self, x):
                return (torch.quantize_per_tensor(x, 0.2, 0, torch.qint8),
                        torch.quantize_per_tensor(x, 0.2, 128, torch.quint8))

        x = torch.randn(4, 6)
        self.run_test(Module(), x)

    @skipIfUnsupportedMinOpsetVersion(10)
    def test_dequantize(self):
        class Module(torch.nn.Module):
            def forward(self, x):
                return torch.dequantize(x)

        x = torch.quantize_per_tensor(torch.randn(3, 4), 0.2, 0, torch.qint8)
        self.run_test(Module(), x)
<<<<<<< HEAD

    @skipIfUnsupportedMinOpsetVersion(13)
    def test_qat_linear_per_channel(self):
        class M(torch.nn.Module):
            def __init__(self):
                super().__init__()
                self.quant = torch.quantization.QuantStub()
                self.linear = torch.nn.Linear(4, 3)
                self.dequant = torch.quantization.DeQuantStub()

            def forward(self, x):
                x = self.quant(x)
                x = self.linear(x)
                x = self.dequant(x)
                return x

        model = M()
        model.qconfig = torch.quantization.get_default_qconfig("fbgemm")
        model = torch.quantization.prepare_qat(model)
        # Set fixed weight and bias to avoid flaky test.
        model.linear.weight = torch.nn.Parameter(torch.arange(12, dtype=torch.float).view(3, 4))
        model.linear.bias = torch.nn.Parameter(torch.arange(3, dtype=torch.float))
        model = torch.quantization.convert(model)

        # Set fixed input to avoid flaky test.
        input = torch.arange(16, dtype=torch.float).view(4, 4) - 8
        self.run_test(model, input)

    @skipIfUnsupportedMinOpsetVersion(13)
    def test_qat_relu(self):
        class M(torch.nn.Module):
            def __init__(self):
                super().__init__()
                self.quant = torch.quantization.QuantStub()
                self.relu = torch.nn.ReLU()
                self.dequant = torch.quantization.DeQuantStub()

            def forward(self, x):
                x = self.quant(x)
                x = self.relu(x)
                x = self.dequant(x)
                return x

        model = M()
        model.qconfig = torch.quantization.get_default_qconfig("fbgemm")
        model = torch.quantization.prepare_qat(model)
        model = torch.quantization.convert(model)
        input = torch.randn(8, 4)
        self.run_test(model, input)

    @skipIfUnsupportedMinOpsetVersion(13)
    def test_qat_conv2d(self):
        class M(torch.nn.Module):
            def __init__(self):
                super().__init__()
                self.quant = torch.quantization.QuantStub()
                self.conv = torch.nn.Conv2d(2, 4, 3, stride=2)
                self.dequant = torch.quantization.DeQuantStub()

            def forward(self, x):
                x = self.quant(x)
                x = self.conv(x)
                x = self.dequant(x)
                return x

        model = M()
        model.qconfig = torch.quantization.get_default_qconfig("fbgemm")
        model = torch.quantization.prepare_qat(model)
        # Set fixed weight and bias to avoid flaky test.
        model.conv.weight = torch.nn.Parameter(torch.arange(4 * 2 * 3 * 3, dtype=torch.float).view(2, 4, 3, 3) / 36)
        model.conv.bias = torch.nn.Parameter(torch.arange(2, dtype=torch.float))
        model = torch.quantization.convert(model)

        # Set fixed input to avoid flaky test.
        input = (torch.arange(3 * 4 * 8 * 8, dtype=torch.float).view(3, 4, 8, 8) - 384) / 32
        self.run_test(model, input)

    @skipIfUnsupportedMinOpsetVersion(13)
    def test_qat_conv2d_relu(self):
        class M(torch.nn.Module):
            def __init__(self):
                super().__init__()
                self.quant = torch.quantization.QuantStub()
                self.conv = torch.nn.Conv2d(2, 4, 3, stride=2)
                self.relu = torch.nn.ReLU()
                self.dequant = torch.quantization.DeQuantStub()

            def forward(self, x):
                x = self.quant(x)
                x = self.conv(x)
                x = self.relu(x)
                x = self.dequant(x)
                return x

        model = M()
        model.qconfig = torch.quantization.get_default_qconfig("fbgemm")
        model = torch.quantization.prepare_qat(model)
        # Set fixed weight and bias to avoid flaky test.
        model.conv.weight = torch.nn.Parameter(torch.arange(4 * 2 * 3 * 3, dtype=torch.float).view(2, 4, 3, 3) / 36)
        model.conv.bias = torch.nn.Parameter(torch.arange(2, dtype=torch.float))
        model = torch.quantization.convert(model)

        # Set fixed input to avoid flaky test.
        input = (torch.arange(3 * 4 * 8 * 8, dtype=torch.float).view(3, 4, 8, 8) - 384) / 32
        self.run_test(model, input)

    @skipIfUnsupportedMinOpsetVersion(13)
    def test_qat_conv2d_relu_fused(self):
        class M(torch.nn.Module):
            def __init__(self):
                super().__init__()
                self.quant = torch.quantization.QuantStub()
                self.conv = torch.nn.Conv2d(2, 4, 3, stride=2)
                self.relu = torch.nn.ReLU()
                self.dequant = torch.quantization.DeQuantStub()

            def forward(self, x):
                x = self.quant(x)
                x = self.conv(x)
                x = self.relu(x)
                x = self.dequant(x)
                return x

        model = M()
        model.qconfig = torch.quantization.get_default_qconfig("fbgemm")
        model = torch.quantization.fuse_modules(model.eval(), [["conv", "relu"]])
        model = torch.quantization.prepare_qat(model.train())
        # Set fixed weight and bias to avoid flaky test.
        model.conv.weight = torch.nn.Parameter(torch.arange(4 * 2 * 3 * 3, dtype=torch.float).view(2, 4, 3, 3) / 36)
        model.conv.bias = torch.nn.Parameter(torch.arange(2, dtype=torch.float))
        model = torch.quantization.convert(model)

        # Set fixed input to avoid flaky test.
        input = (torch.arange(3 * 4 * 8 * 8, dtype=torch.float).view(3, 4, 8, 8) - 384) / 32
        self.run_test(model, input)
=======
>>>>>>> 041e6e75

    @skipIfUnsupportedMinOpsetVersion(9)
    def test_convolution_allow_tf32(self):
        class Module(torch.nn.Module):
            def __init__(self, allow_tf32):
                super().__init__()

                self.allow_tf32 = allow_tf32
                weight = torch.rand(32, 3, 3, 3)
                self.weight = torch.nn.Parameter(weight)

            def forward(self, x):
                if self.allow_tf32:
                    return torch._convolution(x, self.weight, None, [2, 2], [0, 0], [1, 1], False, [0, 0],
                                              1, False, False, True, True)
                else:
                    return torch._convolution(x, self.weight, None, [2, 2], [0, 0], [1, 1], False, [0, 0],
                                              1, False, False, True)

        x = torch.randn(1, 3, 224, 224)
        self.run_test(Module(False), x, rtol=1e-3, atol=1e-6)
        self.run_test(Module(True), x, rtol=1e-3, atol=1e-6)


def make_test(name, base, layer, bidirectional, initial_state,
              variable_length, dropout, script_test_min_opset_version,
              **extra_kwargs):
    test_name = str("_".join([
        "test", name, layer[1],
        bidirectional[1], initial_state[1],
        variable_length[1], dropout[1]
    ]))

    # Cannot export with older opsets because of "ConstantFill" op
    # ConstantFill was a temp op removed at opset 8. This is no longer supported by onnxruntime
    # There are still some issues prevent us from enabling script test for these scenarios:
    # test_gru_*:
    #   Operator aten::as_tensor is not supported by exporter yet.
    #       - https://msdata.visualstudio.com/Vienna/_workitems/edit/1055382
    #   Operator aten::_pack_padded_sequence is not supported by exporter yet.
    #       - https://msdata.visualstudio.com/Vienna/_workitems/edit/1055384
    @disableScriptTest()
    @skipIfUnsupportedMinOpsetVersion(9)
    def f(self):
        self.is_script_test_enabled = self.opset_version >= script_test_min_opset_version
        self._dispatch_rnn_test(
            base,
            layers=layer[0],
            bidirectional=bidirectional[0],
            initial_state=initial_state[0],
            packed_sequence=variable_length[0],
            dropout=dropout[0],
            **extra_kwargs)

    f.__name__ = test_name
    setattr(_TestONNXRuntime, f.__name__, f)

def setup_rnn_tests():
    layers_opts = [
        (1, "unilayer"),
        (3, "trilayer")
    ]
    bidirectional_opts = [
        (False, "forward"),
        (True, "bidirectional")
    ]
    initial_state_opts = [
        (True, "with_initial_state"),
        (False, "no_initial_state")
    ]
    variable_length_opts = [
        (0, "without_sequence_lengths"),
        (1, "with_variable_length_sequences"),
        (2, "with_batch_first_sequence_lengths")
    ]
    dropout_opts = [
        (0.2, "with_dropout"),
        (0.0, "without_dropout")
    ]
    test_count = 0
    for (layer, bidirectional, initial_state, variable_length, dropout) in \
            itertools.product(
                layers_opts,
                bidirectional_opts,
                initial_state_opts,
                variable_length_opts,
                dropout_opts,):

        for base, name, extra_kwargs in (
                ("elman", "elman_relu", {"nonlinearity": u"relu"}),
                ("elman", "elman_tanh", {"nonlinearity": u"tanh"}),
                ("lstm", "lstm", {}),
                ("gru", "gru", {})
        ):
            # Need Add between list of tensors
            script_test_min_opset_version = 11

            if (    # compiling in script mode fails with errors like:
                    # torch.jit.frontend.UnsupportedNodeError: annotated assignments
                    # without assigned value aren't supported
                    # https://msdata.visualstudio.com/Vienna/_workitems/edit/1160723
                    base == 'elman' or
                    # compiling in script mode fails with errors like:
                    # RuntimeError: Arguments for call are not valid.
                    # https://msdata.visualstudio.com/Vienna/_workitems/edit/1160723
                    base == 'lstm'):
                script_test_min_opset_version = float("inf")
            make_test(name, base, layer, bidirectional, initial_state,
                      variable_length, dropout, script_test_min_opset_version,
                      **extra_kwargs)
            test_count += 1

    # sanity check that a representative example does exist
    _TestONNXRuntime.test_gru_trilayer_forward_with_initial_state_without_sequence_lengths_with_dropout

    # make sure no one accidentally disables all the tests without
    # noticing
    if test_count != 192:
        raise ValueError("Expected 192 tests but found {}".format(test_count))

setup_rnn_tests()


def MakeTestCase(opset_version: int, keep_initializers_as_inputs: bool = True) -> type:
    name = f"TestONNXRuntime_opset{opset_version}"
    if not keep_initializers_as_inputs:
        name += "_IRv4"
    return type(str(name),
                (unittest.TestCase,),
                dict(_TestONNXRuntime.__dict__,
                     opset_version=opset_version,
                     keep_initializers_as_inputs=keep_initializers_as_inputs))


TestONNXRuntime_opset7 = MakeTestCase(7)

TestONNXRuntime_opset8 = MakeTestCase(8)

TestONNXRuntime_opset9 = MakeTestCase(9)

TestONNXRuntime_opset9_IRv4 = MakeTestCase(9, keep_initializers_as_inputs=False)

TestONNXRuntime_opset10 = MakeTestCase(10)

TestONNXRuntime_opset10_IRv4 = MakeTestCase(10, keep_initializers_as_inputs=False)

TestONNXRuntime_opset11 = MakeTestCase(11)

TestONNXRuntime_opset11_IRv4 = MakeTestCase(11, keep_initializers_as_inputs=False)

TestONNXRuntime_opset12 = MakeTestCase(12)

TestONNXRuntime_opset12_IRv4 = MakeTestCase(12, keep_initializers_as_inputs=False)

TestONNXRuntime_opset13 = MakeTestCase(13, keep_initializers_as_inputs=False)

TestONNXRuntime_opset14 = MakeTestCase(14, keep_initializers_as_inputs=False)

TestONNXRuntime_opset15 = MakeTestCase(15, keep_initializers_as_inputs=False)


if __name__ == "__main__":
    unittest.main()<|MERGE_RESOLUTION|>--- conflicted
+++ resolved
@@ -283,6 +283,25 @@
         box_score_thresh, box_nms_thresh, box_detections_per_img)
     return roi_heads
 
+def _construct_tensor_for_quantization_test(shape, offset=None, max_val=None):
+    """Due to difference in implementation details between PyTorch and ONNXRuntime, randomly generated
+    test data for quantization tests can be flaky. To help stablize the test, this helper function is
+    used to generate weights and test inputs in a deterministic way.
+
+    Args:
+        shape (Tuple[int]): Shape for tensor to construct.
+        offset (Optional[Any[int, float]]): Offset to be added to the generated tensor.
+        max_val (Optional[Any[int, float]]): If any element within tensor has a larger absolute value than
+            max_val, the tensor will be scaled by max_val / tensor.abs().max(). This step is done after
+            applying offset.
+    """
+    tensor = torch.arange(np.prod(shape), dtype=torch.float).view(shape)
+    if offset is not None:
+        tensor = tensor + offset
+    if max_val is not None and tensor.abs().max() > max_val:
+        tensor = tensor * max_val / tensor.abs().max()
+    return tensor
+
 def set_rng_seed(seed):
     torch.manual_seed(seed)
     random.seed(seed)
@@ -10778,7 +10797,6 @@
 
         x = torch.quantize_per_tensor(torch.randn(3, 4), 0.2, 0, torch.qint8)
         self.run_test(Module(), x)
-<<<<<<< HEAD
 
     @skipIfUnsupportedMinOpsetVersion(13)
     def test_qat_linear_per_channel(self):
@@ -10799,12 +10817,12 @@
         model.qconfig = torch.quantization.get_default_qconfig("fbgemm")
         model = torch.quantization.prepare_qat(model)
         # Set fixed weight and bias to avoid flaky test.
-        model.linear.weight = torch.nn.Parameter(torch.arange(12, dtype=torch.float).view(3, 4))
+        model.linear.weight = torch.nn.Parameter(_construct_tensor_for_quantization_test((3, 4)))
         model.linear.bias = torch.nn.Parameter(torch.arange(3, dtype=torch.float))
         model = torch.quantization.convert(model)
 
         # Set fixed input to avoid flaky test.
-        input = torch.arange(16, dtype=torch.float).view(4, 4) - 8
+        input = _construct_tensor_for_quantization_test((4, 4), offset=-8)
         self.run_test(model, input)
 
     @skipIfUnsupportedMinOpsetVersion(13)
@@ -10848,12 +10866,12 @@
         model.qconfig = torch.quantization.get_default_qconfig("fbgemm")
         model = torch.quantization.prepare_qat(model)
         # Set fixed weight and bias to avoid flaky test.
-        model.conv.weight = torch.nn.Parameter(torch.arange(4 * 2 * 3 * 3, dtype=torch.float).view(2, 4, 3, 3) / 36)
-        model.conv.bias = torch.nn.Parameter(torch.arange(2, dtype=torch.float))
+        model.conv.weight = torch.nn.Parameter(_construct_tensor_for_quantization_test((2, 4, 3, 3), max_val=2))
+        model.conv.bias = torch.nn.Parameter(torch.tensor([0., 1.]))
         model = torch.quantization.convert(model)
 
         # Set fixed input to avoid flaky test.
-        input = (torch.arange(3 * 4 * 8 * 8, dtype=torch.float).view(3, 4, 8, 8) - 384) / 32
+        input = _construct_tensor_for_quantization_test((3, 4, 8, 8), offset=-384, max_val=12)
         self.run_test(model, input)
 
     @skipIfUnsupportedMinOpsetVersion(13)
@@ -10877,12 +10895,12 @@
         model.qconfig = torch.quantization.get_default_qconfig("fbgemm")
         model = torch.quantization.prepare_qat(model)
         # Set fixed weight and bias to avoid flaky test.
-        model.conv.weight = torch.nn.Parameter(torch.arange(4 * 2 * 3 * 3, dtype=torch.float).view(2, 4, 3, 3) / 36)
-        model.conv.bias = torch.nn.Parameter(torch.arange(2, dtype=torch.float))
+        model.conv.weight = torch.nn.Parameter(_construct_tensor_for_quantization_test((2, 4, 3, 3), max_val=2))
+        model.conv.bias = torch.nn.Parameter(torch.tensor([0., 1.]))
         model = torch.quantization.convert(model)
 
         # Set fixed input to avoid flaky test.
-        input = (torch.arange(3 * 4 * 8 * 8, dtype=torch.float).view(3, 4, 8, 8) - 384) / 32
+        input = _construct_tensor_for_quantization_test((3, 4, 8, 8), offset=-384, max_val=12)
         self.run_test(model, input)
 
     @skipIfUnsupportedMinOpsetVersion(13)
@@ -10907,15 +10925,13 @@
         model = torch.quantization.fuse_modules(model.eval(), [["conv", "relu"]])
         model = torch.quantization.prepare_qat(model.train())
         # Set fixed weight and bias to avoid flaky test.
-        model.conv.weight = torch.nn.Parameter(torch.arange(4 * 2 * 3 * 3, dtype=torch.float).view(2, 4, 3, 3) / 36)
-        model.conv.bias = torch.nn.Parameter(torch.arange(2, dtype=torch.float))
+        model.conv.weight = torch.nn.Parameter(_construct_tensor_for_quantization_test((2, 4, 3, 3), max_val=2))
+        model.conv.bias = torch.nn.Parameter(torch.tensor([0., 1.]))
         model = torch.quantization.convert(model)
 
         # Set fixed input to avoid flaky test.
-        input = (torch.arange(3 * 4 * 8 * 8, dtype=torch.float).view(3, 4, 8, 8) - 384) / 32
+        input = _construct_tensor_for_quantization_test((3, 4, 8, 8), offset=-384, max_val=12)
         self.run_test(model, input)
-=======
->>>>>>> 041e6e75
 
     @skipIfUnsupportedMinOpsetVersion(9)
     def test_convolution_allow_tf32(self):
