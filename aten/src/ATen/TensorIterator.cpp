--- conflicted
+++ resolved
@@ -225,7 +225,7 @@
   //   - determines if there are undefined outputs
   //   - determines if there are different dtypes and attempts
   //       to quickly acquire a common dtype
-  common_device_ = at::kCPU;
+  Device common_device = kCPU;
   common_dtype_ = ScalarType::Undefined;
   // NB: despite output_dtype's generic sounding name, it only is
   // used in a nontrivial way if check_all_same_dtype is true
@@ -259,13 +259,8 @@
     TORCH_INTERNAL_ASSERT(op.target_dtype == op.current_dtype)
 
     // Acquires the first non-CPU device (if any) as the common device
-<<<<<<< HEAD
-    if (common_device_ == kCPU && !op.tensor.is_cpu()) {
-      common_device_ = op.tensor.device();
-=======
     if (common_device == kCPU && !op.tensor->is_cpu()) {
       common_device = op.tensor->device();
->>>>>>> daac4426
     }
 
     if (!op.is_output) {
@@ -341,7 +336,7 @@
   for (auto& op : operands_) {
     if (!op.is_type_defined()) {
       op.target_dtype = common_dtype_;
-      op.device = common_device_;
+      op.device = common_device;
       continue;
     }
 
@@ -353,22 +348,16 @@
     // Checks all tensors are on the same device, if requested
     if (config.check_all_same_device_) {
       // Handles CPU scalars on CUDA kernels that support them
-<<<<<<< HEAD
-      if (!common_device_.is_cpu() &&
-          config.allow_cpu_scalars_ && !op.is_output && op.tensor.dim() == 0 &&
-          op.tensor.is_cpu()) {
-=======
       if (!common_device.is_cpu() &&
           config.allow_cpu_scalars_ && !op.is_output && op.tensor->dim() == 0 &&
           op.tensor->is_cpu()) {
->>>>>>> daac4426
         TORCH_CHECK(current_cpu_scalars_on_non_cpu < max_cpu_scalars_on_non_cpu,
                     "Trying to pass too many CPU scalars to non-CPU kernel!");
         ++current_cpu_scalars_on_non_cpu;
-      } else if (op.device != common_device_) {
+      } else if (op.device != common_device) {
         TORCH_CHECK(false,
                     "Expected all tensors to be on the same device, but "
-                    "found at least two devices, ", common_device_, " and ", op.device, "!");
+                    "found at least two devices, ", common_device, " and ", op.device, "!");
       }
     }
 
@@ -381,7 +370,7 @@
 
     // Creates temporaries for CPU operations, if needed and requested
     // TODO: reuse temporaries when possible (e.g. for inplace operations)
-    if (common_device_ == kCPU) {
+    if (common_device == kCPU) {
       // Casts to outputs by creating temporaries of the correct dtype (if needed)
       // NB: we skip this on is_meta_, because the temporary allocation here is
       // unnecessary if we aren't going to actually do the compute
@@ -645,7 +634,11 @@
 }
 
 void TensorIteratorBase::for_each(loop2d_t loop, int64_t grain_size) {
-  OptionalDeviceGuard device_guard(common_device_.is_cpu() ? nullopt : c10::optional<Device>(common_device_));
+  OptionalDeviceGuard device_guard(
+      guarded_ || common_device_.is_cpu()
+          ? nullopt
+          : c10::optional<Device>(common_device_));
+  guarded_ = true;
 
   int64_t numel = this->numel();
   if (numel == 0) {
@@ -669,7 +662,13 @@
   return strides;
 }
 
-void TensorIteratorBase::serial_for_each(loop2d_t loop, Range range) const {
+void TensorIteratorBase::serial_for_each(loop2d_t loop, Range range) {
+  OptionalDeviceGuard device_guard(
+      guarded_ || common_device_.is_cpu()
+          ? nullopt
+          : c10::optional<Device>(common_device_));
+  guarded_ = true;
+
   if (range.size() == 0) {
     return;
   }
