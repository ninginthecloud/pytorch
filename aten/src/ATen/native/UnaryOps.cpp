--- conflicted
+++ resolved
@@ -55,10 +55,7 @@
 CREATE_UNARY_FLOAT_META_FUNC(log1p)
 CREATE_UNARY_FLOAT_META_FUNC(log2)
 CREATE_UNARY_FLOAT_META_FUNC(reciprocal)
-<<<<<<< HEAD
-=======
 CREATE_UNARY_FLOAT_META_FUNC(rsqrt)
->>>>>>> 078fadaa
 CREATE_UNARY_FLOAT_META_FUNC(sigmoid)
 CREATE_UNARY_FLOAT_META_FUNC(sin)
 CREATE_UNARY_FLOAT_META_FUNC(sinc)
@@ -69,8 +66,6 @@
 CREATE_UNARY_FLOAT_META_FUNC(tan)
 CREATE_UNARY_FLOAT_META_FUNC(tanh)
 
-<<<<<<< HEAD
-=======
 TORCH_META_FUNC(polygamma)(int64_t n, const Tensor& self) {
   TORCH_CHECK(n >= 0, "polygamma(n, x) does not support negative n.");
   build_unary_float_op(maybe_get_output(), self);
@@ -120,7 +115,6 @@
   build_unary_op(maybe_get_output(), self);
 }
 
->>>>>>> 078fadaa
 } // namespace meta
 
 namespace native {
@@ -140,11 +134,8 @@
 CREATE_UNARY_TORCH_IMPL_FUNC(asinh)
 CREATE_UNARY_TORCH_IMPL_FUNC(atan)
 CREATE_UNARY_TORCH_IMPL_FUNC(atanh)
-<<<<<<< HEAD
-=======
 CREATE_UNARY_TORCH_IMPL_FUNC(bitwise_not)
 CREATE_UNARY_TORCH_IMPL_FUNC(ceil)
->>>>>>> 078fadaa
 CREATE_UNARY_TORCH_IMPL_FUNC(cos)
 CREATE_UNARY_TORCH_IMPL_FUNC(cosh)
 CREATE_UNARY_TORCH_IMPL_FUNC(digamma)
@@ -154,28 +145,20 @@
 CREATE_UNARY_TORCH_IMPL_FUNC(exp)
 CREATE_UNARY_TORCH_IMPL_FUNC(exp2)
 CREATE_UNARY_TORCH_IMPL_FUNC(expm1)
-<<<<<<< HEAD
-=======
 CREATE_UNARY_TORCH_IMPL_FUNC(floor)
 CREATE_UNARY_TORCH_IMPL_FUNC(frac)
 CREATE_UNARY_TORCH_IMPL_FUNC(i0)
->>>>>>> 078fadaa
 CREATE_UNARY_TORCH_IMPL_FUNC(lgamma)
 CREATE_UNARY_TORCH_IMPL_FUNC(log)
 CREATE_UNARY_TORCH_IMPL_FUNC(log10)
 CREATE_UNARY_TORCH_IMPL_FUNC(log1p)
 CREATE_UNARY_TORCH_IMPL_FUNC(log2)
-<<<<<<< HEAD
-CREATE_UNARY_TORCH_IMPL_FUNC(reciprocal)
-CREATE_UNARY_TORCH_IMPL_FUNC(sigmoid)
-=======
 CREATE_UNARY_TORCH_IMPL_FUNC(neg)
 CREATE_UNARY_TORCH_IMPL_FUNC(reciprocal)
 CREATE_UNARY_TORCH_IMPL_FUNC(round)
 CREATE_UNARY_TORCH_IMPL_FUNC(rsqrt)
 CREATE_UNARY_TORCH_IMPL_FUNC(sigmoid)
 CREATE_UNARY_TORCH_IMPL_FUNC(sign)
->>>>>>> 078fadaa
 CREATE_UNARY_TORCH_IMPL_FUNC(sin)
 CREATE_UNARY_TORCH_IMPL_FUNC(sinc)
 CREATE_UNARY_TORCH_IMPL_FUNC(sinh)
@@ -184,8 +167,6 @@
 CREATE_UNARY_TORCH_IMPL_FUNC(sqrt)
 CREATE_UNARY_TORCH_IMPL_FUNC(tan)
 CREATE_UNARY_TORCH_IMPL_FUNC(tanh)
-<<<<<<< HEAD
-=======
 CREATE_UNARY_TORCH_IMPL_FUNC(trunc)
 
 TORCH_IMPL_FUNC(polygamma_out)
@@ -199,7 +180,6 @@
 Tensor& polygamma_(Tensor& self, int64_t n) {
   return at::polygamma_out(self, n, self);
 }
->>>>>>> 078fadaa
 
 template <typename Stub>
 static inline Tensor& unary_op_impl_out(Tensor& result, const Tensor& self, Stub& stub) {
@@ -407,34 +387,14 @@
   return at::_conj(self);
 }
 
-<<<<<<< HEAD
-Tensor& bitwise_not_out(const Tensor& self, Tensor& result) { return unary_op_impl_out(result, self, bitwise_not_stub); }
-Tensor bitwise_not(const Tensor& self) { return unary_op_impl(self, at::bitwise_not_out); }
-Tensor& bitwise_not_(Tensor& self) { return unary_op_impl_(self, at::bitwise_not_out); }
-
-Tensor& ceil_out(const Tensor& self, Tensor& result) {
-  // Note: this is consistent with NumPy
-  TORCH_CHECK(!self.is_complex(),
-    "ceil is not supported for complex inputs");
-=======
 // special_exp2, alias for exp2
 Tensor& special_exp2_out(const Tensor& self, Tensor& result) { return at::exp2_out(result, self); }
 Tensor special_exp2(const Tensor& self) { return self.exp2(); }
->>>>>>> 078fadaa
 
 // special_expm1, alias for expm1
 Tensor& special_expm1_out(const Tensor& self, Tensor& result) { return at::expm1_out(result, self); }
 Tensor special_expm1(const Tensor& self) { return self.expm1(); }
 
-<<<<<<< HEAD
-// special_exp2, alias for exp2
-Tensor& special_exp2_out(const Tensor& self, Tensor& result) { return at::exp2_out(result, self); }
-Tensor special_exp2(const Tensor& self) { return self.exp2(); }
-
-// special_expm1, alias for expm1
-Tensor& special_expm1_out(const Tensor& self, Tensor& result) { return at::expm1_out(result, self); }
-Tensor special_expm1(const Tensor& self) { return self.expm1(); }
-
 // special_erf, alias for erf
 Tensor& special_erf_out(const Tensor& self, Tensor& result) { return at::erf_out(result, self); }
 Tensor special_erf(const Tensor& self) { return self.erf(); }
@@ -447,58 +407,6 @@
 Tensor& special_erfinv_out(const Tensor& self, Tensor& result) { return at::erfinv_out(result, self); }
 Tensor special_erfinv(const Tensor& self) { return self.erfinv(); }
 
-Tensor& frac_out(const Tensor& self, Tensor& result) { return unary_op_impl_out(result, self, frac_stub); }
-Tensor frac(const Tensor& self) { return unary_op_impl(self, at::frac_out); }
-Tensor& frac_(Tensor& self) { return unary_op_impl_(self, at::frac_out); }
-
-Tensor& floor_out(const Tensor& self, Tensor& result) {
-  // Note: this is consistent with NumPy
-  TORCH_CHECK(!self.is_complex(),
-    "floor is not supported for complex inputs");
-
-  return unary_op_impl_out(result, self, floor_stub);
-}
-Tensor floor(const Tensor& self) { return unary_op_impl(self, at::floor_out); }
-Tensor& floor_(Tensor& self) { return unary_op_impl_(self, at::floor_out); }
-
-Tensor& i0_out(const Tensor& self, Tensor& result) { return unary_op_impl_out(result, self, i0_stub); }
-Tensor i0(const Tensor& self) { return unary_op_impl(self, at::i0_out); }
-Tensor& i0_(Tensor& self) { return unary_op_impl_(self, at::i0_out); }
-
-Tensor& round_out(const Tensor& self, Tensor& result) { return unary_op_impl_out(result, self, round_stub); }
-Tensor round(const Tensor& self) { return unary_op_impl(self, at::round_out); }
-Tensor& round_(Tensor& self) { return unary_op_impl_(self, at::round_out); }
-
-Tensor& rsqrt_out(const Tensor& self, Tensor& result) {
-  return unary_op_impl_float_out(result, self, rsqrt_stub);
-}
-Tensor rsqrt(const Tensor& self) {
-  return unary_op_impl_float(self, rsqrt_stub);
-}
-Tensor& rsqrt_(Tensor& self) { return unary_op_impl_(self, at::rsqrt_out); }
-
-Tensor& sign_out(const Tensor& self, Tensor& result) {
-  TORCH_CHECK(!self.is_complex(),
-              "Unlike NumPy, torch.sign is not intended to support complex numbers. Please use torch.sgn instead.");
-  return unary_op_impl_out(result, self, sign_stub);
-}
-Tensor sign(const Tensor& self) { return unary_op_impl(self, at::sign_out); }
-Tensor& sign_(Tensor& self) { return unary_op_impl_(self, at::sign_out); }
-
-=======
-// special_erf, alias for erf
-Tensor& special_erf_out(const Tensor& self, Tensor& result) { return at::erf_out(result, self); }
-Tensor special_erf(const Tensor& self) { return self.erf(); }
-
-// special_erfc, alias for erfc
-Tensor& special_erfc_out(const Tensor& self, Tensor& result) { return at::erfc_out(result, self); }
-Tensor special_erfc(const Tensor& self) { return self.erfc(); }
-
-// special_erfinv, alias for erfinv
-Tensor& special_erfinv_out(const Tensor& self, Tensor& result) { return at::erfinv_out(result, self); }
-Tensor special_erfinv(const Tensor& self) { return self.erfinv(); }
-
->>>>>>> 078fadaa
 Tensor& sgn_out(const Tensor& self, Tensor& result) {
   if (self.is_complex()) {
     return unary_op_impl_out(result, self, sgn_stub);
@@ -598,35 +506,14 @@
   return at::nan_to_num_out(self, self, nan, pos_inf, neg_inf);
 }
 
-<<<<<<< HEAD
-Tensor& trunc_out(const Tensor& self, Tensor& result) {
-  // Note: this is consistent with NumPy
-  TORCH_CHECK(!self.is_complex(),
-    "trunc is not supported for complex inputs");
-
-  return unary_op_impl_out(result, self, trunc_stub);
-}
-Tensor trunc(const Tensor& self) { return unary_op_impl(self, at::trunc_out); }
-Tensor& trunc_(Tensor& self) { return unary_op_impl_(self, at::trunc_out); }
-
-=======
->>>>>>> 078fadaa
 // Alias for trunc
 Tensor& fix_out(const Tensor& self, Tensor& result) { return at::trunc_out(result, self); }
 Tensor fix(const Tensor& self) { return self.trunc(); }
 Tensor& fix_(Tensor& self) { return self.trunc_(); }
 
-<<<<<<< HEAD
-Tensor& neg_out(const Tensor& self, Tensor& result) {
-  TORCH_CHECK(self.scalar_type() != kBool,
-              "Negation, the `-` operator, on a bool tensor is not supported. "
-              "If you are trying to invert a mask, use the `~` or `logical_not()` operator instead.");
-  return unary_op_impl_out(result, self, neg_stub);
-=======
 Tensor positive(const Tensor& self) {
   TORCH_CHECK(self.scalar_type() != kBool, "The `+` operator, on a bool tensor is not supported.");
   return self;
->>>>>>> 078fadaa
 }
 
 Tensor& negative_out(const Tensor& self, Tensor& result) { return at::neg_out(result, self); }
@@ -673,99 +560,6 @@
 Tensor signbit(const Tensor& self) {
   Tensor result = at::empty({0}, self.options().dtype(kBool));
   return at::signbit_out(result, self);
-}
-
-<<<<<<< HEAD
-Tensor& clamp_out(const Tensor& self, const optional<Scalar>& min, const optional<Scalar>& max, Tensor& result) {
-  if (min && max) {
-    TORCH_CHECK(self.layout() == Layout::Strided,
-                "clamp only supports strided layout, got: ", self.layout());
-    auto iter = TensorIterator::unary_op(result, self);
-    clamp_stub(iter.device_type(), iter, *min, *max);
-  } else if (max) {
-    at::clamp_max_out(result, self, *max);
-  } else if (min) {
-    at::clamp_min_out(result, self, *min);
-  } else {
-    TORCH_CHECK(false, "At least one of 'min' or 'max' must not be None");
-  }
-  return result;
-}
-
-Tensor clamp(const Tensor& self, const optional<Scalar>& min, const optional<Scalar>& max) {
-  Tensor result = at::empty({0}, self.options());
-  return at::clamp_out(result, self, min, max);
-}
-
-Tensor& clamp_(Tensor& self, const optional<Scalar>& min, const optional<Scalar>& max) {
-  return at::clamp_out(self, self, min, max);
-}
-
-Tensor& clamp_max_out(const Tensor& self, const Scalar& max, Tensor& result) {
-  TORCH_CHECK(self.layout() == Layout::Strided,
-              "clamp_max only supports strided layout, got: ", self.layout());
-  auto iter = TensorIterator::unary_op(result, self);
-  clamp_max_stub(iter.device_type(), iter, max);
-  return result;
-}
-
-Tensor clamp_max(const Tensor& self, const Scalar& max) {
-  Tensor result = at::empty({0}, self.options());
-  return at::clamp_max_out(result, self, max);
-}
-
-Tensor& clamp_max_(Tensor& self, const Scalar& max) {
-  return at::clamp_max_out(self, self, max);
-}
-
-Tensor& clamp_min_out(const Tensor& self, const Scalar& min, Tensor& result) {
-  TORCH_CHECK(self.layout() == Layout::Strided,
-              "clamp_min only supports strided layout, got: ", self.layout());
-  auto iter = TensorIterator::unary_op(result, self);
-  clamp_min_stub(iter.device_type(), iter, min);
-  return result;
-}
-
-Tensor clamp_min(const Tensor& self, const Scalar& min) {
-  Tensor result = at::empty({0}, self.options());
-  return at::clamp_min_out(result, self, min);
-}
-
-Tensor& clamp_min_(Tensor& self, const Scalar& min) {
-  return at::clamp_min_out(self, self, min);
-}
-
-// Implements the "clip" alias for clamp
-Tensor& clip_out(const Tensor& self, const optional<Scalar>& min, const optional<Scalar>& max, Tensor& result) {
-  return at::clamp_out(result, self, min, max);
-}
-
-Tensor clip(const Tensor& self, const optional<Scalar>& min, const optional<Scalar>& max) {
-  return at::clamp(self, min, max);
-}
-
-Tensor& clip_(Tensor& self, const optional<Scalar>& min, const optional<Scalar>& max) {
-  return at::clamp_(self, min, max);
-}
-
-Tensor polygamma(int64_t n, const Tensor& self) {
-  Tensor result = at::empty({0}, self.options());
-  at::polygamma_out(result, n, self);
-  return result;
-}
-Tensor& polygamma_(Tensor& self, int64_t n) {
-  return at::polygamma_out(self, n, self);
-}
-Tensor& polygamma_out(int64_t n, const Tensor& self, Tensor& result) {
-  TORCH_CHECK(n >= 0, "polygamma(n, x) does not support negative n.");
-  auto iter = TensorIterator::unary_op(result, self);
-  polygamma_stub(iter.device_type(), iter, n);
-  return result;
-=======
-namespace {
-constexpr double HALF = 0.5;
-constexpr double QUARTER = 0.25;
->>>>>>> 078fadaa
 }
 
 namespace {
@@ -863,12 +657,6 @@
 DEFINE_DISPATCH(atan_stub); // NOLINT(cppcoreguidelines-avoid-non-const-global-variables)
 DEFINE_DISPATCH(bitwise_not_stub); // NOLINT(cppcoreguidelines-avoid-non-const-global-variables)
 DEFINE_DISPATCH(ceil_stub); // NOLINT(cppcoreguidelines-avoid-non-const-global-variables)
-<<<<<<< HEAD
-DEFINE_DISPATCH(clamp_stub); // NOLINT(cppcoreguidelines-avoid-non-const-global-variables)
-DEFINE_DISPATCH(clamp_max_stub); // NOLINT(cppcoreguidelines-avoid-non-const-global-variables)
-DEFINE_DISPATCH(clamp_min_stub); // NOLINT(cppcoreguidelines-avoid-non-const-global-variables)
-=======
->>>>>>> 078fadaa
 DEFINE_DISPATCH(cos_stub); // NOLINT(cppcoreguidelines-avoid-non-const-global-variables)
 DEFINE_DISPATCH(cosh_stub); // NOLINT(cppcoreguidelines-avoid-non-const-global-variables)
 DEFINE_DISPATCH(digamma_stub); // NOLINT(cppcoreguidelines-avoid-non-const-global-variables)
