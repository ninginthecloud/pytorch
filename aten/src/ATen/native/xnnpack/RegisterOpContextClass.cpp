#ifdef USE_XNNPACK

#include <torch/library.h>
#include <ATen/native/xnnpack/Convolution.h>
#include <ATen/native/xnnpack/Linear.h>
#include <ATen/native/xnnpack/OpContext.h>
#include <ATen/Tensor.h>
#include <torch/custom_class.h>
#include <torch/csrc/jit/runtime/custom_operator.h>
#include <torch/csrc/jit/runtime/operator.h>

namespace at {
namespace native {
namespace xnnpack {

using internal::linear::createLinearClampPrePackOpContext;
using internal::convolution2d::createConv2dClampPrePackOpContext;
using internal::convolution2d::createConv2dTransposeClampPrePackOpContext;

TORCH_LIBRARY(xnnpack, m) {
  m.class_<LinearOpContext>("LinearOpContext")
    .def_pickle(
        [](const c10::intrusive_ptr<LinearOpContext>& op_context)
            -> SerializationTypeLinearPrePack { // __getstate__
          return op_context->unpack();
        },
        [](SerializationTypeLinearPrePack state)
            -> c10::intrusive_ptr<LinearOpContext> { // __setstate__
          return createLinearClampPrePackOpContext(
              std::move(std::get<0>(state)),
              std::move(std::get<1>(state)),
              // NOLINTNEXTLINE(performance-move-const-arg)
              std::move(std::get<2>(state)),
              // NOLINTNEXTLINE(performance-move-const-arg)
              std::move(std::get<3>(state)));
        });

  m.class_<Conv2dOpContext>("Conv2dOpContext")
    .def_pickle(
        [](const c10::intrusive_ptr<Conv2dOpContext>& op_context)
            -> SerializationTypeConv2dPrePack { // __getstate__
          return op_context->unpack();
        },
        [](SerializationTypeConv2dPrePack state)
            -> c10::intrusive_ptr<Conv2dOpContext> { // __setstate__
          return createConv2dClampPrePackOpContext(
              std::move(std::get<0>(state)),
              std::move(std::get<1>(state)),
              std::move(std::get<2>(state)),
              std::move(std::get<3>(state)),
              std::move(std::get<4>(state)),
              // NOLINTNEXTLINE(performance-move-const-arg,cppcoreguidelines-avoid-magic-numbers)
              std::move(std::get<5>(state)),
              // NOLINTNEXTLINE(performance-move-const-arg,cppcoreguidelines-avoid-magic-numbers)
              std::move(std::get<6>(state)),
              // NOLINTNEXTLINE(performance-move-const-arg,cppcoreguidelines-avoid-magic-numbers)
              std::move(std::get<7>(state)));
        });

  m.class_<TransposeConv2dOpContext>("TransposeConv2dOpContext")
    .def_pickle(
        [](const c10::intrusive_ptr<TransposeConv2dOpContext>& op_context)
            -> SerializationTypeTransposeConv2dPrePack { // __getstate__
          return op_context->unpack();
        },
        [](SerializationTypeTransposeConv2dPrePack state)
            -> c10::intrusive_ptr<TransposeConv2dOpContext> { // __setstate__
          return createConv2dTransposeClampPrePackOpContext(
              std::move(std::get<0>(state)),
              std::move(std::get<1>(state)),
              std::move(std::get<2>(state)),
              std::move(std::get<3>(state)),
              std::move(std::get<4>(state)),
              std::move(std::get<5>(state)),
              // NOLINTNEXTLINE(performance-move-const-arg,cppcoreguidelines-avoid-magic-numbers)
              std::move(std::get<6>(state)),
              // NOLINTNEXTLINE(performance-move-const-arg,cppcoreguidelines-avoid-magic-numbers)
              std::move(std::get<7>(state)),
              // NOLINTNEXTLINE(performance-move-const-arg,cppcoreguidelines-avoid-magic-numbers)
              std::move(std::get<8>(state)));
        });

}

torch::jit::RegisterOperators reg(
    {torch::jit::OperatorGenerator(
         TORCH_SELECTIVE_SCHEMA("prepacked::unpack_prepacked_sizes_conv2d(Any W_prepack) -> ((int[], int[]?, int[], int[], int[], int))"),
          [](Stack* stack) {
            auto inp = torch::jit::pop(stack);
            torch::jit::push(stack, internal::convolution2d::unpack_prepacked_sizes_conv2d(inp));
          },
         c10::AliasAnalysisKind::FROM_SCHEMA),
     torch::jit::OperatorGenerator(
         TORCH_SELECTIVE_SCHEMA("prepacked::unpack_prepacked_sizes_linear(Any W_prepack) -> ((int[], int[]?))"),
          [](Stack* stack) {
            auto inp = torch::jit::pop(stack);
            torch::jit::push(stack, internal::linear::unpack_prepacked_sizes_linear(inp));
          },
         c10::AliasAnalysisKind::FROM_SCHEMA)});

// Registration using the TORCH_LIBRARY def gives dispatching errors when there is no tensor input
TORCH_LIBRARY(prepacked, m) {
<<<<<<< HEAD
//  m.def(TORCH_SELECTIVE_SCHEMA("prepacked::unpack_prepacked_sizes_conv2d(Any W_prepack) -> (int[], int[]?, int[], int[], int[], int)"), [](const IValue& inp) { return internal::convolution2d::unpack_prepacked_sizes_conv2d(inp);});
//  m.def(TORCH_SELECTIVE_SCHEMA("prepacked::unpack_prepacked_sizes_linear(Any W_prepack) -> (int[], int[]?)"), [](const IValue& inp) { return internal::linear::unpack_prepacked_sizes_linear(inp);});
=======
  m.def(TORCH_SELECTIVE_SCHEMA("prepacked::unpack_prepacked_sizes_conv2d(Any W_prepack) -> (Any)"), [](const IValue& inp) { return internal::convolution2d::unpack_prepacked_sizes_conv2d(inp);});
  m.def(TORCH_SELECTIVE_SCHEMA("prepacked::unpack_prepacked_sizes_linear(Any W_prepack) -> (Any)"), [](const IValue& inp) { return internal::linear::unpack_prepacked_sizes_linear(inp);});
>>>>>>> 0f01c813
  m.def(TORCH_SELECTIVE_SCHEMA("prepacked::linear_clamp_prepack(Tensor W, Tensor? B=None, Scalar? output_min=None, Scalar? output_max=None) -> __torch__.torch.classes.xnnpack.LinearOpContext"));
  m.def(TORCH_SELECTIVE_SCHEMA("prepacked::linear_clamp_run(Tensor X, __torch__.torch.classes.xnnpack.LinearOpContext W_prepack) -> Tensor Y"));
  m.def(TORCH_SELECTIVE_SCHEMA("prepacked::conv2d_clamp_prepack(Tensor W, Tensor? B, int[2] stride, int[2] padding, int[2] dilation, int groups, Scalar? output_min=None, Scalar? output_max=None) -> __torch__.torch.classes.xnnpack.Conv2dOpContext"));
  m.def(TORCH_SELECTIVE_SCHEMA("prepacked::conv2d_transpose_clamp_prepack(Tensor W, Tensor? B, int[2] stride, int[2] padding, int[2] output_padding, int[2] dilation, int groups, Scalar? output_min=None, Scalar? output_max=None) -> __torch__.torch.classes.xnnpack.TransposeConv2dOpContext"));
  m.def(TORCH_SELECTIVE_SCHEMA("prepacked::conv2d_clamp_run(Tensor X, __torch__.torch.classes.xnnpack.Conv2dOpContext W_prepack) -> Tensor Y"));
  m.def(TORCH_SELECTIVE_SCHEMA("prepacked::conv2d_transpose_clamp_run(Tensor X, __torch__.torch.classes.xnnpack.TransposeConv2dOpContext W_prepack) -> Tensor Y"));
}

TORCH_LIBRARY_IMPL(prepacked, CPU, m) {
  m.impl(TORCH_SELECTIVE_NAME("prepacked::linear_clamp_prepack"), TORCH_FN(createLinearClampPrePackOpContext));
  m.impl(TORCH_SELECTIVE_NAME("prepacked::linear_clamp_run"), TORCH_FN(internal::linear::linear_clamp_run));
  m.impl(TORCH_SELECTIVE_NAME("prepacked::conv2d_clamp_prepack"), TORCH_FN(createConv2dClampPrePackOpContext));
  m.impl(TORCH_SELECTIVE_NAME("prepacked::conv2d_transpose_clamp_prepack"), TORCH_FN(createConv2dTransposeClampPrePackOpContext));
  m.impl(TORCH_SELECTIVE_NAME("prepacked::conv2d_clamp_run"), TORCH_FN(internal::convolution2d::conv2d_clamp_run));
  m.impl(TORCH_SELECTIVE_NAME("prepacked::conv2d_transpose_clamp_run"), TORCH_FN(internal::convolution2d::conv2d_transpose_clamp_run));
}

} // namespace xnnpack
} // namespace native
} // namespace at

#endif /* USE_XNNPACK */<|MERGE_RESOLUTION|>--- conflicted
+++ resolved
@@ -6,8 +6,6 @@
 #include <ATen/native/xnnpack/OpContext.h>
 #include <ATen/Tensor.h>
 #include <torch/custom_class.h>
-#include <torch/csrc/jit/runtime/custom_operator.h>
-#include <torch/csrc/jit/runtime/operator.h>
 
 namespace at {
 namespace native {
@@ -82,31 +80,10 @@
 
 }
 
-torch::jit::RegisterOperators reg(
-    {torch::jit::OperatorGenerator(
-         TORCH_SELECTIVE_SCHEMA("prepacked::unpack_prepacked_sizes_conv2d(Any W_prepack) -> ((int[], int[]?, int[], int[], int[], int))"),
-          [](Stack* stack) {
-            auto inp = torch::jit::pop(stack);
-            torch::jit::push(stack, internal::convolution2d::unpack_prepacked_sizes_conv2d(inp));
-          },
-         c10::AliasAnalysisKind::FROM_SCHEMA),
-     torch::jit::OperatorGenerator(
-         TORCH_SELECTIVE_SCHEMA("prepacked::unpack_prepacked_sizes_linear(Any W_prepack) -> ((int[], int[]?))"),
-          [](Stack* stack) {
-            auto inp = torch::jit::pop(stack);
-            torch::jit::push(stack, internal::linear::unpack_prepacked_sizes_linear(inp));
-          },
-         c10::AliasAnalysisKind::FROM_SCHEMA)});
-
 // Registration using the TORCH_LIBRARY def gives dispatching errors when there is no tensor input
 TORCH_LIBRARY(prepacked, m) {
-<<<<<<< HEAD
-//  m.def(TORCH_SELECTIVE_SCHEMA("prepacked::unpack_prepacked_sizes_conv2d(Any W_prepack) -> (int[], int[]?, int[], int[], int[], int)"), [](const IValue& inp) { return internal::convolution2d::unpack_prepacked_sizes_conv2d(inp);});
-//  m.def(TORCH_SELECTIVE_SCHEMA("prepacked::unpack_prepacked_sizes_linear(Any W_prepack) -> (int[], int[]?)"), [](const IValue& inp) { return internal::linear::unpack_prepacked_sizes_linear(inp);});
-=======
   m.def(TORCH_SELECTIVE_SCHEMA("prepacked::unpack_prepacked_sizes_conv2d(Any W_prepack) -> (Any)"), [](const IValue& inp) { return internal::convolution2d::unpack_prepacked_sizes_conv2d(inp);});
   m.def(TORCH_SELECTIVE_SCHEMA("prepacked::unpack_prepacked_sizes_linear(Any W_prepack) -> (Any)"), [](const IValue& inp) { return internal::linear::unpack_prepacked_sizes_linear(inp);});
->>>>>>> 0f01c813
   m.def(TORCH_SELECTIVE_SCHEMA("prepacked::linear_clamp_prepack(Tensor W, Tensor? B=None, Scalar? output_min=None, Scalar? output_max=None) -> __torch__.torch.classes.xnnpack.LinearOpContext"));
   m.def(TORCH_SELECTIVE_SCHEMA("prepacked::linear_clamp_run(Tensor X, __torch__.torch.classes.xnnpack.LinearOpContext W_prepack) -> Tensor Y"));
   m.def(TORCH_SELECTIVE_SCHEMA("prepacked::conv2d_clamp_prepack(Tensor W, Tensor? B, int[2] stride, int[2] padding, int[2] dilation, int groups, Scalar? output_min=None, Scalar? output_max=None) -> __torch__.torch.classes.xnnpack.Conv2dOpContext"));
