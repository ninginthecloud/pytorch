--- conflicted
+++ resolved
@@ -17,7 +17,6 @@
   const auto& sizes = nt_impl->get_nested_size_tensor();
   return at::detail::make_tensor<NestedTensorImpl>(f(nt_impl->get_buffer()), sizes);
 }
-<<<<<<< HEAD
 
 c10::optional<int64_t> maybe_get_consistent_last_dim_of_nested_tensor(
     const NestedTensorImpl& nt) {
@@ -52,10 +51,9 @@
 }
 
 std::vector<int64_t> NestedTensor_get_max_size_from_size_tensor(const Tensor& sizes) {
-  if (sizes.numel() == 0) {
+  if (sizes.dim() == 0) {
     return {};
   }
-  TORCH_INTERNAL_ASSERT(sizes.dim() == 2);
   const auto sizes_ptr = sizes.data_ptr<int64_t>();
   const auto sizes_size_0 = sizes.sizes()[0];
   const auto sizes_size_1 = sizes.sizes()[1];
@@ -93,8 +91,6 @@
   new_tensor = new_tensor.reshape(goal_shape);
   return new_tensor;
 }
-=======
->>>>>>> 6cdc6dd8
 } // namespace
 
 at::Tensor wrap_buffer(at::Tensor buffer, at::Tensor nested_size_tensor) {
@@ -268,6 +264,12 @@
       std::move(output_buffer), nt_input->get_nested_size_tensor());
 }
 
+Tensor NestedTensor_from_padded_and_nested_example(
+    const Tensor& padded,
+    const Tensor& nt_example) {
+  return _nested_from_padded(padded, get_nested_tensor_impl(nt_example)->get_nested_size_tensor());
+}
+
 Tensor nested_from_padded_generic(
     const Tensor& padded,
     const Tensor& sizes,
@@ -310,7 +312,6 @@
     TORCH_INTERNAL_ASSERT_DEBUG_ONLY(nt.get_buffer().numel() == 0);
     return nt.get_buffer();
   }
-  TORCH_INTERNAL_ASSERT_DEBUG_ONLY(sizes.dim() == 2);
 
   // TODO: doesn't handle empty/scalar entries because we don't need
   // it for transformers; see to_padded_tensor in
@@ -367,6 +368,7 @@
   TORCH_CHECK(
       !weight.is_nested(), "NestedTensor weight not supported for embedding");
   TORCH_CHECK(indices.dim() < 3);
+  TORCH_CHECK(indices.dim() > 0, "NestedTensor embedding doesn't support empty indices.")
   TORCH_CHECK(weight.dim() == 2);
   TORCH_CHECK(nested_tensor_impl_is_contiguous(nt_indices));
   TORCH_CHECK(weight.is_contiguous());
