#include <torch/csrc/jit/runtime/symbolic_script.h>
#include <torch/csrc/jit/frontend/ir_emitter.h>
#include <torch/csrc/jit/runtime/operator.h>

namespace torch {
namespace jit {
namespace {
std::mutex lock;
const std::vector<std::string> functions = {
    R"(
        ####     HELPER FUNCTIONS           ###
        ####     PREFIX: AD_                ###
        ####     SCHEMA NOT SAVED IN CACHE  ###

        def AD_unsqueeze_multiple(t,
                                  dims: List[int],
                                  n_dims: int):
            seen = [False] * n_dims
            for i in range(len(dims)):
                seen[dims[i]] = True

            for d in range(n_dims):
                if seen[d]:
                    t = t.unsqueeze(d)
            return t

        def AD_sum_backward(grad,
                            sizes: List[int],
                            dims: List[int],
                            keepdim: bool):
            if not keepdim and len(sizes) > 0:
                if len(dims) == 1:
                    return grad.unsqueeze(dims[0]).expand(sizes)
                else:
                    res = AD_unsqueeze_multiple(grad, dims, len(sizes))
                    return res.expand(sizes)
            else:
                return grad.expand(sizes)

        def AD_logsumexp_backward(grad, self, result,
                                  dim: List[int],
                                  keepdim: bool):
            if not keepdim and self.dim() != 0:
                n_dims = len(self.size())
                grad = AD_unsqueeze_multiple(grad, dim, n_dims)
                result = AD_unsqueeze_multiple(result, dim, n_dims)
            return grad * (self - result).exp()

        def mean_0(self, *, dtype: Optional[int]):
            self_size = self.size()
            self_numel = self.numel()
            self_scalar_type = self.dtype
            def backward(grad_output):
                return grad_output.expand(self_size).to(self_scalar_type) / self_numel, None

            return torch.mean(self, dtype=dtype), backward

        def mean_1(self,
                   dim: List[int],
                   keepdim: bool,
                   *,
                   dtype: Optional[int]):
            self_size = self.size()
            self_scalar_type = self.dtype
            def backward(grad_output):
                grad_self = AD_sum_backward(grad_output, self_size, dim, keepdim).to(self_scalar_type) / AD_safe_size(self_size, dim)
                return grad_self, None, None, None

            return torch.mean(self, dim, keepdim, dtype=dtype), backward

        def logsumexp(self,
                      dim: List[int],
                      keepdim: bool):
            result = torch.logsumexp(self, dim, keepdim)
            self_dim = self.dim()
            def backward(grad_output):
                grad_self = AD_logsumexp_backward(grad_output, self, result, dim, keepdim)
                return grad_self, None, None

            return result, backward

        def AD_bool_to_int(b: bool):
            # FIXME: torchscript: int - bool
            if b:
                i = 1
            else:
                i = 0
            return i

        def AD_var_backward_0(grad, self, unbiased: bool):
            b = AD_bool_to_int(unbiased)

            # FIXME: torchscript: div(float, float)
            return  grad * (self - self.mean()) * 2.0 / (self.numel() - b)

        def AD_safe_size(sizes: List[int],
                         dims: List[int]):
            if len(sizes) == 0:
                return 1

            size = 1
            for i in range(len(dims)):
                d = dims[i]
                size *= sizes[d]

            return size

        def AD_var_backward_1(grad,
                              self,
                              dim: List[int],
                              unbiased: bool,
                              keepdim: bool):
            if self.dim() == 0:
                return AD_var_backward_0(grad, self, unbiased)
            self_size = self.size()
            b = AD_bool_to_int(unbiased)
            if not keepdim and self.dim() > 1:
                grad = AD_unsqueeze_multiple(grad, dim, len(self_size))

            # FIXME: torchscript: div(float, float)
            return grad * (self - self.mean(dim, True)) * 2.0 / (AD_safe_size(self_size, dim) - b)

        def std_0(self,
                  unbiased: bool=True):
            std_out = torch.std(self, unbiased)
            def backward(grad_output):
                grad_self = AD_var_backward_0(grad_output / (std_out * 2), self, unbiased)
                return grad_self, None

            return std_out, backward

        def std_1(self,
                  dim: List[int],
                  unbiased: bool,
                  keepdim: bool):
            std_out = torch.std(self, dim, unbiased, keepdim)
            def backward(grad_output):
                grad_self = AD_var_backward_1(grad_output / (std_out * 2), self, dim, unbiased, keepdim)
                return grad_self, None, None, None

            return std_out, backward

        def var_0(self,
                  unbiased: bool=True):
            def backward(grad_output):
                grad_self = AD_var_backward_0(grad_output, self, unbiased)
                return grad_self, None

            return torch.var(self, unbiased), backward

        def var_1(self,
                  dim: List[int],
                  unbiased: bool,
                  keepdim: bool):
            def backward(grad_output):
                grad_self = AD_var_backward_1(grad_output, self, dim, unbiased, keepdim)
                return grad_self, None, None, None

            return torch.var(self, dim, unbiased, keepdim), backward

        def tanh(self):
            output = torch.tanh(self)
            def backward(grad_output):
                return grad_output * (1 - output * output)

            return output, backward

        def AD_index_select_backward(grad,
                                     dim: int,
                                     indices,
                                     sizes: List[int],
                                     keepdim: bool):
            if not keepdim and len(sizes) > 0:
                grad = grad.unsqueeze(dim)
                indices = indices.unsqueeze(dim)

            # FIXME: torchscript: torch.zeros(sizes, grad.options())
            return torch.zeros(sizes).to(grad).scatter_(dim, indices, grad)

        # def topk(self,
        #          k: int,
        #          dim: int = -1,
        #          largest: bool = True,
        #          sorted: bool = True):
        #     result0, result1 = torch.topk(self, k, dim, largest, sorted)
        #     self_size = self.size()
        #     def backward(grad_output):
        #         grad_self = AD_index_select_backward(grad_output, dim, result1, self_size, True)
        #         return grad_self, None, None, None, None

        #     return result0, result1, backward

        # def kthvalue(self,
        #              k: int,
        #              dim: int,
        #              keepdim: bool):
        #     result0, result1 = torch.kthvalue(self, k, dim, keepdim)
        #     self_size = self.size()
        #     def backward(grad_output):
        #         grad_self = AD_index_select_backward(grad_output, dim, result1, self_size, keepdim)
        #         return grad_self, None, None, None

        #     return result0, result1, backward

        def AD_mm_backward_self(grad, mat2):
            return grad.mm(mat2.t())

        def AD_mm_backward_mat2(grad, self):
            return self.t().mm(grad)

        def mm(self, mat2):
            def backward(grad_output):
                grad_self = AD_mm_backward_self(grad_output, mat2)
                grad_mat2 = AD_mm_backward_mat2(grad_output, self)
                return grad_self, grad_mat2

            return torch.mm(self, mat2), backward

        def AD_permute_backward(grad,
                                fwd_dims: List[int]):
            ndims = len(fwd_dims)
            dims = [0] * ndims

            for i in range(ndims):
                dims[fwd_dims[i]] = i

            return grad.permute(dims)

        def permute(self,
                    dims: List[int]):
            def backward(grad_output):
                grad_self = AD_permute_backward(grad_output, dims)
                return grad_self, None

            return torch.permute(self, dims), backward

        def AD_select_backward(grad,
                               input_sizes: List[int],
                               dim: int,
                               index: int):
            # FIXME: torchscript: torch.zeros(sizes, grad.options())
            grad_input = torch.zeros(input_sizes).to(grad)
            grad_input.select(dim, index).copy_(grad)
            return grad_input

        # TODO: fix torch.zeros(sizes, grad.options()) before enabling select, topk, kthvalue
        # def select(self,
        #            dim: int,
        #            index: int):
        #     self_size = self.size()
        #     def backward(grad_output):
        #         grad_self = AD_select_backward(grad_output, self_size, dim, index)
        #         return grad_self, None, None

        #     return torch.select(self, dim, index), backward

        def AD_slice_backward(grad,
                              input_sizes: List[int],
                              dim: int,
                              start: int,
                              end: int,
                              step: int):
            # FIXME: torchscript: torch.zeros(sizes, grad.options())
            grad_input = torch.zeros(input_sizes).to(grad)
            grad_input.slice(dim, start, end, step).copy_(grad)
            return grad_input

        # DON'T enable slice unless we can correctly handle view ops in graph executor.
        # It triggers failure of TestJit.test_sample in test_distributions.py.
        # def slice(self,
        #           dim: int=0,
        #           start: int=0,
        #           end: int=9223372036854775807,
        #           step: int=1):
        #     def backward(grad_output):
        #         grad_self = AD_slice_backward(grad_output, self.size(), dim, start, end, step)
        #         return grad_self, None, None, None, None

        #     return torch.slice(self, dim, start, end, step), backward

        def AD_unsqueeze_to_0(self,
                              sizes: List[int]):
            ndims = len(sizes)
            for i in range(ndims):
                if sizes[i] == 1:
                    self = self.unsqueeze(i)

            return self

        def AD_unsqueeze_to_1(self,
                              dim: int,
                              sizes: List[int]):
            if len(sizes) > 0 and sizes[dim] == 1:
                return self.unsqueeze(dim)
            return self

        def squeeze_0(self):
            self_size = self.size()
            def backward(grad_output):
                grad_self = AD_unsqueeze_to_0(grad_output, self_size)
                return grad_self

            return torch.squeeze(self), backward

        def squeeze_1(self,
                      dim: int):
            self_size = self.size()
            def backward(grad_output):
                grad_self = AD_unsqueeze_to_1(grad_output, dim, self_size)
                return grad_self, None

            return torch.squeeze(self, dim), backward

        def AD_infer_size(a: List[int],
                          b: List[int]):
            dimsA = len(a)
            dimsB = len(b)

            ndim = dimsA if dimsA > dimsB else dimsB
            expand_sizes = [0] * ndim

            for i in range(ndim):
                idx = - i + ndim - 1
                sizeA = a[i] if dimsA + i >= 0 else 1
                sizeB = b[i] if dimsB + i >= 0 else 1

                # Assert sizeA == sizeB or sizeA == 1 or sizeB == 1
                expand_sizes[i] = sizeB if sizeA == 1 else sizeA

            return expand_sizes

        def AD_bmm_backward_self(grad, mat2):
            return grad.bmm(mat2.transpose(1, 2))

        def AD_bmm_backward_mat2(grad, self):
            return self.transpose(1, 2).bmm(grad)

        def bmm(self, mat2):
            def backward(grad_output):
                grad_self = AD_bmm_backward_self(grad_output, mat2)
                grad_mat2 = AD_bmm_backward_mat2(grad_output, self)
                return grad_self, grad_mat2
            return torch.bmm(self, mat2), backward

        def AD_mat_transpose(mat):
            dim = mat.dim()
            if dim == 1:
                out = mat
            elif dim == 2:
                out = mat.t()
            else:
                dims = rangelist(dim)
                dims[-1] = dim - 2
                dims[-2] = dim - 1
                out = mat.permute(dims)
            return out

        # In matmul backward case of [b, m, n] * [b, n, p] => [m, p],
        # instead of doing [b, m, p] and then reduce to [m, p]
        # whice potentially uses large intermediate of size b*m*p,
        # we do [m, bn] * [bn, p] to avoid having the large
        # intermediate, thus reduces max memory usage.
        def AD_matmul_bw_special_fold(mat1, mat2):
            mat1_transpose = AD_mat_transpose(mat1)
            mat1_fold = mat1_transpose.reshape(-1, mat1_transpose.size()[-1])
            mat2_fold = mat2.reshape(-1, mat2.size()[-1])
            return mat1_fold.t().mm(mat2_fold)

        def AD_matmul_bw_size(mat1, mat2,
                           out_size: List[int]):
            dim1 = mat1.dim()
            dim2 = mat2.dim()
            dim_out = len(out_size)
            if dim1 == 0 or dim2 == 0:
                out = mat1 * mat2
            elif dim_out == 2 and dim1 == dim2 and dim1 >=3:
                out = AD_matmul_bw_special_fold(mat1, mat2)
            elif dim_out == 1 and dim1 - dim2 == 1 and dim1 >= 3:
                mat2_unsqueeze = mat2.unsqueeze(-1)
                out = AD_matmul_bw_special_fold(mat1, mat2_unsqueeze)
                out = out.squeeze(-1)
            elif dim1 + dim2 == dim_out:
                if dim2 == 1:
                    target_dim2 = 0
                else:
                    target_dim2 = -2
                out = torch.matmul(mat1.unsqueeze(dim1), mat2.unsqueeze(target_dim2))
            elif dim_out == dim1 - dim2:
                out = torch.matmul(mat1, mat2.unsqueeze(dim2)).squeeze(-1)
            elif dim_out == dim2 - dim1:
                out = torch.matmul(mat1.unsqueeze(-2), mat2).squeeze(-2)
            else:
                out = torch.matmul(mat1, mat2)
            return out

        def matmul(self, other):
            def backward(grad_output):
                self_size = self.size()
                other_size = other.size()
                grad_self = AD_matmul_bw_size(grad_output, AD_mat_transpose(other), self_size)._grad_sum_to_size(self_size)
                grad_other = AD_matmul_bw_size(AD_mat_transpose(self), grad_output, other_size)._grad_sum_to_size(other_size)
                return grad_self, grad_other

            return torch.matmul(self, other), backward
    )",
    R"(
        def addcmul(self,
                    tensor1,
                    tensor2,
                    *,
                    value: number):
            result = torch.addcmul(self, tensor1, tensor2, value=value)
            self_size = torch._size_if_not_equal(self.size(), result.size())
            tensor1_size = torch._size_if_not_equal(tensor1.size(), result.size())
            tensor2_size = torch._size_if_not_equal(tensor2.size(), result.size())
            def backward(grad_output):
                grad = grad_output * value
                grad_tensor1 = (grad * tensor2)._grad_sum_to_size(tensor1_size)
                grad_tensor2 = (grad * tensor1)._grad_sum_to_size(tensor2_size)
                return grad_output._grad_sum_to_size(self_size), grad_tensor1, grad_tensor2, None
            return result, backward

        def _dim_arange(like,
                        dim: int):
            def backward(grad_output):
                return None, None

            return torch._dim_arange(like, dim), backward

        def contiguous(self, *, memory_format: int=0):
            def backward(grad_output):
                return grad_output, None

            return self.contiguous(memory_format=memory_format), backward

        def dot(self, tensor):
            def backward(grad_output):
                return grad_output * tensor, grad_output * self

            return torch.dot(self, tensor), backward

        def erf(self):
            def backward(grad_output):
                # Precomputed constant C = 2.0 / math.sqrt(math.pi)
                C = 1.1283791670955126
                return C * torch.exp(- self * self) * grad_output

            return torch.erf(self), backward

        def expand(self,
                   size: List[int],
                   *,
                   implicit: bool=False):
            result = torch.expand(self, size, implicit=implicit)
            self_size = torch._size_if_not_equal(self.size(), result.size())

            def backward(grad_output):
                return grad_output._grad_sum_to_size(self_size), None, None

            return result, backward

        def expand_as(self, other):
            result = torch.expand_as(self, other)
            self_size = torch._size_if_not_equal(self.size(), result.size())

            def backward(grad_output):
                return grad_output._grad_sum_to_size(self_size), None

            return result, backward

        def full_like(self,
                      fill_value: float):
            def backward(grad_output):
                return None, None

            return torch.full_like(self, fill_value, memory_format=1), backward

        def lerp_0(self,
                   end,
                   weight: number):
            result = torch.lerp(self, end, weight)
            self_size = torch._size_if_not_equal(self.size(), result.size())
            end_size = torch._size_if_not_equal(end.size(), result.size())

            def backward(grad_output):
                grad_self = (grad_output * (1 - float(weight)))._grad_sum_to_size(self_size)
                grad_end = (grad_output * float(weight))._grad_sum_to_size(end_size)
                return grad_self, grad_end, None
            return result, backward

        def lerp_1(self,
                   end,
                   weight):
            result = torch.lerp(self, end, weight)
            self_size = torch._size_if_not_equal(self.size(), result.size())
            end_size = torch._size_if_not_equal(end.size(), result.size())

            def backward(grad_output):
                grad_self = (grad_output * (1 - weight))._grad_sum_to_size(self_size)
                grad_end = (grad_output * weight)._grad_sum_to_size(end_size)
                return grad_self, grad_end, None
            return result, backward

        def reshape(self,
                    shape: List[int]):
            self_size = self.size()

            def backward(grad_output):
                return grad_output.reshape(self_size), None

            return torch.reshape(self, shape), backward

        def split(self,
                  split_size: int,
                  dim: int):
            def backward(grad_outputs: List[Tensor]):
                grad_self = torch.cat(grad_outputs, dim)
                return grad_self, None, None

            return torch.split(self, split_size, dim), backward

        def split_with_sizes(self,
                             split_sizes: List[int],
                             dim: int):
            def backward(grad_outputs: List[Tensor]):
                size = len(grad_outputs)
                grad_self = torch.cat(grad_outputs, dim)
                return grad_self, None, None

            return torch.split_with_sizes(self, split_sizes, dim), backward

        def stack(tensors: List[Tensor],
                  dim: int=0):
            def backward(grad_output):
                grad_tensors = torch.unbind(grad_output, dim)
                return grad_tensors, None

            return torch.stack(tensors, dim), backward

        def unbind(self,
                   dim: int):
            def backward(grad_outputs: List[Tensor]):
                grad_self = torch.stack(grad_outputs, dim)
                return grad_self, None

            return torch.unbind(self, dim), backward

        def cat(tensors: List[Tensor],
                dim: int):
            size = len(tensors)
            split_sizes = [0] * size
            for i in range(size):
                if tensors[i].numel() > 0:
                    split_sizes[i] = tensors[i].size()[dim]

            def backward(grad_output):
                grad_tensors = torch.split_with_sizes(grad_output, split_sizes, dim)
                return grad_tensors, None

            return torch.cat(tensors, dim), backward

        def index(self,
                  indices: List[Tensor]):
            def backward(grad_output):
                grad_self = torch.zeros_like(self, memory_format=1).index_put_(indices, grad_output, True)
                return grad_self, None

            return torch.index(self, indices), backward

        def meshgrid(tensors: List[Tensor]):
            size = len(tensors)
            sizes = [0] * size
            for i in range(size):
                if tensors[i].dim() != 0:
                    sizes[i] = tensors[i].size()[0]
            def backward(grad_outputs: List[Tensor]):
                grads_tensors = []
                for i in range(size):
                    view_shape = [1] * size
                    if sizes[i] == 0:
                        view_shape[i] = 1
                        grads_tensors.append((grad_outputs[i]._grad_sum_to_size(view_shape)).reshape(()))
                    else:
                        view_shape[i] = sizes[i]
                        grads_tensors.append((grad_outputs[i]._grad_sum_to_size(view_shape)).reshape([sizes[i]]))
                return grads_tensors
            return torch.meshgrid(tensors), backward

        def mv(self, vec):
            def backward(grad_output):
                return grad_output.ger(vec), self.t().mv(grad_output)

            return torch.mv(self, vec), backward

        def nonzero(self):
            def backward(grad_output):
                return None

            return torch.nonzero(self), backward

        def ones_like(self):
            def backward(grad_output):
                return None

            return torch.ones_like(self, memory_format=1), backward

        def pow_0(self,
                  exponent: number):
            def backward(grad_output):
                if float(exponent) == 0.0:
                    grad_self = torch.zeros_like(self, memory_format=1)
                else:
                    grad_self = grad_output * exponent * torch.pow(self, float(exponent) - 1)
                return grad_self, None

            return torch.pow(self, exponent), backward

        def pow_1(self, exponent):
            result = torch.pow(self, exponent)
            self_size = torch._size_if_not_equal(self.size(), result.size())
            exponent_size = torch._size_if_not_equal(exponent.size(), result.size())

            def backward(grad_output):
                grad_self = torch.where(exponent == 0.0, torch.zeros_like(self, memory_format=1), grad_output * exponent * torch.pow(self, exponent - 1))._grad_sum_to_size(self_size)
                grad_exponent = (grad_output * torch.pow(self, exponent) * torch.log(self))._grad_sum_to_size(exponent_size)
                return grad_self, grad_exponent

            return result, backward

        def pow_2(self: number,
                  exponent):
            def backward(grad_output):
                grad_exponent = grad_output * torch.pow(self, exponent) * torch.log(float(self))
                return None, grad_exponent

            return torch.pow(self, exponent), backward

        def rsub_0(self,
                   other,
                   alpha: number):
            result = torch.rsub(self, other, alpha=alpha)
            self_size = torch._size_if_not_equal(self.size(), result.size())
            other_size = torch._size_if_not_equal(other.size(), result.size())
            def backward(grad_output):
                grad_self = (- grad_output * alpha)._grad_sum_to_size(self_size)
                grad_other = (grad_output)._grad_sum_to_size(other_size)
                return grad_self, grad_other, None

            return result, backward

        def rsub_1(self,
                   other: number,
                   alpha: number):
            def backward(grad_output):
                grad_self = (- grad_output * alpha)
                return grad_self, None, None

            return torch.rsub(self, other, alpha), backward

        def sqrt(self):
            result = torch.sqrt(self)
            def backward(grad_output):
                return grad_output / (2 * result)

            return result, backward

        def t(self):
            def backward(grad_output):
                return torch.t(grad_output)

            return torch.t(self), backward

        def to_0(self,
                 device: Optional[Device],
                 dtype: Optional[int],
                 non_blocking: bool,
                 copy: bool):
            self_device = self.device
            self_dtype = self.dtype
            if device is not None:
                result = self.to(device, dtype=dtype, non_blocking=non_blocking, copy=copy)
            else:
                result = self.to(dtype, non_blocking=non_blocking, copy=copy)
            def backward(grad_output):
                grad_self = grad_output.to(self_device, dtype=self_dtype, non_blocking=non_blocking, copy=copy)
                return grad_self, None, None, None, None

            return result, backward


        def to_1(self,
                 dtype: int,
                 non_blocking: bool,
                 copy: bool):
            self_dtype = self.dtype
            def backward(grad_output):
                grad_self = grad_output.to(self_dtype, non_blocking, copy)
                return grad_self, None, None, None

            return self.to(dtype=dtype, non_blocking=non_blocking, copy=copy), backward

        def to_2(self,
                 other,
                 non_blocking: bool,
                 copy: bool):
            def backward(grad_output):
                grad_self = grad_output.to(self, non_blocking, copy)
                return grad_self, None, None, None

            return self.to(other, non_blocking=non_blocking, copy=copy), backward

        def transpose(self,
                      dim0: int,
                      dim1: int):
            def backward(grad_output):
                return torch.transpose(grad_output, dim0, dim1), None, None

            return torch.transpose(self, dim0, dim1), backward

        def view(self,
                 size: List[int]):
            self_size = self.size()
            def backward(grad_output):
                return grad_output.reshape(self_size), None

            return torch.view(self, size), backward
    )",
    R"(
        def AD_sizes_if_not_equal_multi_0(t1, t2, res):
            return torch._size_if_not_equal(t1.size(), res.size()), torch._size_if_not_equal(t2.size(), res.size())

        def mul_0(self, other):
            result = self * other
            self_size, other_size = AD_sizes_if_not_equal_multi_0(self, other, result)

            def backward(grad_output):
                grad_self = (grad_output * other)._grad_sum_to_size(self_size)
                grad_other = (grad_output * self)._grad_sum_to_size(other_size)
                return grad_self, grad_other

            return result, backward

        def mul_1(self, other: number):
            def backward(grad_output):
                return grad_output * other, None
            return self * other, backward

        def div_0(self, other):
            result = self / other
            self_size, other_size = AD_sizes_if_not_equal_multi_0(self, other, result)

            def backward(grad_output):
                grad_self = (grad_output / other)._grad_sum_to_size(self_size)
                grad_other = (-grad_output * self / (other * other))._grad_sum_to_size(other_size)
                return grad_self, grad_other

            return result, backward

        def div_1(self, other: number):
            def backward(grad_output):
                return grad_output / other, None
            return self / other, backward

<<<<<<< HEAD
        def div_2(self, other, rounding_mode: str):
=======
        def div_2(self, other, *, rounding_mode: str):
>>>>>>> 9faa29f0
            result = torch.div(self, other, rounding_mode)
            self_size, other_size = AD_sizes_if_not_equal_multi_0(self, other, result)
            def backward(grad_output):
                if rounding_mode == "true":
                    grad_self = (grad_output / other)._grad_sum_to_size(self_size)
                    grad_other = (-grad_output * self / (other * other))._grad_sum_to_size(other_size)
                else:
                    grad_self = torch.zeros_like(self)
                    grad_other = torch.zeros_like(other)

                return grad_self, grad_other, None

            return result, backward

<<<<<<< HEAD
        def div_3(self, other: number, rounding_mode: str):
=======
        def div_3(self, other: number, *,  rounding_mode: str):
>>>>>>> 9faa29f0
            result = torch.div(self, other, rounding_mode)
            def backward(grad_output):
                if rounding_mode == "true":
                    grad_self = (grad_output / other)
                else:
                    grad_self = torch.zeros_like(self, memory_format=1)
                return grad_self, None, None
            return result, backward

        def max(self, other):
            result = torch.max(self, other)
            self_size, other_size = AD_sizes_if_not_equal_multi_0(self, other, result)

            def backward(grad_output):
                grad_self = (grad_output * (self > other).type_as(grad_output))._grad_sum_to_size(self_size)
                grad_other = (grad_output * (other > self).type_as(grad_output))._grad_sum_to_size(other_size)
                return grad_self, grad_other

            return result, backward

        def min(self, other):
            def backward(grad_output):
                grad_self = (grad_output * (self < other).type_as(grad_output))._grad_sum_to_size(self.size())
                grad_other = (grad_output * (other < self).type_as(grad_output))._grad_sum_to_size(other.size())
                return grad_self, grad_other

            return torch.min(self, other), backward

        def sigmoid(self):
            result = torch.sigmoid(self)
            def backward(grad_output):
                return (1 - result) * result * grad_output

            return result, backward

        # Share backward with threshold
        def relu(self):
            result = torch.relu(self)
            def backward(grad_output):
                return grad_output * (result > 0).type_as(result)

            return result, backward

        def erfc(self):
            def backward(grad_output):
                # Precomputed constant C = -2.0 / math.sqrt(math.pi)
                C = -1.1283791670955126
                return C * torch.exp(-self * self) * grad_output

            return torch.erfc(self), backward

        def exp(self):
            result = torch.exp(self)
            def backward(grad_output):
                return grad_output * result

            return result, backward

        def neg(self):
            def backward(grad_output):
                return grad_output.neg()

            return torch.neg(self), backward

        def where(condition, self, other):
            result = torch.where(condition, self, other)
            self_size, other_size = AD_sizes_if_not_equal_multi_0(self, other, result)
            def backward(grad_output):
                grad_self = (grad_output * condition.type_as(grad_output))._grad_sum_to_size(self_size)
                grad_other = (grad_output * (condition.bitwise_not()).type_as(grad_output))._grad_sum_to_size(other_size)
                return None, grad_self, grad_other

            return result, backward

        def type_as(self, other):
            def backward(grad_output):
                return grad_output.type_as(self), None

            return torch.type_as(self, other), backward

        def unsqueeze(self, dim: int):
            def backward(grad_output):
                return grad_output.squeeze(dim), None

            return torch.unsqueeze(self, dim), backward

        def abs(self):
            def backward(grad_output):
                return grad_output * self.sign()

            return torch.abs(self), backward

        def acos(self):
            def backward(grad_output):
                return grad_output * -((-self * self + 1).rsqrt())

            return torch.acos(self), backward

        def asin(self):
            def backward(grad_output):
                return grad_output * (-self * self + 1).rsqrt()

            return torch.asin(self), backward

        def atan(self):
            def backward(grad_output):
                return grad_output / (self * self + 1)

            return torch.atan(self), backward

        def ceil(self):
            def backward(grad_output):
                return torch.zeros_like(grad_output, memory_format=1)

            return torch.ceil(self), backward

        def cos(self):
            def backward(grad_output):
                return grad_output * -self.sin()

            return torch.cos(self), backward

        def cosh(self):
            def backward(grad_output):
                return grad_output * self.sinh()

            return torch.cosh(self), backward

        def expm1(self):
            result = torch.expm1(self)
            def backward(grad_output):
                return grad_output * (result + 1)

            return result, backward

        def floor(self):
            def backward(grad_output):
                return torch.zeros_like(grad_output, memory_format=1)

            return torch.floor(self), backward

        def frac(self):
            def backward(grad_output):
                return grad_output

            return torch.frac(self), backward

        def log(self):
            def backward(grad_output):
                return grad_output.div(self)

            return torch.log(self), backward

        def log10(self):
            def backward(grad_output):
                return grad_output / (self * 2.3025850929940456)

            return torch.log10(self), backward

        def log1p(self):
            def backward(grad_output):
                return grad_output / (self + 1)

            return torch.log1p(self), backward

        def log2(self):
            def backward(grad_output):
                return grad_output / (self * 0.6931471805599453)

            return torch.log2(self), backward

        def rand_like(self, *, memory_format: Optional[int]):
            def backward(grad_output):
                return None

            return torch.rand_like(self, memory_format=memory_format), backward

        def reciprocal(self):
            result = torch.reciprocal(self)
            def backward(grad_output):
                return -grad_output * result * result

            return result, backward

        def round(self):
            def backward(grad_output):
                return torch.zeros_like(grad_output, memory_format=1)

            return torch.round(self), backward

        def rsqrt(self):
            result = torch.rsqrt(self)
            def backward(grad_output):
                return -grad_output * result * result * result / 2

            return result, backward

        def sin(self):
            def backward(grad_output):
                return grad_output * self.cos()

            return torch.sin(self), backward

        def sinh(self):
            def backward(grad_output):
                return grad_output * self.cosh()

            return torch.sinh(self), backward

        def tan(self):
            result = torch.tan(self)
            def backward(grad_output):
                return grad_output * (1. + result * result)

            return result, backward

        def trunc(self):
            def backward(grad_output):
                return torch.zeros_like(grad_output, memory_format=1)

            return torch.trunc(self), backward

        def _grad_sum_to_size(self,
                              size: Optional[List[int]]):
            result = torch._grad_sum_to_size(self, size)
            self_size = torch._size_if_not_equal(self.size(), result.size())

            def backward(grad_output):
                if self_size is None:
                    grad_input = grad_output
                else:
                    grad_input = grad_output.expand(self_size)
                return grad_input, None

            return result, backward
    )",
    R"(
        def batch_norm_disabled(input : Tensor,
                       weight : Optional[Tensor],
                       bias : Optional[Tensor],
                       running_mean : Optional[Tensor],
                       running_var : Optional[Tensor],
                       training : bool,
                       momentum : float,
                       eps : float,
                       cudnn_enabled : bool):

            output, save1, save2, reserve, impl_idx = torch._batch_norm_impl_index(
                input, weight, bias, running_mean, running_var, training,
                momentum, eps, cudnn_enabled)
            has_weight = weight is not None
            has_bias = bias is not None

            def backward(grad_output):
                dinput, dweight, dbias = torch._batch_norm_impl_index_backward(
                    impl_idx, input, grad_output, weight, running_mean, running_var,
                    save1, save2, training, eps, [True, has_weight, has_bias], reserve)
                return dinput, dweight, dbias, None, None, None, None, None, None

            return output, backward

        # disable the layernorm AD temporarily because of bug in https://github.com/pytorch/pytorch/issues/19769
        def layer_norm_disabled(input : Tensor,
                       normalized_shape : List[int],
                       weight : Optional[Tensor],
                       bias : Optional[Tensor],
                       eps : float,
                       cudnn_enable : bool):

            input_ndim = input.dim()
            normalized_ndim = len(normalized_shape)
            n = 1
            for i in range(input_ndim - normalized_ndim):
                n *= input.size(i)

            input_reshape = input.contiguous().view(1, n, -1)

            bn_out, save1, save2, reserve, impl_idx = torch._batch_norm_impl_index(
                input_reshape, None, None, None, None, True,
                0.0, eps, cudnn_enable)

            bn_out = bn_out.view(input.size())
            if weight is not None and bias is not None:
                output = bias.addcmul(bn_out, weight, value=1)
            elif weight is not None:
                output = bn_out.mul(weight)
            elif bias is not None:
                output = bn_out.add(bias)
            else:
                output = bn_out

            def backward(grad_output):
                if weight is not None and bias is not None:
                    grad_bn_out = grad_output * weight
                    grad_weight = (grad_output * bn_out)._grad_sum_to_size(weight.size())
                    grad_bias = grad_output._grad_sum_to_size(bias.size())
                elif weight is not None:
                    grad_bn_out = grad_output * weight
                    grad_weight = (grad_output * bn_out)._grad_sum_to_size(weight.size())
                    grad_bias = None
                elif bias is not None:
                    grad_bn_out = grad_output
                    grad_weight= None
                    grad_bias = grad_output._grad_sum_to_size(bias.size())
                else:
                    grad_bn_out = grad_output
                    grad_weight= None
                    grad_bias = None


                grad_bn_out = grad_bn_out.contiguous().view(1, n, -1)

                grad_input, _, _ = torch._batch_norm_impl_index_backward(
                    impl_idx, input_reshape, grad_bn_out, None, None, None,
                    save1, save2, True, eps, [True, False, False], reserve)

                grad_input = grad_input.view(input.size())
                return grad_input, None, grad_weight, grad_bias, None, None

            return output, backward

        def AD_fused_dropout_backward(grad,
                                      mask,
                                      p1m: float):
            p1r = 1. / p1m
            grad_input = grad * (mask.type_as(grad) * p1r)
            return grad_input

        def dropout(input,
                    p: float,
                    train: bool):
            use_cuda = input.is_cuda
            # lowering is specialized for cuda because cuda fuser can efficiently fuse those operations
            # for cpu backend, where fusions are disabled, a different lowering that is more efficient
            # in the absence of fusion is used
            p1m = 1. - p
            if train:
                if use_cuda:
                    mask = torch.rand_like(input, memory_format=1) < p1m
                    res = mask.type_as(input) * input * (1./p1m)
                else:
                    mask = torch.empty_like(input, memory_format=1)
                    mask.bernoulli_(p1m)
                    res = mask * input / p1m
            else:
                p1m = 1.
                res = input
                mask = torch.empty_like(input, memory_format=1)

            def backward(grad_output):
                use_cuda = grad_output.is_cuda
                if use_cuda:
                    grad_input = AD_fused_dropout_backward(grad_output, mask, p1m)
                else:
                    grad_input = grad_output * mask / p1m
                return grad_input, None, None
            return res, backward

        def embedding(weight,
                      indices,
                      padding_idx: int,
                      scale_grad_by_freq: bool,
                      sparse: bool):
            weight_size_0 = weight.size()[0]
            def backward(grad_output):
                grad_weight = torch.embedding_backward(grad_output, indices, weight_size_0, padding_idx, scale_grad_by_freq, sparse)
                return grad_weight, None, None, None, None

            return torch.embedding(weight, indices, padding_idx, scale_grad_by_freq, sparse), backward

        def log_softmax(self, dim: int, dtype: Optional[int]):
            result = torch.log_softmax(self, dim, dtype)
            def backward(grad_output):
                grad_self = torch._log_softmax_backward_data(grad_output, result, dim, self)
                return grad_self, None, None

            return result, backward

        def nll_loss(self, target, weight: Optional[Tensor], reduction: int, ignore_index: int):
            result, total_weight = torch.nll_loss_forward(self, target, weight, reduction, ignore_index)
            def backward(grad):
                return torch.nll_loss_backward(grad, self, target, weight, reduction, ignore_index, total_weight), None, None, None, None
            return result, backward

        def softmax(self, dim: int, dtype: Optional[int]):
            result = torch.softmax(self, dim, dtype)
            def backward(grad_output):
                grad_self = torch._softmax_backward_data(grad_output, result, dim, self)
                return grad_self, None, None

            return result, backward
    )",
    R"(
        def AD_adaptive_avg_pool2d_backward(grad,
                                            self,
                                            output_size: List[int]):
            if output_size[0] == 1 and output_size[1] == 1:
                self_size = self.size()
                grad_self = grad.expand(self.size()) / (self_size[-1] * self_size[-2])
            else:
                grad_self = torch._adaptive_avg_pool2d_backward(grad, self)

            return grad_self

        def AD_adaptive_avg_pool1d_backward(grad,
                                            input,
                                            output_size: List[int]):
            output_size_2d = [1, output_size[0]]
            grad_input = AD_adaptive_avg_pool2d_backward(grad.unsqueeze(2), input.unsqueeze(2), output_size_2d).squeeze(2)
            return grad_input

        def adaptive_avg_pool1d(self,
                                output_size: List[int]):
            def backward(grad_output):
                grad_self = AD_adaptive_avg_pool1d_backward(grad_output, self, output_size)
                return grad_self, None

            return torch.adaptive_avg_pool1d(self, output_size), backward

        def adaptive_avg_pool2d(self,
                                output_size: List[int]):
            def backward(grad_output):
                # self is used in backward, no need to pass in its size explicitly
                grad_self = AD_adaptive_avg_pool2d_backward(grad_output, self, output_size)
                return grad_self, None
            return torch.adaptive_avg_pool2d(self, output_size), backward

        def adaptive_avg_pool3d(self,
                                output_size: List[int]):
            def backward(grad_output):
                grad_self = torch.adaptive_avg_pool3d_backward(grad_output, self)
                return grad_self, None

            return torch.adaptive_avg_pool3d(self, output_size), backward

        def avg_pool2d(self,
                       kernel_size: List[int],
                       stride: List[int],
                       padding: List[int],
                       ceil_mode: bool,
                       count_include_pad: bool,
                       divisor_override: Optional[int]):
            def backward(grad_output):
                grad_self = torch.avg_pool2d_backward(grad_output, self, kernel_size, stride, padding, ceil_mode, count_include_pad, divisor_override)
                return grad_self, None, None, None, None, None, None

            return torch.avg_pool2d(self, kernel_size, stride, padding, ceil_mode, count_include_pad, divisor_override), backward

        def max_pool2d(self,
                       kernel_size: List[int],
                       stride: List[int],
                       padding: List[int],
                       dilation: List[int],
                       ceil_mode: bool):
            output, indices = torch.max_pool2d_with_indices(self, kernel_size, stride, padding, dilation, ceil_mode)
            def backward(grad_output):
                grad_self = torch.max_pool2d_with_indices_backward(grad_output, self, kernel_size, stride, padding, dilation, ceil_mode, indices)
                return grad_self, None, None, None, None, None
            return output, backward

        def max_pool2d_with_indices(self,
                                    kernel_size: List[int],
                                    stride: List[int],
                                    padding: List[int],
                                    dilation: List[int],
                                    ceil_mode: bool):
            output, indices = torch.max_pool2d_with_indices(self, kernel_size, stride, padding, dilation, ceil_mode)
            def backward(grad_output):
                grad_self = torch.max_pool2d_with_indices_backward(grad_output, self, kernel_size, stride, padding, dilation, ceil_mode, indices)
                return grad_self, None, None, None, None, None
            return output, indices, backward
      )",
    R"(
        def AD_sizes_if_not_equal_multi_1(t1, t2, res):
            return torch._size_if_not_equal(t1.size(), res.size()), torch._size_if_not_equal(t2.size(), res.size())

        def add_0(self,
                  other,
                  *,
                  alpha: number):
            result = torch.add(self, other, alpha=alpha)
            self_size, other_size = AD_sizes_if_not_equal_multi_1(self, other, result)
            def backward(grad_output):
                grad_other = (grad_output * alpha)._grad_sum_to_size(other_size)
                grad_self = (grad_output)._grad_sum_to_size(self_size)
                return grad_self, grad_other, None
            return result, backward

        def add_1(self,
                  other: number,
                  alpha: number):
            def backward(grad_output):
                return grad_output, None, None
            return torch.add(self, other, alpha=alpha), backward

        def sub_0(self,
                  other,
                  *,
                  alpha: number):
            result = torch.sub(self, other, alpha=alpha)
            self_size, other_size = AD_sizes_if_not_equal_multi_1(self, other, result)
            def backward(grad_output):
                grad_other = (-grad_output * alpha)._grad_sum_to_size(other_size)
                grad_self = (grad_output)._grad_sum_to_size(self_size)
                return grad_self, grad_other, None
            return result , backward

        def sub_1(self,
                  other: number,
                  alpha: number):
            def backward(grad_output):
                return grad_output, None, None
            return torch.sub(self, other, alpha=alpha), backward

        def threshold(self,
                      threshold: number,
                      value: number):
            def backward(grad_output):
                mask = (self >= threshold).type_as(self)
                return grad_output * mask, None, None
            return torch.threshold(self, threshold, value), backward

        def fmod(self,
                 other: number):
            def backward(grad_output):
                return grad_output, None
            return torch.fmod(self, other), backward

        def remainder(self,
                      other: number):
            def backward(grad_output):
                return grad_output, None
            return torch.remainder(self, other), backward

        def addmm(self,
                  mat1,
                  mat2,
                  *,
                  beta: number,
                  alpha: number):
            result = torch.addmm(self, mat1, mat2, beta=beta, alpha=alpha)
            self_size = torch._size_if_not_equal(self.size(), result.size())
            def backward(grad_output):
                self_grad = (grad_output * beta)._grad_sum_to_size(self_size)
                mat1_grad = grad_output.mm(mat2.t()) * alpha
                mat2_grad = mat1.t().mm(grad_output) * alpha
                return self_grad, mat1_grad, mat2_grad, None, None
            return result, backward

        # Comparison operators
        def lt(self, other: number):
            def backward(grad_output):
                return None, None
            return torch.lt(self, other), backward

        def le(self, other: number):
            def backward(grad_output):
                return None, None
            return torch.le(self, other), backward

        def gt(self, other: number):
            def backward(grad_output):
                return None, None
            return torch.gt(self, other), backward

        def ge(self, other: number):
            def backward(grad_output):
                return None, None
            return torch.ge(self, other), backward

        def eq(self, other: number):
            def backward(grad_output):
                return None, None
            return torch.eq(self, other), backward

        def ne(self, other: number):
            def backward(grad_output):
                return None, None
            return torch.ne(self, other), backward

        def clamp(self,
                  min: Optional[number],
                  max: Optional[number]):
          def backward(grad_output):
            if min is not None and max is not None:
                mask = ((self >= float(min)) * (self <= float(max))).type_as(self)
                return grad_output * mask, None, None
            elif min is not None:
                mask = (self >= float(min)).type_as(self)
                return grad_output * mask, None, None
            elif max is not None:
                mask = (self <= float(max)).type_as(self)
                return grad_output * mask, None, None
            else: #min is None and max is None
                return grad_output, None, None
          return torch.clamp(self, min=min, max=max), backward
    )"};

std::unordered_map<std::string, GradientPair> schema_to_graphs;

// This map is a workaround to cache compiled gradient_pairs. Ideally this graph
// should be compiled only once and saved in Operator structure.
// This should be done along with merging into native_functions.yaml.
std::unordered_map<const FunctionSchema*, GradientPair> cached_gradient_pairs;

// CompilationUnit that holds all these Functions and keeps them alive.
CompilationUnit compilation_unit;
} // anonymous namespace

std::pair<std::shared_ptr<Graph>, Value*> extractClosure(Value* closure) {
  TORCH_CHECK(
      closure->node()->kind() == prim::TupleConstruct,
      "closure must be a literal tuple construct");
  Value* fn = closure->node()->inputs().at(0);
  Value* context = closure->node()->inputs().at(1);

  TORCH_CHECK(
      fn->node()->kind() == prim::Closure,
      "closure tuple must contain a prim::Closure");
  return std::make_pair(fn->node()->g(attr::Subgraph), context);
}

Argument originalReturnType(const TupleTypePtr& tup) {
  TORCH_CHECK(tup->elements().size() > 1);
  if (tup->elements().size() == 2)
    return Argument("", tup->elements().at(0));
  std::vector<TypePtr> types = tup->elements().vec();
  types.pop_back();
  return Argument("", TupleType::create(std::move(types)));
}

// In torchscript AD formulas, we define {func_0, func_1, ...} as
// overloaded functions of `func`.
// Remove the suffix before adding the schema string to map
// schema_to_graphs.
std::string overloadedSchemaString(const FunctionSchema& schema) {
  const auto& schema_name = schema.name();
  auto pos = schema_name.find_last_of('_');
  auto schema_name_suffix = schema_name.substr(pos + 1);
  std::string schema_string = canonicalSchemaString(schema);
  if (!schema_name_suffix.empty() &&
      schema_name_suffix.find_first_not_of("0123456789") == std::string::npos) {
    schema_string.replace(
        schema_string.find(schema_name),
        schema_name.length(),
        schema_name.substr(0, pos));
  }

  return schema_string;
}

bool isHelperFunction(const std::string& method_name) {
  std::string helper_prefix = "AD_";
  return method_name.compare(0, helper_prefix.length(), helper_prefix) == 0;
}

void loadModule(const CompilationUnit& module) {
  for (const auto& method : module.get_functions()) {
    if (isHelperFunction(method->name()))
      continue;

    GradientPair pair;
    pair.forward = method->graph();

    // lookup the backward function
    Node* forward_tuple = pair.forward->outputs().at(0)->node();

    if (forward_tuple->kind() != prim::TupleConstruct) {
      throw ErrorReport(forward_tuple->sourceRange())
          << "gradient must return literal a tuple";
    }

    Value* context;
    std::tie(pair.backward, context) =
        extractClosure(forward_tuple->inputs().back());

    // do surgery on the forward function to remove the closure tuple and
    // replace it with the context variable:
    //  backward = (<lambda>, context_tuple)
    //  return original, backward
    //  -----
    //  return original, context_tuple
    std::vector<Value*> new_inputs = forward_tuple->inputs().vec();
    new_inputs.back() = context;
    Value* new_tuple =
        pair.forward->appendNode(pair.forward->createTuple(new_inputs))
            ->output();
    pair.forward->eraseOutput(0);
    pair.forward->registerOutput(new_tuple);
    forward_tuple->destroy();

    // derive schema from original function's schema:
    const FunctionSchema& loaded_schema = method->getSchema();
    FunctionSchema actual_schema(
        Symbol::aten(loaded_schema.name()),
        loaded_schema.overload_name(),
        loaded_schema.arguments(),
        {originalReturnType(new_tuple->type()->expect<TupleType>())});

    // modify canonical string for function overloading
    // prefer not to modify the schema name
    auto schema_string = overloadedSchemaString(actual_schema);

    schema_to_graphs[schema_string] = std::move(pair);
  }
}

void loadFunctions() {
  for (const std::string& str : functions) {
    compilation_unit.define(c10::nullopt, str, nativeResolver(), nullptr);
  }
  loadModule(compilation_unit);
}

c10::optional<GradientPair> gradientInfoForSchema(
    const FunctionSchema& schema) {
  std::lock_guard<std::mutex> guard(lock);
  if (schema_to_graphs.size() == 0) {
    loadFunctions();
  }
  auto cache_it = cached_gradient_pairs.find(&schema);
  if (cache_it != cached_gradient_pairs.end()) {
    return cache_it->second;
  } else {
    auto schema_str = canonicalSchemaString(schema);
    // For debugging AD change:
    // std::cout << "Looking for " << schema_str << std::endl;

    auto sym_script_it = schema_to_graphs.find(schema_str);

    if (sym_script_it != schema_to_graphs.end()) {
      cached_gradient_pairs.emplace_hint(
          cache_it, &schema, sym_script_it->second);
      return sym_script_it->second;
    }
  }
  return c10::nullopt;
}

bool hasGradientInfoForSchema(const FunctionSchema& schema) {
  return gradientInfoForSchema(schema).has_value();
}

} // namespace jit
} // namespace torch<|MERGE_RESOLUTION|>--- conflicted
+++ resolved
@@ -761,11 +761,7 @@
                 return grad_output / other, None
             return self / other, backward
 
-<<<<<<< HEAD
-        def div_2(self, other, rounding_mode: str):
-=======
         def div_2(self, other, *, rounding_mode: str):
->>>>>>> 9faa29f0
             result = torch.div(self, other, rounding_mode)
             self_size, other_size = AD_sizes_if_not_equal_multi_0(self, other, result)
             def backward(grad_output):
@@ -780,11 +776,7 @@
 
             return result, backward
 
-<<<<<<< HEAD
-        def div_3(self, other: number, rounding_mode: str):
-=======
         def div_3(self, other: number, *,  rounding_mode: str):
->>>>>>> 9faa29f0
             result = torch.div(self, other, rounding_mode)
             def backward(grad_output):
                 if rounding_mode == "true":
