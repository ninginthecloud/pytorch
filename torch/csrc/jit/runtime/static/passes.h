--- conflicted
+++ resolved
@@ -67,9 +67,6 @@
 
 TORCH_API void UseSplitAndSqueeze(std::shared_ptr<Graph>& graph);
 
-<<<<<<< HEAD
-TORCH_API void QuantizedLinearReluFusion(std::shared_ptr<Graph>& graph);
-=======
 // [Remove unnecessary outputs]]
 // Removes outputs to reduce compute when it is not used later in the graph.
 // Currently used to remove the max_indices output of embedding_bag, which
@@ -78,7 +75,8 @@
 
 TORCH_API void RemoveUnnecessaryEmbeddingBagOutputs(
     std::shared_ptr<Graph>& graph);
->>>>>>> 28c3e0f7
+
+TORCH_API void QuantizedLinearReluFusion(std::shared_ptr<Graph>& graph);
 
 } // namespace jit
 } // namespace torch