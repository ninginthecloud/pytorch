#include <torch/csrc/jit/runtime/static/passes.h>

#include <torch/csrc/jit/ir/alias_analysis.h>
#include <torch/csrc/jit/ir/subgraph_matcher.h>
#include <torch/csrc/jit/passes/constant_pooling.h>
#include <torch/csrc/jit/passes/constant_propagation.h>
#include <torch/csrc/jit/passes/subgraph_rewrite.h>
#include <torch/csrc/jit/passes/variadic_ops.h>
#include <torch/csrc/jit/runtime/graph_iterator.h>
#include <torch/csrc/jit/runtime/static/ops.h>

C10_DEFINE_bool(
    enable_clip_ranges_gather_fusions,
    true,
    "If on, static runtime or optimize_sparse_nn_model will fuse clip ranges gather ops.");

namespace torch {
namespace jit {

bool graphHasOp(std::shared_ptr<Graph>& graph, const char* op_name) {
  DepthFirstGraphNodeIterator graph_it(graph);
  for (auto node = graph_it.next(); node != nullptr; node = graph_it.next()) {
    const char* node_qual_string = node->kind().toQualString();
    if (strcmp(node_qual_string, op_name) == 0) {
      return true;
    }
  }
  return false;
}

bool forwardHasOp(
    const torch::jit::script::Module& module,
    const char* op_name) {
  using Method = ::torch::jit::Method;
  Method method = module.get_method("forward");
  auto graph = method.graph();
  return graphHasOp(graph, op_name);
}

namespace {
C10_UNUSED
void ConcatAddMulReplaceNaNClip(std::shared_ptr<torch::jit::Graph>& graph) {
  // TODO:: check restrictions for inputs; outputs not used elsewhere
  std::string pattern = R"IR(
    graph(%a, %b, %c, %d, %e, %f, %g, %h, %i, %j):
        %y0 = aten::cat(%a, %b)
        %y1 = aten::add(%y0, %c, %d)
        %y2 = aten::mul(%y1, %e)
        %y3 = aten::nan_to_num(%y2, %f, %g, %h)
        %res = aten::clamp(%y3, %i, %j)
        return (%res))IR";
  std::string pattern2 = R"IR(
    graph(%a, %b, %c, %d, %e, %f, %g, %h, %i, %j):
        %y0 = aten::cat(%a, %b)
        %y1 = aten::add(%y0, %c, %d)
        %y2 = aten::mul(%y1, %e)
        %y3 = aten::nan_to_num_(%y2, %f, %g, %h)
        %res = aten::clamp(%y3, %i, %j)
        return (%res))IR";
  std::string pattern3 = R"IR(
    graph(%a, %b, %c, %d, %e, %f, %g, %h, %i, %j):
        %y0 = aten::cat(%a, %b)
        %y1 = aten::add(%y0, %c, %d)
        %y2 = aten::mul(%y1, %e)
        %y3 = aten::nan_to_num_(%y2, %f, %g, %h)
        %res = aten::clamp_(%y3, %i, %j)
        return (%res))IR";
  std::string pattern4 = R"IR(
    graph(%a, %b, %c, %d, %e, %f, %g, %h, %i, %j):
        %y0 = aten::cat(%a, %b)
        %y1 = aten::add(%y0, %c, %d)
        %y2 = aten::mul(%y1, %e)
        %y3 = aten::nan_to_num(%y2, %f, %g, %h)
        %res = aten::clamp_(%y3, %i, %j)
        return (%res))IR";
  std::string fused_pattern = R"IR(
    graph(%a, %b, %c, %d, %e, %f, %g, %h, %i, %j):
        %res = fb::concat_add_mul_replacenan_clip(%c, %e, %a, %i, %j, %b)
        return (%res))IR";

  SubgraphRewriter fuse;
  fuse.RegisterRewritePattern(pattern, fused_pattern);
  fuse.runOnGraph(graph);

  fuse.RegisterRewritePattern(pattern2, fused_pattern);
  fuse.runOnGraph(graph);

  fuse.RegisterRewritePattern(pattern3, fused_pattern);
  fuse.runOnGraph(graph);

  fuse.RegisterRewritePattern(pattern4, fused_pattern);
  fuse.runOnGraph(graph);
}

C10_UNUSED
void CastedBatchOneHotLengths(std::shared_ptr<torch::jit::Graph>& graph) {
  // TODO:: check restrictions for inputs; outputs not used elsewhere
  std::string pattern = R"IR(
    graph(%a, %b, %c, %d, %e, %f, %g):
        %y0 : Tensor = aten::to(%a, %b, %c, %c, %d)
        %y1 : Tensor = fb::batch_one_hot_lengths(%y0, %e, %f)
        %res : Tensor = aten::to(%y1, %g, %c, %c, %d)
        return (%res))IR";
  std::string fused_pattern = R"IR(
    graph(%a, %b, %c, %d, %e, %f, %g):
        %res : Tensor = fb::casted_batch_one_hot_lengths(%a, %e, %f)
        return (%res))IR";
  SubgraphRewriter fuse;
  fuse.RegisterRewritePattern(pattern, fused_pattern);
  fuse.runOnGraph(graph);

  std::string pattern2 = R"IR(
    graph(%a, %b, %c, %d, %e, %f):
        %y0 : Tensor = aten::to(%a, %b, %c, %c)
        %y1 : Tensor = fb::batch_one_hot_lengths(%y0, %d, %e)
        %res : Tensor = aten::to(%y1, %f, %c, %c)
        return (%res))IR";
  std::string fused_pattern2 = R"IR(
    graph(%a, %b, %c, %d, %e, %f):
        %res : Tensor = fb::casted_batch_one_hot_lengths(%a, %d, %e)
        return (%res))IR";
  fuse.RegisterRewritePattern(pattern2, fused_pattern2);
  fuse.runOnGraph(graph);
}

C10_UNUSED
void ConcatBatchMatMulBatchGather(std::shared_ptr<torch::jit::Graph>& graph) {
  // TODO:: check restrictions for inputs; outputs not used elsewhere
  std::string pattern = R"IR(
    graph(%a, %b, %c, %d, %e, %f):
        %y0 : Tensor = aten::stack(%a, %b)
        %y1 : Tensor = aten::transpose(%y0, %b, %c)
        %y2 : Tensor = aten::bmm(%y0, %y1)
        %y3 : Tensor = aten::flatten(%y2, %d, %e)
        %res : Tensor = aten::index_select(%y3, %b, %f)
        return (%res))IR";
  std::string fused_pattern = R"IR(
    graph(%a, %b, %c, %d, %e, %f):
        %res : Tensor = fb::concat_batch_matmul_batch_gather(%f, %a)
        return (%res))IR";
  SubgraphRewriter fuse;
  fuse.RegisterRewritePattern(pattern, fused_pattern);
  fuse.runOnGraph(graph);
}

C10_UNUSED void ClipRangesGatherRangesLengthsToOffsets(
    std::shared_ptr<torch::jit::Graph>& graph) {
  // TODO:: check restrictions for inputs; outputs not used elsewhere
  std::string pattern = R"IR(
    graph(%a, %b, %c, %d):
        %y0 : Tensor = fb::clip_ranges(%b, %c)
        %y1 : Tensor, %y2 : Tensor = fb::gather_ranges(%a, %y0)
        %y3 : Tensor = fb::lengths_to_offsets(%y2, %d)
        return (%y3, %y1))IR";
  std::string fused_pattern = R"IR(
    graph(%a, %b, %c, %d):
        %y0 : Tensor, %y1 : Tensor = fb::clip_ranges_gather_lengths_to_offsets(%a, %b, %c, %d)
        return (%y1, %y0))IR";
  SubgraphRewriter fuse;
  fuse.RegisterRewritePattern(pattern, fused_pattern);
  fuse.runOnGraph(graph);
}

C10_UNUSED void ClipRangesGather(std::shared_ptr<torch::jit::Graph>& graph) {
  // TODO:: check restrictions for inputs; outputs not used elsewhere
  // fuse without lengths-to-offsets
  std::string pattern = R"IR(
    graph(%a, %b, %c):
        %y0 : Tensor = fb::clip_ranges(%b, %c)
        %y1 : Tensor, %y2 : Tensor = fb::gather_ranges(%a, %y0)
        return (%y2, %y1))IR";
  std::string fused_pattern = R"IR(
    graph(%a, %b, %c):
        %y0 : Tensor, %y1 : Tensor = fb::clip_ranges_gather(%a, %b, %c)
        return (%y1, %y0))IR";
  SubgraphRewriter fuse;
  fuse.RegisterRewritePattern(pattern, fused_pattern);
  fuse.runOnGraph(graph);
}

C10_UNUSED void PrecomputeMultiplierShiftForSigridHash(
    std::shared_ptr<torch::jit::Graph>& graph) {
  std::string pattern = R"IR(
    graph(%a, %b, %c, %d):
        %y0 : Tensor = fb::sigrid_hash(%a, %b, %c, %d)
        return (%y0)
  )IR";
  std::string split_pattern = R"IR(
    graph(%a, %b, %c, %d):
        %y0 : Tensor = fb::sigrid_hash_compute_multipler_shift(%c)
        %y2 : Tensor = fb::sigrid_hash_precompute(%a, %b, %c, %y0, %d)
        return (%y2)
  )IR";
  SubgraphRewriter fuse;
  fuse.RegisterRewritePattern(pattern, split_pattern);
  fuse.runOnGraph(graph);
}

C10_UNUSED void ClipRangesToGatherToOffsets(
    std::shared_ptr<torch::jit::Graph>& graph) {
  std::string pattern = R"IR(
    graph(%a, %b, %c, %d, %to0_in0, %to0_in1, %to0_in2):
        %y0 : Tensor, %y1 : Tensor = fb::clip_ranges_gather(%a, %b, %c)
        %y2 : Tensor = aten::to(%y1, %to0_in0, %to0_in1, %to0_in1, %to0_in2)
        %y3 : Tensor = fb::lengths_to_offsets(%y2, %d)
        return (%y3, %y0))IR";
  std::string fused_pattern = R"IR(
    graph(%a, %b, %c, %d, %to0_in0, %to0_in1, %to0_in2):
        %y0 : Tensor, %y1 : Tensor = fb::clip_ranges_gather_to_offsets(%a, %b, %c, %d, %to0_in0)
        return (%y1, %y0))IR";
  SubgraphRewriter fuse;
  fuse.RegisterRewritePattern(pattern, fused_pattern);
  fuse.runOnGraph(graph);

  std::string pattern2 = R"IR(
    graph(%a, %b, %c, %d, %to0_in0, %to0_in1):
        %y0 : Tensor, %y1 : Tensor = fb::clip_ranges_gather(%a, %b, %c)
        %y2 : Tensor = aten::to(%y1, %to0_in0, %to0_in1, %to0_in1)
        %y3 : Tensor = fb::lengths_to_offsets(%y2, %d)
        return (%y3, %y0))IR";
  std::string fused_pattern2 = R"IR(
    graph(%a, %b, %c, %d, %to0_in0, %to0_in1):
        %y0 : Tensor, %y1 : Tensor = fb::clip_ranges_gather_to_offsets(%a, %b, %c, %d, %to0_in0)
        return (%y1, %y0))IR";
  fuse.RegisterRewritePattern(pattern2, fused_pattern2);
  fuse.runOnGraph(graph);
}

C10_UNUSED void ToLengthsToOffsets(std::shared_ptr<torch::jit::Graph>& graph) {
  std::string pattern = R"IR(
    graph(%a, %includelastoffset, %dtype, %nonblocking, %copy, %memoryformat):
        %y0 : Tensor = aten::to(%a, %dtype, %nonblocking, %copy, %memoryformat)
        %y1 : Tensor = fb::lengths_to_offsets(%y0, %includelastoffset)
        return (%y1))IR";
  std::string fused_pattern = R"IR(
    graph(%a, %includelastoffset, %dtype, %nonblocking, %copy, %memoryformat):
        %y0 : Tensor = fb::to_lengths_to_offsets(%a, %includelastoffset, %dtype)
        return (%y0))IR";
  SubgraphRewriter fuse;
  fuse.RegisterRewritePattern(pattern, fused_pattern);
  fuse.runOnGraph(graph);

  std::string pattern2 = R"IR(
    graph(%a, %includelastoffset, %dtype, %nonblocking, %copy):
        %y0 : Tensor = aten::to(%a, %dtype, %nonblocking, %copy)
        %y1 : Tensor = fb::lengths_to_offsets(%y0, %includelastoffset)
        return (%y1))IR";
  std::string fused_pattern2 = R"IR(
    graph(%a, %includelastoffset, %dtype, %nonblocking, %copy):
        %y0 : Tensor = fb::to_lengths_to_offsets(%a, %includelastoffset, %dtype)
        return (%y0))IR";
  fuse.RegisterRewritePattern(pattern2, fused_pattern2);
  fuse.runOnGraph(graph);
}

C10_UNUSED
void ClipRangesGatherSigridHash(std::shared_ptr<torch::jit::Graph>& graph) {
  // TODO:: check restrictions for inputs; outputs not used elsewhere
  std::string pattern = R"IR(
    graph(%a, %b, %c, %d, %e, %f, %g, %h):
        %y0 : Tensor, %y1 : Tensor = fb::clip_ranges_gather_lengths_to_offsets(%a, %b, %c, %d)
        %y2 : Tensor = fb::sigrid_hash_precompute(%y0, %e, %f, %g, %h)
        return (%y2, %y1))IR";
  std::string fused_pattern = R"IR(
    graph(%a, %b, %c, %d, %e, %f, %g, %h):
        %off : Tensor, %out : Tensor = fb::clip_ranges_gather_sigrid_hash_precompute_offsets(%b, %a, %c, %e, %f, %g, %h, %d)
        return (%out, %off))IR";
  SubgraphRewriter fuse;
  fuse.RegisterRewritePattern(pattern, fused_pattern);
  fuse.runOnGraph(graph);
}

C10_UNUSED void ClipRangesGatherRangesSigridHash(
    std::shared_ptr<torch::jit::Graph>& graph) {
  std::string pattern = R"IR(
    graph(%a, %b, %c, %d, %e, %f, %g):
        %y0 : Tensor = fb::clip_ranges(%b, %c)
        %y1 : Tensor, %y2 : Tensor = fb::gather_ranges(%a, %y0)
        %y3 : Tensor = fb::sigrid_hash_precompute(%y1, %d, %e, %f, %g)
        return (%y3, %y2))IR";
  std::string fused_pattern = R"IR(
    graph(%a, %b, %c, %d, %e, %f, %g):
        %off : Tensor, %out : Tensor = fb::clip_ranges_gather_sigrid_hash_precompute_v3(%b, %a, %c, %d, %e, %f, %g)
        return (%out, %off))IR";

  SubgraphRewriter fuse;
  fuse.RegisterRewritePattern(pattern, fused_pattern);
  fuse.runOnGraph(graph);
}

C10_UNUSED void ClipRangesGatherRangesX2SigridHashPrecompute(
    std::shared_ptr<torch::jit::Graph>& graph) {
  // Placeholder is a dummy op used to capture the first subgraph
  std::string pattern = R"IR(
    graph(%ranges, %values, %max_length, %salt, %max_value, %mul_shift, %hash_into_int32):
        %clipped : Tensor = fb::clip_ranges(%ranges, %max_length)
        %output : Tensor, %unused : Tensor = fb::gather_ranges(%values, %clipped)
        %sigrid_hash_out : Tensor = fb::sigrid_hash_precompute(%output, %salt, %max_value, %mul_shift, %hash_into_int32)
        return (%sigrid_hash_out, %clipped))IR";
  std::string fused_pattern = R"IR(
    graph(%ranges, %values, %max_length, %salt, %max_value, %mul_shift, %hash_into_int32):
        %sigrid_hash_out : Tensor, %clipped : Tensor = fb::placeholder(%ranges, %values, %max_length, %salt, %max_value, %mul_shift, %hash_into_int32)
        return (%sigrid_hash_out, %clipped))IR";

  // the second gather_ranges can be eliminated because the `lengths` is
  // produces is identical to the lengths produced by
  // clip_ranges_gather_sigrid_hash_v3 (caveat, the fused ops makes some
  // simplifying assumptions about the ranges input)
  std::string pattern2 = R"IR(
    graph(%gather2_values, %ranges, %values, %max_length, %salt, %max_value, %mul_shift, %hash_into_int32):
        %sigrid_hash_out : Tensor, %clipped : Tensor = fb::placeholder(%ranges, %values, %max_length, %salt, %max_value, %mul_shift, %hash_into_int32)
        %unused : Tensor, %lengths : Tensor = fb::gather_ranges(%gather2_values, %clipped)
        return (%lengths, %sigrid_hash_out))IR";

  std::string fused_pattern2 = R"IR(
    graph(%gather2_values, %ranges, %values, %max_length, %salt, %max_value, %mul_shift, %hash_into_int32):
        %lengths : Tensor, %sigrid_hash_out : Tensor = fb::clip_ranges_gather_sigrid_hash_precompute_v3(%ranges, %values, %max_length, %salt, %max_value, %mul_shift, %hash_into_int32)
        return (%lengths, %sigrid_hash_out))IR";

  SubgraphRewriter fuse;
  fuse.RegisterRewritePattern(pattern, fused_pattern);
  fuse.runOnGraph(graph);

  fuse.RegisterRewritePattern(pattern2, fused_pattern2);
  fuse.runOnGraph(graph);

  // reverse the ops that got fused in step 1 but not in step2
  fuse.RegisterRewritePattern(fused_pattern, pattern);
  fuse.runOnGraph(graph);
}

C10_UNUSED void SplitOutPrecomputeOpsForSparseNN(
    std::shared_ptr<torch::jit::Graph>& graph) {
#ifdef FBCODE_CAFFE2
  PrecomputeMultiplierShiftForSigridHash(graph);
  ConstantPropagation(graph);
  ConstantPooling(graph);
#endif
}
} // namespace

void FuseInferenceOpsForSparseNN(std::shared_ptr<torch::jit::Graph>& graph) {
#ifdef FBCODE_CAFFE2
  SplitOutPrecomputeOpsForSparseNN(graph);

  ConcatAddMulReplaceNaNClip(graph);
  CastedBatchOneHotLengths(graph);
  ConcatBatchMatMulBatchGather(graph);

  if (FLAGS_enable_clip_ranges_gather_fusions) {
    ClipRangesGatherRangesLengthsToOffsets(graph);
  }
  ClipRangesGatherSigridHash(graph);
  ClipRangesGatherRangesSigridHash(graph);

  ClipRangesGatherRangesX2SigridHashPrecompute(graph);

  if (FLAGS_enable_clip_ranges_gather_fusions) {
    // prioritize clip_ranges+gather_ranges+sigrid_hash fusion over
    // clip_ranges+gather_ranges
    ClipRangesGather(graph);

    ClipRangesToGatherToOffsets(graph);
  }

  ToLengthsToOffsets(graph);
#endif
}

TORCH_LIBRARY_FRAGMENT(static_runtime, m) {
  m.def(torch::schema(
      "static_runtime::permute_copy(Tensor self, int[] dims) -> Tensor",
      c10::AliasAnalysisKind::PURE_FUNCTION));
  m.def(torch::schema(
      "static_runtime::reshape_copy(Tensor self, int[] shape) -> Tensor",
      c10::AliasAnalysisKind::PURE_FUNCTION));
  m.def(torch::schema(
      "static_runtime::flatten_copy.using_ints(Tensor self, int start_dim=0, int end_dim=-1) -> Tensor",
      c10::AliasAnalysisKind::PURE_FUNCTION));
  m.def(torch::schema(
      "static_runtime::expand_dims_copy(Tensor input, int[] dims) -> Tensor",
      c10::AliasAnalysisKind::PURE_FUNCTION));
  m.def(torch::schema(
      "static_runtime::to_maybe_copy_out.prim_dtype(Tensor self, int? dtype=None, bool non_blocking=False, bool copy=False) -> (Tensor, bool)",
      c10::AliasAnalysisKind::PURE_FUNCTION));
  m.def(torch::schema(
      "static_runtime::to_maybe_copy_out.dtype(Tensor self, ScalarType dtype, bool non_blocking=False, bool copy=False, MemoryFormat? memory_format=None) -> (Tensor, bool)",
      c10::AliasAnalysisKind::PURE_FUNCTION));
  m.def(torch::schema(
      "static_runtime::to_maybe_copy_out.other(Tensor self, Tensor other, bool non_blocking=False, bool copy=False, MemoryFormat? memory_format=None) -> (Tensor, bool)",
      c10::AliasAnalysisKind::PURE_FUNCTION));
  m.def(torch::schema(
      "static_runtime::to_copy.prim_dtype(Tensor self, int? dtype=None, bool non_blocking=False, bool copy=False) -> Tensor",
      c10::AliasAnalysisKind::PURE_FUNCTION));
  m.def(torch::schema(
      "static_runtime::to_copy.dtype(Tensor self, ScalarType dtype, bool non_blocking=False, bool copy=False, MemoryFormat? memory_format=None) -> Tensor",
      c10::AliasAnalysisKind::PURE_FUNCTION));
  m.def(torch::schema(
      "static_runtime::to_copy.other(Tensor self, Tensor other, bool non_blocking=False, bool copy=False, MemoryFormat? memory_format=None) -> Tensor",
      c10::AliasAnalysisKind::PURE_FUNCTION));
  m.def(torch::schema(
      "static_runtime::layer_norm(Tensor input, int[] normalized_shape, Tensor? weight=None, Tensor? bias=None, float eps=1e-05, bool cudnn_enable=True) -> (Tensor, Tensor, Tensor)",
      c10::AliasAnalysisKind::PURE_FUNCTION));
  m.def("static_runtime::signed_log1p(Tensor input) -> Tensor");
  m.def(torch::schema(
      "static_runtime::dict_unpack(...) -> ...",
      c10::AliasAnalysisKind::CONSERVATIVE));
  m.def(torch::schema(
      "static_runtime::VarTupleUnpack(...) -> ...",
      c10::AliasAnalysisKind::CONSERVATIVE));
  m.def(torch::schema(
      "static_runtime::fused_equally_split(Tensor input, int num_split, int dim) -> ...",
      c10::AliasAnalysisKind::PURE_FUNCTION));
  m.def(torch::schema(
      "static_runtime::dequantize_copy.self(Tensor self) -> Tensor",
      c10::AliasAnalysisKind::PURE_FUNCTION));
  m.def(torch::schema(
      "static_runtime::select_tensor(Tensor(a) a, Tensor(b) b, bool use_b) -> Tensor(a|b)",
      c10::AliasAnalysisKind::FROM_SCHEMA));
  m.def(torch::schema(
      "static_runtime::create_owned_ref(...) -> ...",
      c10::AliasAnalysisKind::CONSERVATIVE));
  m.def(torch::schema(
      "static_runtime::embedding_bag(Tensor weight, Tensor indices, Tensor offsets, bool scale_grad_by_freq=False, int mode=0, bool sparse=False, Tensor? per_sample_weights=None, bool include_last_offset=False) -> (Tensor, Tensor, Tensor)",
      c10::AliasAnalysisKind::PURE_FUNCTION));
  m.def(torch::schema(
      "static_runtime::embedding_bag.padding_idx(Tensor weight, Tensor indices, Tensor offsets, bool scale_grad_by_freq, int mode, bool sparse, Tensor? per_sample_weights, bool include_last_offset, int? padding_idx) -> (Tensor, Tensor, Tensor)",
      c10::AliasAnalysisKind::PURE_FUNCTION));
}

void FuseSignLog1P(std::shared_ptr<torch::jit::Graph>& graph) {
  std::string pattern = R"IR(
    graph(%input):
        %0 : Tensor = aten::sign(%input)
        %1 : Tensor = aten::abs(%input)
        %2 : Tensor = aten::log1p(%1)
        %res : Tensor = aten::mul(%0, %2)
        return (%res)
  )IR";

  std::string fused_pattern = R"IR(
    graph(%input):
        %res : Tensor = static_runtime::signed_log1p(%input)
        return (%res)
    )IR";

  SubgraphRewriter fuse;
  fuse.RegisterRewritePattern(pattern, fused_pattern);
  fuse.runOnGraph(graph);
}

namespace {

using TupleUnpackBlock = std::vector<Node*>;

std::vector<TupleUnpackBlock> CollectVariadicTupleUnpackFusionCandidates(
    const std::shared_ptr<Graph>& graph) {
  std::vector<TupleUnpackBlock> candidates;
  auto nodes = graph->nodes();
  std::vector<Node*> block;
  for (Node* cur_node : nodes) {
    if (cur_node->kind() == prim::TupleUnpack) {
      block.push_back(cur_node);
      continue;
    }
    if (block.size() > 1) {
      candidates.emplace_back(std::move(block));
    }
    block.clear();
  }
  TORCH_CHECK(block.empty());
  return candidates;
}

void FuseTupleUnpackBlock(const TupleUnpackBlock& nodes) {
  TORCH_CHECK(nodes.size() > 0);
  auto graph = nodes[0]->owningGraph();
  auto var_unpack = graph->create(
      fromQualString("static_runtime::VarTupleUnpack"),
      /* num_outputs */ 0);
  var_unpack->insertAfter(nodes[nodes.size() - 1]);
  for (Node* node : nodes) {
    TORCH_CHECK(
        node->kind() == prim::TupleUnpack && node->inputs().size() == 1);
    var_unpack->addInput(node->input());

    for (Value* output : node->outputs()) {
      auto new_output = var_unpack->addOutput();
      new_output->copyMetadata(output);
      output->replaceAllUsesWith(new_output);
    }
    node->destroy();
  }
}

} // namespace

void UseVariadicTupleUnpack(const std::shared_ptr<Graph>& graph) {
  for (auto& c : CollectVariadicTupleUnpackFusionCandidates(graph)) {
    FuseTupleUnpackBlock(c);
  }
}

// This macro makes maps from c10::Symbol -> c10::Symbol a lot easier to read.
#define OP_PAIR(first, second) \
  { fromQualString(first), fromQualString(second) }

// Out variants of ops cannot participate in memory planning if they
// have outputs that alias inputs. For ops that either return their
// input directly or copy it (most notably aten::to), we adopt the
// following strategy instead of directly making them out variants so
// that they can participate in memory planning anyway. Let `a` denote
// the input Tensor to the op.
//
// 1) Pass `a` (and the other operator inputs) to a special
// `static_runtime::$OP_maybe_copy_out` variant of the op. This op
// returns a normal output Tensor (call it `b_out` as well as a
// `did_copy` flag indicating whether the output should be used. If
// `did_copy` is false, the value of `b_out` is unspecified. Note that
// this operator is an ordinary out variant that is perfectly amenable
// to memory planning.
//
// 2) Pass `a`, `b_out`, and `did_copy` to a special
// `static_runtime::select_tensor` op, which returns `b_out` if
// `did_copy` is true and `a` otherwise. Note that this operator does
// not need to participate in memory planning because its output
// always aliases one of its inputs.
//
// Here is an illustration:
//
//                        |
// |----------------------+ a
// |                      v
// |    +------------------------------------+
// |    |                                    |
// |    | static_runtime::$OP_maybe_copy_out |
// |    |                                    |
// |    +------------------+--------+--------+
// |                       |        |
// +--------------+        | b_out  | did_copy
//                | a      |        |
//                v        v        v
//      +------------------------------------+
//      |                                    |
//      |    static_runtime::select_tensor   |
//      |                                    |
//      +------------------+-----------------+
//                         |
//                         |
//                         | either a or b_out
//                         |
//                         v

void ReplaceWithMaybeCopy(
    std::shared_ptr<Graph>& graph,
    bool outputs_are_immutable) {
  AliasDb db(graph);
  // for ops that have overloads, match the schema
  static const std::array<std::pair<c10::FunctionSchema, c10::Symbol>, 3> supported_schema =
      {{{torch::schema(
             "aten::to.prim_dtype(Tensor(a) self, int? dtype=None, bool non_blocking=False, bool copy=False) -> Tensor(a|b)"),
         fromQualString("static_runtime::to_maybe_copy_out")},
        {torch::schema(
             "aten::to.dtype(Tensor(a) self, ScalarType dtype, bool non_blocking=False, bool copy=False, MemoryFormat? memory_format=None) -> Tensor(a)"),
         fromQualString("static_runtime::to_maybe_copy_out")},
        {torch::schema(
             "aten::to.other(Tensor(a) self, Tensor other, bool non_blocking=False, bool copy=False, MemoryFormat? memory_format=None) -> Tensor(a)"),
         fromQualString("static_runtime::to_maybe_copy_out")}}};

  auto match_schema = [](const Node* node, c10::Symbol& out_matched_symbol) {
    for (auto& schema : supported_schema) {
      if (node->matches(schema.first)) {
        out_matched_symbol = schema.second;
        return true;
      }
    }
    return false;
  };

  // old node, new node, select_tensor node
  std::vector<std::tuple<Node*, Node*, Node*>> replacement;
  DepthFirstGraphNodeIterator graph_it(graph);
  for (auto n = graph_it.next(); n != nullptr; n = graph_it.next()) {
    c10::Symbol new_symbol;
    if (!match_schema(n, new_symbol)) {
      continue;
    }
    TORCH_CHECK(n->outputs().size() == 1);

    // Duplicate input writers guard from ReplaceWithCopy below.
    if (db.hasInputWriters(n)) {
      continue;
    }

    auto* out = n->output();
    if (!outputs_are_immutable && db.mayContainAlias(out, graph->outputs())) {
      continue;
    }

    // Add the did_copy flag to outputs.
    auto* new_node = graph->create(new_symbol, n->outputs().size() + 1);
    for (auto* input : n->inputs()) {
      new_node->addInput(input);
    }
    new_node->outputs().at(1)->setType(c10::BoolType::get());

    static const auto select_tensor_symbol =
        fromQualString("static_runtime::select_tensor");
    auto* select_tensor_node = graph->create(select_tensor_symbol, 1);
    DCHECK_EQ(new_node->outputs().size(), 2);
    select_tensor_node->addInput(n->input(0));
    for (auto* output : new_node->outputs()) {
      select_tensor_node->addInput(output);
    }
    replacement.emplace_back(n, new_node, select_tensor_node);
  }

  for (const auto& tup : replacement) {
    auto* const old_node = std::get<0>(tup);
    auto* const new_node = std::get<1>(tup);
    auto* const select_tensor_node = std::get<2>(tup);

    new_node->insertBefore(old_node);
    select_tensor_node->insertBefore(old_node);
    new_node->outputs()[0]->copyMetadata(old_node->output());
    select_tensor_node->output()->copyMetadata(old_node->output());
    old_node->replaceAllUsesWith(select_tensor_node);
    old_node->destroy();
  }
#ifndef NDEBUG
  graph->lint();
  AliasDb db2(graph);
  torch::jit::Lint(&db2);
#endif
}

void ReplaceWithCopy(
    std::shared_ptr<Graph>& graph,
    bool outputs_are_immutable) {
  AliasDb db(graph);
  const FastMap<c10::Symbol, c10::Symbol> supported = {
#ifdef FBCODE_CAFFE2
      OP_PAIR("aten::permute", "static_runtime::permute_copy"),
      OP_PAIR("fb::expand_dims", "static_runtime::expand_dims_copy"),
#endif
      OP_PAIR("aten::narrow", "aten::narrow_copy"),
      OP_PAIR("aten::reshape", "static_runtime::reshape_copy"),
      OP_PAIR("aten::flatten", "static_runtime::flatten_copy")};

  static const std::array<std::pair<c10::FunctionSchema, c10::Symbol>, 1>
      supported_schema = {
          {{torch::schema("aten::dequantize.self(Tensor self) -> Tensor"),
            fromQualString("static_runtime::dequantize_copy")}}};

  auto match_schema = [](const Node* node, c10::Symbol& out_matched_symbol) {
    for (auto& schema : supported_schema) {
      if (node->matches(schema.first)) {
        out_matched_symbol = schema.second;
        return true;
      }
    }
    return false;
  };

  std::vector<std::pair<Node*, Node*>> replacement;
  DepthFirstGraphNodeIterator graph_it(graph);
  for (auto n = graph_it.next(); n != nullptr; n = graph_it.next()) {
    c10::Symbol new_symbol;
    if (supported.count(n->kind()) && opIsRegistered(supported.at(n->kind()))) {
      new_symbol = supported.at(n->kind());
    } else if (!match_schema(n, new_symbol)) {
      continue;
    }
    TORCH_CHECK(n->outputs().size() == 1);

    // We do not want to replace operators with their copy variant when the
    // inputs to the operators have writers (can be updated). With an output
    // that aliases to the input, updates to the input will be visible to the
    // operator's output as well. For example:
    //
    // def forward(self, inp: Tensor, shape: List[int]):
    //   a = inp + inp
    //   b = a.reshape(shape)
    //   c = b.sigmoid_()
    //   d = c + c
    //   e = a + a
    //   f = b + b
    //   return (d, e, f)
    //
    // b and c are aliases of a, sigmoid_ changes b, c, as well as a. e should
    // equal to d in this case. If we replace reshape with the copy version, b
    // and c are no longer aliases of a, the value of e would change as a
    // result. To keep static runtime consistent with the jit interpreter, here
    // we choose not to replace reshape with the copy version
    if (db.hasInputWriters(n)) {
      continue;
    }

    auto* out = n->output();
    if (!outputs_are_immutable && db.mayContainAlias(out, graph->outputs())) {
      continue;
    }
    auto* new_node = graph->create(new_symbol, n->outputs().size());
    for (auto* input : n->inputs()) {
      new_node->addInput(input);
    }
    replacement.emplace_back(std::make_pair(n, new_node));
  }

  for (const auto& p : replacement) {
    auto* old_node = p.first;
    auto* new_node = p.second;
    new_node->insertBefore(old_node);
    new_node->output()->copyMetadata(old_node->output());
    old_node->replaceAllUsesWith(new_node);
    old_node->destroy();
  }
#ifndef NDEBUG
  graph->lint();
  AliasDb db2(graph);
  torch::jit::Lint(&db2);
#endif
}

void EliminateTrivialEquallySplit(std::shared_ptr<torch::jit::Graph>& graph) {
  const auto equally_split = fromQualString("fb::equally_split");
  std::vector<Node*> to_remove;
  DepthFirstGraphNodeIterator graph_it(graph);
  for (auto node = graph_it.next(); node != nullptr; node = graph_it.next()) {
    if (node->kind() != equally_split) {
      continue;
    }

    const Value* value_out = node->outputs()[0];
    if (value_out->uses().size() != 1) {
      continue;
    }

    Node* list_unpack_node = value_out->uses()[0].user;
    if (list_unpack_node->kind() != prim::ListUnpack) {
      continue;
    }

    auto list_unpack_outputs = list_unpack_node->outputs();
    if (list_unpack_outputs.size() != 1) {
      continue;
    }

    list_unpack_node->output()->replaceAllUsesWith(node->input(0));
    to_remove.push_back(list_unpack_node);
    to_remove.push_back(node);
  }

  for (Node* node : to_remove) {
    node->destroy();
  }
}

namespace {

bool shouldNotFuseListUnpackSpecialCase(const Node* node) {
  const static std::array<c10::Symbol, 3> sigrid_transforms_symbols{
      c10::Symbol::fromQualString("fb::variadic_sigrid_transforms_torch_bind"),
      c10::Symbol::fromQualString("fb::sigrid_transforms_torch_bind"),
      c10::Symbol::fromQualString("fb::sigrid_transforms")};

  if (std::find(
          sigrid_transforms_symbols.begin(),
          sigrid_transforms_symbols.end(),
          node->kind()) == sigrid_transforms_symbols.end()) {
    return false;
  }

  // To fuse with sigrid transforms, we must be able to statically determine
  // `instance` and `use_offsets` - these two together let us statically
  // determine the types of the outputs. Rationale: it is a huge pain to write
  // fused sigrid transforms without static type information, and these two
  // arguments are indeed statically known in every model we've seen.
  // The reason why trying to fuse the outputs is annoying without static type
  // information is that, if one of the outputs is not managed, you need to
  // reset to an empty tensor of the correct type each iteration. So, if we
  // can't collect types ahead of time, we would have to do it lazily on the
  // first iteration, which would could be wasteful in terms of time/memory
  // - either each thread would have its own set of output types, or we would
  // need a lock to prevent data races.
  const auto num_inputs = node->inputs().size();
  return !toIValue(node->input(0)).has_value() ||
      !toIValue(node->input(num_inputs - 1)).has_value();
}

} // namespace

void FuseListUnpack(std::shared_ptr<torch::jit::Graph>& graph) {
  const FastMap<c10::Symbol, c10::Symbol> unfused_to_fused = {
      OP_PAIR("fb::equally_split", "static_runtime::fused_equally_split"),
      OP_PAIR(
          "fb::sigrid_transforms", "static_runtime::fused_sigrid_transforms"),
      OP_PAIR(
          "static_runtime::variadic_grouped_accessor_op",
          "static_runtime::fused_variadic_grouped_accessor_op"),
      OP_PAIR(
          "static_runtime::variadic_grouped_accessor_op_v2",
          "static_runtime::fused_variadic_grouped_accessor_op_v2"),
      OP_PAIR(
          "fb::sigrid_transforms_torch_bind",
          "static_runtime::fused_sigrid_transforms_torch_bind"),
      OP_PAIR(
          "fb::variadic_sigrid_transforms_torch_bind",
          "static_runtime::fused_variadic_sigrid_transforms_torch_bind"),
      OP_PAIR(
          "fb::gather_ranges_to_dense",
          "static_runtime::fused_gather_ranges_to_dense"),
      OP_PAIR(
          "fb::gather_ranges_to_dense_v2",
          "static_runtime::fused_gather_ranges_to_dense_v2"),
      OP_PAIR(
          "fb::split_and_squeeze",
          "static_runtime::fused_split_and_squeeze_copy")};

  // replacement contains (old_node, new_node, list_unpack_node)
  std::vector<std::tuple<Node*, Node*, Node*>> replacement;
  DepthFirstGraphNodeIterator graph_it(graph);
  for (auto node = graph_it.next(); node != nullptr; node = graph_it.next()) {
    auto unfused_to_fused_it = unfused_to_fused.find(node->kind());
    if (unfused_to_fused_it == unfused_to_fused.end()) {
      continue;
    }

    const Value* value_out = node->outputs()[0];
    if (value_out->uses().size() != 1) {
      continue;
    }

    Node* list_unpack_node = value_out->uses()[0].user;
    if (list_unpack_node->kind() != prim::ListUnpack) {
      continue;
    }

    auto list_unpack_outputs = list_unpack_node->outputs();
    if (list_unpack_outputs.empty()) {
      continue;
    }

    if (shouldNotFuseListUnpackSpecialCase(node)) {
      continue;
    }

    const auto& new_sym = unfused_to_fused_it->second;
    auto* new_node = graph->create(new_sym, 0);

    for (Value* in : node->inputs()) {
      new_node->addInput(in);
    }

    for (Value* out : list_unpack_outputs) {
      Value* new_out = new_node->addOutput();
      new_out->copyMetadata(out);
      out->replaceAllUsesWith(new_out);
    }
    replacement.emplace_back(node, new_node, list_unpack_node);
  }

  for (const auto& nodes : replacement) {
    auto* old_node = std::get<0>(nodes);
    auto* new_node = std::get<1>(nodes);
    auto* list_unpack_node = std::get<2>(nodes);

    new_node->insertAfter(old_node);
    list_unpack_node->destroy();
    old_node->destroy();
  }
} // namespace jit

void RemoveImmutableInputDictLookups(
    std::shared_ptr<torch::jit::Graph>& graph) {
  auto nodes = graph->nodes();
  AliasDb db(graph);
  // Gather all dict -> getitems where dict is immutable and getitems use
  // constant keys.
  std::unordered_map<Value*, std::vector<Node*>> dict_to_getitems;
  std::unordered_set<Node*> keys;
  for (Node* node : nodes) {
    // Find aten::__getitem__(%dict, %constant_key).
    if (node->kind() != aten::__getitem__) {
      continue;
    }
    Node* getitem_node = node;
    Value* dict = getitem_node->input(0);
    if (db.hasWriters(dict)) {
      // Mutable dict. Skip this optimization.
      continue;
    }
    if (dict->type()->kind() != TypeKind::DictType ||
        dict->node() != graph->param_node()) {
      continue;
    }
    DCHECK(getitem_node->inputs().size() == 2);
    Node* key = getitem_node->input(1)->node();
    if (key->kind() != prim::Constant) {
      continue;
    }
    keys.insert(key);
    auto iter = dict_to_getitems.find(dict);
    if (iter == dict_to_getitems.end()) {
      dict_to_getitems.emplace(dict, std::vector<Node*>{getitem_node});
      continue;
    }
    iter->second.push_back(getitem_node);
  }
  if (keys.size() == 0) {
    return;
  }
  // Move all keys to the beginning of the graph and insert new dict_unpack
  // nodes after that.
  auto* marker = graph->create(prim::Constant);
  graph->prependNode(marker);
  graph->setInsertPoint(marker);
  for (Node* key : keys) {
    DCHECK(key->inputs().size() == 0);
    key->moveBefore(marker);
  }
  const c10::Symbol static_runtime_dict_unpack_symbol =
      fromQualString("static_runtime::dict_unpack");
  for (auto& it : dict_to_getitems) {
    Value* dict = it.first;
    std::vector<Node*>& getitems = it.second;
    DCHECK(getitems.size() > 0);
    auto* dict_unpack =
        graph->create(static_runtime_dict_unpack_symbol, getitems.size());
    graph->insertNode(dict_unpack);
    dict_unpack->addInput(getitems[0]->input(0));
    for (size_t i = 0; i < getitems.size(); ++i) {
      Node* getitem_node = getitems[i];
      DCHECK(getitem_node->input(0) == dict);
      dict_unpack->addInput(getitem_node->input(1));
      dict_unpack->output(i)->copyMetadata(getitem_node->output());
      getitem_node->output(0)->replaceAllUsesWith(dict_unpack->output(i));
      getitem_node->destroy();
    }
  }
  graph->setInsertPoint(graph->block());
  marker->destroy();
}

void UseVariadicGroupedAccessor(const std::shared_ptr<Graph>& graph) {
  // Migration to v2 is still in progress. For now, SR will support
  // both versions of this op.
  UseVariadicOp(
      graph,
      fromQualString("grouped_accessor::grouped_accessor_op"),
      fromQualString("static_runtime::variadic_grouped_accessor_op"));
  UseVariadicOp(
      graph,
      fromQualString("grouped_accessor::grouped_accessor_op_v2"),
      fromQualString("static_runtime::variadic_grouped_accessor_op_v2"));
}

namespace {

void CreateOwnedRefsForSpecialValuesHelper(Graph& graph, Block* block) {
  for (auto* node : block->nodes()) {
    for (auto* sub_block : node->blocks()) {
      CreateOwnedRefsForSpecialValuesHelper(graph, sub_block);
    }
  }

  auto outputs = block->outputs();
  for (const auto i : c10::irange(outputs.size())) {
    auto* output = outputs[i];

    if (output->type()->kind() == c10::TypeKind::NoneType) {
      // No need to create owned refs of NoneType since moving
      // from None will have no effect
      continue;
    }

    if (toIValue(output).has_value() ||
        // If the output's owning block is not this one, it's from an outer
        // scope
        output->node()->owningBlock() != block) {
      auto* create_owned_ref_node =
          graph.create(fromQualString("static_runtime::create_owned_ref"));
      create_owned_ref_node->addInput(output);
      create_owned_ref_node->output()->copyMetadata(output);

      block->appendNode(create_owned_ref_node);
      block->replaceOutput(i, create_owned_ref_node->output());
    }
  }
}

void ForceNonEmptyOutputsHelper(Value* none_value, Block* block) {
  for (auto* node : block->nodes()) {
    bool needs_output = false;
    for (auto* sub_block : node->blocks()) {
      if (sub_block->outputs().empty()) {
        sub_block->registerOutput(none_value);
        needs_output = true;
      }

      ForceNonEmptyOutputsHelper(none_value, sub_block);
    }

    if (needs_output) {
      // Loop sub-blocks should always return at least one output (the new loop
      // condition)
      DCHECK(node->kind() == prim::If);
      auto* output = node->addOutput();
      output->setType(c10::NoneType::get());
    }
  }
}

Node* findOrCreateNoneConstant(Graph& graph) {
  // Only search the top-level block
  for (auto* node : graph.nodes()) {
    if (node->kind() != prim::Constant) {
      continue;
    }
    const auto ival_opt = toIValue(node->output());
    DCHECK(ival_opt.has_value());
    if (ival_opt->isNone()) {
      return node;
    }
  }

  auto* none_node = graph.create(prim::Constant);
  none_node->output()->setType(c10::NoneType::get());
  graph.prependNode(none_node);
  return none_node;
}

} // namespace

void CreateOwnedRefsForSpecialValues(Graph& graph) {
  CreateOwnedRefsForSpecialValuesHelper(graph, graph.block());
}

void ForceNonEmptyOutputs(Graph& graph) {
  auto* none_node = findOrCreateNoneConstant(graph);
  ForceNonEmptyOutputsHelper(none_node->output(), graph.block());
  if (!none_node->hasUses()) {
    none_node->destroy();
  }
}

void EliminateExtraPermuteOps(std::shared_ptr<Graph>& graph) {
  auto input_is_constant_list =
      [](Node* node, size_t input_idx, const c10::List<int64_t>& expected) {
        auto input_opt = toIValue(node->input(input_idx));
        if (!input_opt.has_value() || !input_opt->isIntList()) {
          return false;
        }
        return input_opt->toIntList() == expected;
      };

  // SubgraphRewriter can't pattern-match on constants, so we use this
  // extra filter to make sure the values of the `dim` arguments are
  // correct.
  auto dims_are_valid_constants =
      [&input_is_constant_list](
          const Match& match,
          const std::unordered_map<std::string, Value*>& vmap) {
        // Get the nodes in the real graph from the nodes in the template
        // pattern graph
        const auto& node_map = match.nodes_map;
        auto* sum_node = node_map.at(vmap.at("c")->node());
        auto* permute_node = node_map.at(vmap.at("b")->node());
        return input_is_constant_list(sum_node, 1, c10::List<int64_t>{-1}) &&
            input_is_constant_list(
                   permute_node, 1, c10::List<int64_t>{0, 2, 1});
      };

  const auto pattern = R"IR(
    graph(%a, %sum_dim, %permute_dim, %keepdim, %dtype):
        %b = aten::permute(%a, %permute_dim)
        %c = aten::sum(%b, %sum_dim, %keepdim, %dtype)
        return (%c))IR";

  const auto fused_pattern = R"IR(
    graph(%a, %sum_dim, %permute_dim, %keepdim, %dtype):
        %new_sum_dim: int[] = prim::Constant[value=[1]]()
        %d = aten::sum(%a, %new_sum_dim, %keepdim, %dtype)
        return (%d))IR";

  SubgraphRewriter fuse;
  fuse.RegisterRewritePattern(pattern, fused_pattern);
  fuse.runOnGraph(graph, dims_are_valid_constants);
}

namespace {

Node* maybeUserWithKind(Value* value, c10::Symbol kind) {
  auto& uses = value->uses();
  if (uses.size() != 1) {
    return nullptr;
  }
  auto* user = uses[0].user;
  if (user->kind() != kind) {
    return nullptr;
  }
  return user;
}

} // namespace

void UseSplitAndSqueeze(std::shared_ptr<Graph>& graph) {
  std::vector<Node*> to_erase;
  for (auto* node : graph->nodes()) {
    if (node->kind() != aten::split) {
      continue;
    }
    auto axis_opt = toIValue(node->input(2));
    if (!axis_opt) {
      continue;
    }
    auto axis = *axis_opt;
    auto* split_node_output = node->output();
    auto* list_unpack_node =
        maybeUserWithKind(split_node_output, prim::ListUnpack);
    if (list_unpack_node == nullptr) {
      continue;
    }
    std::vector<Node*> squeeze_nodes;
    squeeze_nodes.reserve(list_unpack_node->outputs().size());
    for (auto* output : list_unpack_node->outputs()) {
      auto* squeeze_node = maybeUserWithKind(output, aten::squeeze);
      if (squeeze_node == nullptr) {
        break;
      }
      auto dim_opt = toIValue(squeeze_node->input(1));
      if (!dim_opt || *dim_opt != axis) {
        break;
      }
      squeeze_nodes.push_back(squeeze_node);
    }
    auto num_outputs = list_unpack_node->outputs().size();
    if (squeeze_nodes.size() != num_outputs) {
      continue;
    }
    auto* split_and_squeeze_node = graph->create(
        c10::Symbol::fromQualString(
            "static_runtime::fused_split_and_squeeze_copy"),
        num_outputs);
    split_and_squeeze_node->addInput(node->input(0));
    split_and_squeeze_node->addInput(node->input(1));
    split_and_squeeze_node->addInput(node->input(2));
    split_and_squeeze_node->insertBefore(node);
    for (const auto i : c10::irange(num_outputs)) {
      auto* squeeze_node = squeeze_nodes[i];
      split_and_squeeze_node->output(i)->copyMetadata(squeeze_node->output());
      squeeze_node->output()->replaceAllUsesWith(
          split_and_squeeze_node->output(i));
    }
    to_erase.insert(to_erase.end(), squeeze_nodes.begin(), squeeze_nodes.end());
    to_erase.push_back(list_unpack_node);
    to_erase.push_back(node);
  }
  for (auto* node : to_erase) {
    node->destroy();
  }
}

<<<<<<< HEAD
namespace {
bool isNoOpSlice(Node* node) {
  DCHECK(node->kind() == aten::slice);
  auto step = toIValue(node->input(3));
  if (!step.has_value() || step->toInt() != 1) {
    return false;
  }
  auto start = toIValue(node->input(1));
  if (!start.has_value() || (start->isInt() && start->toInt() != 0)) {
    return false;
  }
  auto end = toIValue(node->input(2));
  // Could also look at list length, but most models that have this pattern are
  // just doing list[0:], so it's not needed for now.
  return end.has_value() && end->isNone();
}
} // namespace

void EliminateNoOpSlice(std::shared_ptr<Graph>& graph) {
  DepthFirstGraphNodeIterator it(graph);
  auto schema = torch::schema(
      "aten::slice.t(t[] l, int? start=None, int? end=None, int step=1) -> t[]");
  Node* node = nullptr;
  std::vector<Node*> to_delete;
  while ((node = it.next()) != nullptr) {
    if (!node->matches(schema) || !isNoOpSlice(node)) {
      continue;
    }

    node->output()->replaceAllUsesWith(node->input(0));
    to_delete.push_back(node);
  }
  for (auto* node : to_delete) {
    node->destroy();
  }
}

void QuantizedLinearReluFusion(std::shared_ptr<Graph>& graph) {
  std::string pattern = R"IR(
    graph(%input, %packed_params):
        %x : Tensor = quantized::linear_dynamic_fp16(%input, %packed_params)
        %y : Tensor = aten::relu(%x)
        return (%y))IR";
  std::string fused_pattern = R"IR(
    graph(%input, %packed_params):
        %x : Tensor = quantized::linear_relu_dynamic_fp16(%input, %packed_params)
        return (%x))IR";
  SubgraphRewriter fuse;
  fuse.RegisterRewritePattern(pattern, fused_pattern);
=======
C10_UNUSED void RemoveUnnecessaryOutputs(
    std::shared_ptr<torch::jit::Graph>& graph) {
  RemoveUnnecessaryEmbeddingBagOutputs(graph);
}

C10_UNUSED void RemoveUnnecessaryEmbeddingBagOutputs(
    std::shared_ptr<torch::jit::Graph>& graph) {
  std::string pattern = R"IR(
    graph(%weight, %indices, %offsets, %scale_grad_by_freq, %mode, %sparse, %per_sample_weights, %include_last_offset):
        %y0 : Tensor, %y1 : Tensor, %y2 : Tensor, %y3 : Tensor = aten::embedding_bag(%weight, %indices, %offsets, %scale_grad_by_freq, %mode, %sparse, %per_sample_weights, %include_last_offset)
        return (%y2, %y1, %y0))IR";
  std::string transformed_pattern = R"IR(
    graph(%weight, %indices, %offsets, %scale_grad_by_freq, %mode, %sparse, %per_sample_weights, %include_last_offset):
        %y0 : Tensor, %y1 : Tensor, %y2 : Tensor = static_runtime::embedding_bag(%weight, %indices, %offsets, %scale_grad_by_freq, %mode, %sparse, %per_sample_weights, %include_last_offset)
        return (%y2, %y1, %y0))IR";
  SubgraphRewriter fuse;
  fuse.RegisterRewritePattern(pattern, transformed_pattern);
  fuse.runOnGraph(graph);

  std::string pattern2 = R"IR(
    graph(%weight, %indices, %offsets, %scale_grad_by_freq, %mode, %sparse, %per_sample_weights, %include_last_offset, %padding_idx):
        %y0 : Tensor, %y1 : Tensor, %y2 : Tensor, %y3 : Tensor = aten::embedding_bag(%weight, %indices, %offsets, %scale_grad_by_freq, %mode, %sparse, %per_sample_weights, %include_last_offset, %padding_idx)
        return (%y2, %y1, %y0))IR";
  std::string transformed_pattern2 = R"IR(
    graph(%weight, %indices, %offsets, %scale_grad_by_freq, %mode, %sparse, %per_sample_weights, %include_last_offset, %padding_idx):
        %y0 : Tensor, %y1 : Tensor, %y2 : Tensor = static_runtime::embedding_bag(%weight, %indices, %offsets, %scale_grad_by_freq, %mode, %sparse, %per_sample_weights, %include_last_offset, %padding_idx)
        return (%y2, %y1, %y0))IR";
  fuse.RegisterRewritePattern(pattern2, transformed_pattern2);
>>>>>>> 28c3e0f7
  fuse.runOnGraph(graph);
}

} // namespace jit
} // namespace torch<|MERGE_RESOLUTION|>--- conflicted
+++ resolved
@@ -1161,57 +1161,6 @@
   }
 }
 
-<<<<<<< HEAD
-namespace {
-bool isNoOpSlice(Node* node) {
-  DCHECK(node->kind() == aten::slice);
-  auto step = toIValue(node->input(3));
-  if (!step.has_value() || step->toInt() != 1) {
-    return false;
-  }
-  auto start = toIValue(node->input(1));
-  if (!start.has_value() || (start->isInt() && start->toInt() != 0)) {
-    return false;
-  }
-  auto end = toIValue(node->input(2));
-  // Could also look at list length, but most models that have this pattern are
-  // just doing list[0:], so it's not needed for now.
-  return end.has_value() && end->isNone();
-}
-} // namespace
-
-void EliminateNoOpSlice(std::shared_ptr<Graph>& graph) {
-  DepthFirstGraphNodeIterator it(graph);
-  auto schema = torch::schema(
-      "aten::slice.t(t[] l, int? start=None, int? end=None, int step=1) -> t[]");
-  Node* node = nullptr;
-  std::vector<Node*> to_delete;
-  while ((node = it.next()) != nullptr) {
-    if (!node->matches(schema) || !isNoOpSlice(node)) {
-      continue;
-    }
-
-    node->output()->replaceAllUsesWith(node->input(0));
-    to_delete.push_back(node);
-  }
-  for (auto* node : to_delete) {
-    node->destroy();
-  }
-}
-
-void QuantizedLinearReluFusion(std::shared_ptr<Graph>& graph) {
-  std::string pattern = R"IR(
-    graph(%input, %packed_params):
-        %x : Tensor = quantized::linear_dynamic_fp16(%input, %packed_params)
-        %y : Tensor = aten::relu(%x)
-        return (%y))IR";
-  std::string fused_pattern = R"IR(
-    graph(%input, %packed_params):
-        %x : Tensor = quantized::linear_relu_dynamic_fp16(%input, %packed_params)
-        return (%x))IR";
-  SubgraphRewriter fuse;
-  fuse.RegisterRewritePattern(pattern, fused_pattern);
-=======
 C10_UNUSED void RemoveUnnecessaryOutputs(
     std::shared_ptr<torch::jit::Graph>& graph) {
   RemoveUnnecessaryEmbeddingBagOutputs(graph);
@@ -1240,7 +1189,58 @@
         %y0 : Tensor, %y1 : Tensor, %y2 : Tensor = static_runtime::embedding_bag(%weight, %indices, %offsets, %scale_grad_by_freq, %mode, %sparse, %per_sample_weights, %include_last_offset, %padding_idx)
         return (%y2, %y1, %y0))IR";
   fuse.RegisterRewritePattern(pattern2, transformed_pattern2);
->>>>>>> 28c3e0f7
+  fuse.runOnGraph(graph);
+}
+
+namespace {
+bool isNoOpSlice(Node* node) {
+  DCHECK(node->kind() == aten::slice);
+  auto step = toIValue(node->input(3));
+  if (!step.has_value() || step->toInt() != 1) {
+    return false;
+  }
+  auto start = toIValue(node->input(1));
+  if (!start.has_value() || (start->isInt() && start->toInt() != 0)) {
+    return false;
+  }
+  auto end = toIValue(node->input(2));
+  // Could also look at list length, but most models that have this pattern are
+  // just doing list[0:], so it's not needed for now.
+  return end.has_value() && end->isNone();
+}
+} // namespace
+
+void EliminateNoOpSlice(std::shared_ptr<Graph>& graph) {
+  DepthFirstGraphNodeIterator it(graph);
+  auto schema = torch::schema(
+      "aten::slice.t(t[] l, int? start=None, int? end=None, int step=1) -> t[]");
+  Node* node = nullptr;
+  std::vector<Node*> to_delete;
+  while ((node = it.next()) != nullptr) {
+    if (!node->matches(schema) || !isNoOpSlice(node)) {
+      continue;
+    }
+
+    node->output()->replaceAllUsesWith(node->input(0));
+    to_delete.push_back(node);
+  }
+  for (auto* node : to_delete) {
+    node->destroy();
+  }
+}
+
+void QuantizedLinearReluFusion(std::shared_ptr<Graph>& graph) {
+  std::string pattern = R"IR(
+    graph(%input, %packed_params):
+        %x : Tensor = quantized::linear_dynamic_fp16(%input, %packed_params)
+        %y : Tensor = aten::relu(%x)
+        return (%y))IR";
+  std::string fused_pattern = R"IR(
+    graph(%input, %packed_params):
+        %x : Tensor = quantized::linear_relu_dynamic_fp16(%input, %packed_params)
+        return (%x))IR";
+  SubgraphRewriter fuse;
+  fuse.RegisterRewritePattern(pattern, fused_pattern);
   fuse.runOnGraph(graph);
 }
 
