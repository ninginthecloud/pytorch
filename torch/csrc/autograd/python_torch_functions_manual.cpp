#include <torch/csrc/autograd/python_torch_functions.h>
#include <torch/csrc/autograd/python_variable.h>
#include <torch/csrc/autograd/utils/wrap_outputs.h>
#include <torch/csrc/Dtype.h>
#include <torch/csrc/DynamicTypes.h>
#include <torch/csrc/Exceptions.h>
#include <torch/csrc/utils/out_types.h>
#include <torch/csrc/utils/pybind.h>
#include <torch/csrc/utils/pycfunction_helpers.h>
#include <torch/csrc/utils/python_arg_parser.h>
#include <torch/csrc/utils/tensor_layouts.h>
#include <torch/csrc/utils/tensor_new.h>
#include <torch/csrc/utils/tensor_numpy.h>
#include <torch/csrc/jit/frontend/tracer.h>
#include <torch/csrc/autograd/generated/variable_factories.h>
#include <torch/csrc/utils/structseq.h>
#include <torch/csrc/utils/cuda_lazy_init.h>

#include <ATen/ATen.h>
#include <ATen/FunctionalTensorWrapper.h>

#include <fmt/format.h>
#include <Python.h>
#include <pybind11/pybind11.h>
#include <vector>

using at::Tensor;
using at::Device;
using at::Layout;
using at::Scalar;
using at::ScalarType;
using at::Backend;
using at::OptionalDeviceGuard;
using at::DeviceGuard;
using at::TensorOptions;
using at::IntArrayRef;
using at::Generator;
using at::TensorList;
using at::Dimname;
using at::DimnameList;
using at::ArrayRef;

using torch::utils::check_out_type_matches;
using namespace torch::autograd::utils;

namespace torch { namespace autograd {

// NOLINTNEXTLINE(cppcoreguidelines-avoid-non-const-global-variables)
PyObject* THPVariableFunctionsModule = nullptr;


inline Tensor dispatch_arange(const Scalar& end, Tensor result) {
  pybind11::gil_scoped_release no_gil;
  return at::arange_out(result, end);
}

inline Tensor dispatch_arange(const Scalar& end, const TensorOptions& options) {
  torch::utils::maybe_initialize_cuda(options);
  pybind11::gil_scoped_release no_gil;
  return torch::arange(end, options);
}

inline Tensor dispatch_arange(const Scalar& start, const Scalar& end, const Scalar& step, Tensor result) {
  pybind11::gil_scoped_release no_gil;
  return at::arange_out(result, start, end, step);
}

inline Tensor dispatch_arange(const Scalar& start, const Scalar& end, const Scalar& step, const TensorOptions& options) {
  torch::utils::maybe_initialize_cuda(options);
  pybind11::gil_scoped_release no_gil;
  return torch::arange(start, end, step, options);
}

static PyObject * THPVariable_arange(PyObject* self, PyObject* args, PyObject* kwargs)
{
  HANDLE_TH_ERRORS
  static PythonArgParser parser({
    "arange(Scalar end, *, Tensor out=None, ScalarType dtype=None, Layout layout=torch.strided, Device device=None, bool pin_memory=False, bool requires_grad=False)",
    "arange(Scalar start, Scalar end, Scalar step=1, *, Tensor out=None, ScalarType dtype=None, Layout layout=torch.strided, Device device=None, bool pin_memory=False, bool requires_grad=False)",
  }, /*traceable=*/true);

  ParsedArgs<9> parsed_args;
  auto r = parser.parse(args, kwargs, parsed_args);

  if(r.has_torch_function()) {
    return handle_torch_function(r, args, kwargs, THPVariableFunctionsModule, "torch");
  }

  if (r.idx == 0) {
    if (r.isNone(1)) {
      auto end = r.scalar(0);
      // NOTE: r.scalartype(X) gives the default dtype if r.isNone(X)
      c10::optional<ScalarType> scalarType = r.scalartypeOptional(2);
      const auto options = TensorOptions()
          .dtype(scalarType)
          .device(r.device(4))
          .layout(r.layout(3))
          .requires_grad(r.toBool(6))
          .pinned_memory(r.toBool(5));
      return wrap(dispatch_arange(end, options));
    } else {
      TORCH_CHECK(!r.toBool(5), " `pin_memory` and `out` parameters are incompatible");
      check_out_type_matches(r.tensor(1), r.scalartype(2), r.isNone(2), r.layout(3),
                             r.device(4), r.isNone(4));
      return wrap(dispatch_arange(r.scalar(0), r.tensor(1)).set_requires_grad(r.toBool(6)));
    }
  } else if (r.idx == 1) {
    if (r.isNone(3)) {
      auto start = r.scalar(0);
      auto end = r.scalar(1);
      auto step = r.scalar(2);
      // NOTE: r.scalartype(X) gives the default dtype if r.isNone(X)
      c10::optional<ScalarType> scalarType = r.scalartypeOptional(4);
      const auto options = TensorOptions()
          .dtype(scalarType)
          .device(r.device(6))
          .layout(r.layout(5))
          .requires_grad(r.toBool(8))
          .pinned_memory(r.toBool(7));
      return wrap(dispatch_arange(start, end, step, options));
    } else {
      TORCH_CHECK(!r.toBool(7), " `pin_memory` and `out` parameters are incompatible");
      check_out_type_matches(r.tensor(3), r.scalartype(4), r.isNone(4), r.layout(5),
                               r.device(6), r.isNone(6));
      return wrap(dispatch_arange(r.scalar(0), r.scalar(1), r.scalar(2), r.tensor(3)).set_requires_grad(r.toBool(8)));
    }
  }
  Py_RETURN_NONE;
  END_HANDLE_TH_ERRORS
}

inline Tensor dispatch_range(const Scalar& start, const Scalar& end, const Scalar& step, Tensor result) {
  pybind11::gil_scoped_release no_gil;
  OptionalDeviceGuard device_guard(device_of(result));
  return at::range_out(result, start, end, step);
}

inline Tensor dispatch_range(const Scalar& start, const Scalar& end, const Scalar& step, const TensorOptions& options) {
  torch::utils::maybe_initialize_cuda(options);
  pybind11::gil_scoped_release no_gil;
  DeviceGuard device_guard(options.device());
  return torch::range(start, end, step, options);
}

static PyObject * THPVariable_range(PyObject* self, PyObject* args, PyObject* kwargs)
{
  HANDLE_TH_ERRORS
  static PythonArgParser parser({
    "range(Scalar start, Scalar end, Scalar step=1, *, Tensor out=None, ScalarType dtype=None, Layout layout=torch.strided, Device device=None, bool requires_grad=False)",
  });

  ParsedArgs<8> parsed_args;
  auto r = parser.parse(args, kwargs, parsed_args);

  if (r.idx == 0) {
    auto ret = PyErr_WarnEx(
        PyExc_UserWarning,
        "torch.range is deprecated and will be removed in a future release "
        "because its behavior is inconsistent with Python's range builtin. "
        "Instead, use torch.arange, which produces values in [start, end).",
        1);
    if (ret != 0) throw python_error();
    if (r.isNone(3)) {
      const auto options = TensorOptions()
          .dtype(r.scalartype(4))
          .device(r.device(6))
          .layout(r.layout(5))
          .requires_grad(r.toBool(7));
      return wrap(dispatch_range(r.scalar(0), r.scalar(1), r.scalar(2), options));
    } else {
      check_out_type_matches(r.tensor(3), r.scalartype(4), r.isNone(4),
                             r.layout(5), r.device(6), r.isNone(6));
      return wrap(dispatch_range(r.scalar(0), r.scalar(1), r.scalar(2), r.tensor(3)).set_requires_grad(r.toBool(7)));
    }
  }
  Py_RETURN_NONE;
  END_HANDLE_TH_ERRORS
}

inline Tensor dispatch_full(
    IntArrayRef size,
    const Scalar& fill_val,
    const TensorOptions& options) {
  torch::utils::maybe_initialize_cuda(options);
  pybind11::gil_scoped_release no_gil;
  return at::full(size, fill_val, options);
}

inline Tensor dispatch_full(
    IntArrayRef size,
    const Scalar& fill_val,
    c10::optional<DimnameList> names,
    const TensorOptions& options) {
  torch::utils::maybe_initialize_cuda(options);
  pybind11::gil_scoped_release no_gil;
  return at::full(size, fill_val, names, options);
}

inline Tensor dispatch_full(
    IntArrayRef size,
    const Scalar& fill_val,
    Tensor result) {
  pybind11::gil_scoped_release no_gil;
  return at::full_out(result, size, fill_val);
}

static PyObject * THPVariable_full(PyObject* self, PyObject* args, PyObject* kwargs) {
  HANDLE_TH_ERRORS

  static PythonArgParser parser({
    "full(IntArrayRef size, Scalar fill_value, *, Tensor out=None, ScalarType dtype=None, Layout layout=torch.strided, Device device=None, bool pin_memory=False, bool requires_grad=False)",
    "full(IntArrayRef size, Scalar fill_value, *, DimnameList names=None, ScalarType dtype=None, Layout layout=torch.strided, Device device=None, bool pin_memory=False, bool requires_grad=False)",
  }, /*traceable=*/true);

  // Acquires (common) arguments
  ParsedArgs<8> parsed_args;
  auto r = parser.parse(args, kwargs, parsed_args);

  if(r.has_torch_function()) {
    return handle_torch_function(r, args, kwargs, THPVariableFunctionsModule, "torch");
  }

  auto size = r.intlist(0);
  auto fill_val = r.scalar(1);
  const auto options = TensorOptions{}
      .dtype(r.scalartypeOptional(3))
      .layout(r.layout(4))
      .device(r.device(5))
      .pinned_memory(r.toBool(6));

  if (r.idx == 0) {
    // full
    if (r.isNone(2)) {
      return wrap(dispatch_full(size, fill_val, options).set_requires_grad(r.toBool(7)));
    }

    // full.out
    // Validates out tensor and other kwargs
    auto result = r.tensor(2);
    TORCH_CHECK(!r.toBool(6), " `pin_memory` and `out` parameters are incompatible");
    check_out_type_matches(result, r.scalartype(3), r.isNone(3), r.layout(4),
                          r.device(5), r.isNone(5));

    return wrap(dispatch_full(size, fill_val, result).set_requires_grad(r.toBool(7)));
  } else if (r.idx == 1) {
    // full.names
    if (r.isNone(2)) {
      return wrap(dispatch_full(size, fill_val, c10::nullopt, options).set_requires_grad(r.toBool(7)));
    }

    // Converts from c10::optional<std:vector...> to c10::optional<ArrayRef...>
    auto raw_names = r.toDimnameListOptional(2);
    c10::optional<DimnameList> names(*raw_names);
    return wrap(dispatch_full(size, fill_val, names, options).set_requires_grad(r.toBool(7)));
  }

  Py_RETURN_NONE;
  END_HANDLE_TH_ERRORS
}

inline Tensor dispatch_randint(int64_t high, IntArrayRef size, c10::optional<Generator> generator, Tensor result) {
  pybind11::gil_scoped_release no_gil;
  return at::randint_out(result, high, size, generator);
}
inline Tensor dispatch_randint(int64_t high, IntArrayRef size, c10::optional<Generator> generator, const TensorOptions & options) {
  torch::utils::maybe_initialize_cuda(options);
  pybind11::gil_scoped_release no_gil;
  return torch::randint(high, size, generator, options);
}
inline Tensor dispatch_randint(int64_t high, IntArrayRef size, Tensor result) {
  pybind11::gil_scoped_release no_gil;
  return at::randint_out(result, high, size);
}
inline Tensor dispatch_randint(int64_t high, IntArrayRef size, const TensorOptions & options) {
  torch::utils::maybe_initialize_cuda(options);
  pybind11::gil_scoped_release no_gil;
  return torch::randint(high, size, options);
}
inline Tensor dispatch_randint(int64_t low, int64_t high, IntArrayRef size, c10::optional<Generator> generator, Tensor result) {
  pybind11::gil_scoped_release no_gil;
  return at::randint_out(result, low, high, size, generator);
}
inline Tensor dispatch_randint(int64_t low, int64_t high, IntArrayRef size, c10::optional<Generator> generator, const TensorOptions & options) {
  torch::utils::maybe_initialize_cuda(options);
  pybind11::gil_scoped_release no_gil;
  return torch::randint(low, high, size, generator, options);
}
inline Tensor dispatch_randint(int64_t low, int64_t high, IntArrayRef size, Tensor result) {
  pybind11::gil_scoped_release no_gil;
  return at::randint_out(result, low, high, size);
}
inline Tensor dispatch_randint(int64_t low, int64_t high, IntArrayRef size, const TensorOptions & options) {
  torch::utils::maybe_initialize_cuda(options);
  pybind11::gil_scoped_release no_gil;
  return torch::randint(low, high, size, options);
}

static PyObject * THPVariable_randint(PyObject* self_, PyObject* args, PyObject* kwargs)
{
  HANDLE_TH_ERRORS
  static PythonArgParser parser({
    "randint(int64_t high, IntArrayRef size, *, Generator generator=None, Tensor out=None, ScalarType dtype=None, Layout layout=torch.strided, Device device=None, bool requires_grad=False)",
    "randint(int64_t low, int64_t high, IntArrayRef size, *, Generator generator=None, Tensor out=None, ScalarType dtype=None, Layout layout=torch.strided, Device device=None, bool requires_grad=False)",
  }, /*traceable=*/false);

  ParsedArgs<9> parsed_args;
  auto r = parser.parse(args, kwargs, parsed_args);

  if(r.has_torch_function()) {
    return handle_torch_function(r, args, kwargs, THPVariableFunctionsModule, "torch");
  }

  if (r.idx == 0) {
    if (r.isNone(3)) {
      auto high = r.toInt64(0);
      auto size = r.intlist(1);
      auto generator = r.generator(2);
      // NOTE: r.scalartype(X) gives the default dtype if r.isNone(X)
      auto dtype = r.scalartypeWithDefault(4, at::ScalarType::Long);
      auto device = r.device(6);
      const auto options = TensorOptions()
          .dtype(dtype)
          .device(device)
          .layout(r.layout(5))
          .requires_grad(r.toBool(7));
      return wrap(dispatch_randint(high, size, generator, options));
    } else {
      check_out_type_matches(r.tensor(3), r.scalartype(4), r.isNone(4),
                             r.layout(5), r.device(6), r.isNone(6));
      return wrap(dispatch_randint(r.toInt64(0), r.intlist(1), r.generator(2), r.tensor(3)).set_requires_grad(r.toBool(7)));
    }
  } else if (r.idx == 1) {
    if (r.isNone(4)) {
      auto low = r.toInt64(0);
      auto high = r.toInt64(1);
      auto size = r.intlist(2);
      auto generator = r.generator(3);
      // NOTE: r.scalartype(X) gives the default dtype if r.isNone(X)
      auto dtype = r.scalartypeWithDefault(5, at::ScalarType::Long);
      auto device = r.device(7);
      const auto options = TensorOptions()
          .dtype(dtype)
          .device(device)
          .layout(r.layout(6))
          .requires_grad(r.toBool(8));
      return wrap(dispatch_randint(low, high, size, generator, options));
    } else {
      check_out_type_matches(r.tensor(4), r.scalartype(5), r.isNone(5),
                             r.layout(6), r.device(7), r.isNone(7));
      return wrap(dispatch_randint(r.toInt64(0), r.toInt64(1), r.intlist(2), r.generator(3), r.tensor(4)).set_requires_grad(r.toBool(8)));
    }
  }
  Py_RETURN_NONE;
  END_HANDLE_TH_ERRORS
}

// implemented on python object to allow torch.as_tensor to be constructed with arbitrarily nested
// python objects - list, tuple, np array, scalar, etc.
static PyObject * THPVariable_as_tensor(PyObject* self, PyObject* args, PyObject* kwargs)
{
  HANDLE_TH_ERRORS
  static PythonArgParser parser({
      "as_tensor(PyObject* data, *, ScalarType dtype=None, Device? device=None)",
  });

  ParsedArgs<3> parsed_args;
  auto r = parser.parse(args, kwargs, parsed_args);
  if (r.has_torch_function()) {
    return handle_torch_function(
        r, nullptr, args, kwargs, THPVariableFunctionsModule, "torch");
  }
  jit::tracer::warn("torch.as_tensor", jit::tracer::WARN_CONSTRUCTOR);
  return THPVariable_Wrap(torch::utils::as_tensor(
      torch::tensors::get_default_dispatch_key(),
      torch::tensors::get_default_scalar_type(),
      r));
  END_HANDLE_TH_ERRORS
}

// implemented on python object here because PyObject currently not natively declarable
// See: ATen/native/README.md for more context
static PyObject * THPVariable_from_numpy(PyObject* module, PyObject* arg)
{
  HANDLE_TH_ERRORS
  jit::tracer::warn("torch.from_numpy", jit::tracer::WARN_CONSTRUCTOR);
  return THPVariable_Wrap(torch::utils::tensor_from_numpy(arg));
  END_HANDLE_TH_ERRORS
}

static Tensor dispatch_nonzero(const Tensor & self) {
  pybind11::gil_scoped_release no_gil;
  OptionalDeviceGuard device_guard(device_of(self));
  return self.nonzero();
}

static Tensor dispatch_nonzero(const Tensor & self, Tensor out) {
  pybind11::gil_scoped_release no_gil;
  OptionalDeviceGuard device_guard(device_of(self));
  return at::nonzero_out(out, self);
}

static std::vector<Tensor> dispatch_nonzero_numpy(const Tensor & self) {
  pybind11::gil_scoped_release no_gil;
  OptionalDeviceGuard device_guard(device_of(self));
  return self.nonzero_numpy();
}

static PyObject * THPVariable_nonzero(PyObject* self, PyObject* args, PyObject* kwargs);

<<<<<<< HEAD
#define THPVARIABLE_SPARSE_COMPRESSED_CTOR(NAME, NARGS, SIGNATURES)     \
static PyObject * THPVariable_ ## NAME(PyObject* self, PyObject* args, PyObject* kwargs) \
{                                                                       \
  HANDLE_TH_ERRORS                                                      \
  static PythonArgParser parser SIGNATURES ;                            \
=======
static PyObject * THPVariable_sparse_csr_tensor(PyObject* self, PyObject* args, PyObject* kwargs)
{
  HANDLE_TH_ERRORS
  static PythonArgParser parser({
      "sparse_csr_tensor(PyObject* crow_indices, PyObject* col_indices, PyObject* values, IntArrayRef size, *, ScalarType dtype=None, Layout? layout=None, Device? device=None, bool pin_memory=False, bool requires_grad=False)",
      "sparse_csr_tensor(PyObject* crow_indices, PyObject* col_indices, PyObject* values, *, ScalarType dtype=None, Layout? layout=None, Device? device=None, bool pin_memory=False, bool requires_grad=False)",
  });

  ParsedArgs<9> parsed_args;
  auto r = parser.parse(args, kwargs, parsed_args);
  if (r.has_torch_function()) {
    return handle_torch_function(
      r, nullptr, args, kwargs, THPVariableFunctionsModule, "torch");
  }
  jit::tracer::warn("torch.sparse_csr_tensor", jit::tracer::WARN_CONSTRUCTOR);
  return THPVariable_Wrap(torch::utils::sparse_csr_tensor_ctor(
      torch::tensors::get_default_dispatch_key(),
      torch::tensors::get_default_scalar_type(),
      r));
  END_HANDLE_TH_ERRORS
}

#define THPVARIABLE_SPARSE_COMPRESSED_CTOR(NAME, NARGS, SIGNATURES)      \
static PyObject * THPVariable_ ## NAME(PyObject* self, PyObject* args, PyObject* kwargs) \
{                                                                       \
  HANDLE_TH_ERRORS                                                      \
  static PythonArgParser parser SIGNATURES ;                          \
>>>>>>> a6682701
  ParsedArgs<NARGS> parsed_args;                                        \
  auto r = parser.parse(args, kwargs, parsed_args);                     \
  if (r.has_torch_function()) {                                         \
    return handle_torch_function(r, nullptr, args, kwargs, THPVariableFunctionsModule, "torch"); \
  }                                                                     \
  jit::tracer::warn("torch."  # NAME, jit::tracer::WARN_CONSTRUCTOR);   \
  return THPVariable_Wrap(torch::utils::NAME ## _ctor(torch::tensors::get_default_dispatch_key(), torch::tensors::get_default_scalar_type(), r)); \
  END_HANDLE_TH_ERRORS                                                  \
}
<<<<<<< HEAD

THPVARIABLE_SPARSE_COMPRESSED_CTOR(sparse_compressed_tensor, 9,
                                   ({"sparse_compressed_tensor(PyObject* compressed_indices, PyObject* plain_indices, PyObject* values, IntArrayRef size, *, ScalarType dtype=None, Layout? layout=None, Device? device=None, bool pin_memory=False, bool requires_grad=False)",
   "sparse_compressed_tensor(PyObject* compressed_indices, PyObject* plain_indices, PyObject* values, *, ScalarType dtype=None, Layout? layout=None, Device? device=None, bool pin_memory=False, bool requires_grad=False)"}))
THPVARIABLE_SPARSE_COMPRESSED_CTOR(sparse_csr_tensor, 9,
                                   ({"sparse_csr_tensor(PyObject* crow_indices, PyObject* col_indices, PyObject* values, IntArrayRef size, *, ScalarType dtype=None, Layout? layout=None, Device? device=None, bool pin_memory=False, bool requires_grad=False)",
                                     "sparse_csr_tensor(PyObject* crow_indices, PyObject* col_indices, PyObject* values, *, ScalarType dtype=None, Layout? layout=None, Device? device=None, bool pin_memory=False, bool requires_grad=False)"}))
THPVARIABLE_SPARSE_COMPRESSED_CTOR(sparse_csc_tensor, 9,
                                   ({"sparse_csc_tensor(PyObject* ccol_indices, PyObject* row_indices, PyObject* values, IntArrayRef size, *, ScalarType dtype=None, Layout? layout=None, Device? device=None, bool pin_memory=False, bool requires_grad=False)",
                                     "sparse_csc_tensor(PyObject* ccol_indices, PyObject* row_indices, PyObject* values, *, ScalarType dtype=None, Layout? layout=None, Device? device=None, bool pin_memory=False, bool requires_grad=False)"}))
THPVARIABLE_SPARSE_COMPRESSED_CTOR(sparse_bsr_tensor, 9,
                                   ({"sparse_bsr_tensor(PyObject* crow_indices, PyObject* col_indices, PyObject* values, IntArrayRef size, *, ScalarType dtype=None, Layout? layout=None, Device? device=None, bool pin_memory=False, bool requires_grad=False)",
                                     "sparse_bsr_tensor(PyObject* crow_indices, PyObject* col_indices, PyObject* values, *, ScalarType dtype=None, Layout? layout=None, Device? device=None, bool pin_memory=False, bool requires_grad=False)"}))
THPVARIABLE_SPARSE_COMPRESSED_CTOR(sparse_bsc_tensor, 9,
                                   ({"sparse_bsc_tensor(PyObject* ccol_indices, PyObject* row_indices, PyObject* values, IntArrayRef size, *, ScalarType dtype=None, Layout? layout=None, Device? device=None, bool pin_memory=False, bool requires_grad=False)",
                                     "sparse_bsc_tensor(PyObject* ccol_indices, PyObject* row_indices, PyObject* values, *, ScalarType dtype=None, Layout? layout=None, Device? device=None, bool pin_memory=False, bool requires_grad=False)"}))

THPVARIABLE_SPARSE_COMPRESSED_CTOR(_sparse_compressed_tensor_unsafe, 8,
                                   ({"_sparse_compressed_tensor_unsafe(PyObject* compressed_indices, PyObject* plain_indices, PyObject* values, IntArrayRef size, *, ScalarType dtype=None, Layout? layout=None, Device? device=None, bool requires_grad=False)"}))
THPVARIABLE_SPARSE_COMPRESSED_CTOR(_sparse_csr_tensor_unsafe, 7,
                                   ({"_sparse_csr_tensor_unsafe(PyObject* crow_indices, PyObject* col_indices, PyObject* values, IntArrayRef size, *, ScalarType dtype=None, Device? device=None, bool requires_grad=False)"}))
THPVARIABLE_SPARSE_COMPRESSED_CTOR(_sparse_csc_tensor_unsafe, 7,
                                   ({"_sparse_csc_tensor_unsafe(PyObject* ccol_indices, PyObject* row_indices, PyObject* values, IntArrayRef size, *, ScalarType dtype=None, Device? device=None, bool requires_grad=False)"}))
THPVARIABLE_SPARSE_COMPRESSED_CTOR(_sparse_bsr_tensor_unsafe, 7,
                                   ({"_sparse_bsr_tensor_unsafe(PyObject* crow_indices, PyObject* col_indices, PyObject* values, IntArrayRef size, *, ScalarType dtype=None, Device? device=None, bool requires_grad=False)"}))
THPVARIABLE_SPARSE_COMPRESSED_CTOR(_sparse_bsc_tensor_unsafe, 7,
                                   ({"_sparse_bsc_tensor_unsafe(PyObject* ccol_indices, PyObject* row_indices, PyObject* values, IntArrayRef size, *, ScalarType dtype=None, Device? device=None, bool requires_grad=False)"}))
=======
>>>>>>> a6682701

THPVARIABLE_SPARSE_COMPRESSED_CTOR(_sparse_compressed_tensor_unsafe, 8,
    ({"_sparse_compressed_tensor_unsafe(PyObject* compressed_indices, PyObject* plain_indices, PyObject* values, IntArrayRef size, *, ScalarType dtype=None, Layout? layout=None, Device? device=None, bool requires_grad=False)"}))
THPVARIABLE_SPARSE_COMPRESSED_CTOR(_sparse_csr_tensor_unsafe, 7,
    ({"_sparse_csr_tensor_unsafe(PyObject* crow_indices, PyObject* col_indices, PyObject* values, IntArrayRef size, *, ScalarType dtype=None, Device? device=None, bool requires_grad=False)"}))

static PyObject * THPVariable_sparse_coo_tensor(PyObject* self, PyObject* args, PyObject* kwargs)
{
  HANDLE_TH_ERRORS
  static PythonArgParser parser({
      "sparse_coo_tensor(PyObject* indices, PyObject* values, *, ScalarType dtype=None, Device? device=None, bool requires_grad=False)",
      "sparse_coo_tensor(PyObject* indices, PyObject* values, IntArrayRef size, *, ScalarType dtype=None, Device? device=None, bool requires_grad=False)",
      "sparse_coo_tensor(IntArrayRef size, *, ScalarType dtype=None, Device? device=None, bool requires_grad=False)",
  });

  ParsedArgs<6> parsed_args;
  auto r = parser.parse(args, kwargs, parsed_args);
  if (r.has_torch_function()) {
    return handle_torch_function(
        r, nullptr, args, kwargs, THPVariableFunctionsModule, "torch");
  }
  jit::tracer::warn("torch.sparse_coo_tensor", jit::tracer::WARN_CONSTRUCTOR);
  return THPVariable_Wrap(torch::utils::sparse_coo_tensor_ctor(
      torch::tensors::get_default_dispatch_key(),
      torch::tensors::get_default_scalar_type(),
      r));
  END_HANDLE_TH_ERRORS
}

static PyObject * THPVariable__sparse_coo_tensor_unsafe(PyObject* self, PyObject* args, PyObject* kwargs)
{
  HANDLE_TH_ERRORS
  static PythonArgParser parser({
      "_sparse_coo_tensor_unsafe(PyObject* indices, PyObject* values, IntArrayRef size, *, ScalarType dtype=None, Device? device=None, bool requires_grad=False)",
  });

  ParsedArgs<6> parsed_args;
  auto r = parser.parse(args, kwargs, parsed_args);
  if (r.has_torch_function()) {
    return handle_torch_function(
        r, nullptr, args, kwargs, THPVariableFunctionsModule, "torch");
  }
  jit::tracer::warn("torch._sparse_coo_tensor_unsafe", jit::tracer::WARN_CONSTRUCTOR);
  return THPVariable_Wrap(torch::utils::_sparse_coo_tensor_unsafe_ctor(
      torch::tensors::get_default_dispatch_key(),
      torch::tensors::get_default_scalar_type(),
      r));
  END_HANDLE_TH_ERRORS
}

// implemented on python object to allow torch.tensor to be constructed with arbitrarily nested
// python objects - list, tuple, np array, scalar, etc.
static PyObject * THPVariable_tensor(PyObject* self, PyObject* args, PyObject* kwargs)
{
  HANDLE_TH_ERRORS
  static PythonArgParser parser({
      "tensor(PyObject* data, *, ScalarType dtype=None, Device? device=None, bool pin_memory=False, bool requires_grad=False, DimnameList? names=None)",
  });

  constexpr int ctor_num_args = 6;
  ParsedArgs<ctor_num_args> parsed_args;
  auto r = parser.parse(args, kwargs, parsed_args);
  if (r.has_torch_function()) {
    return handle_torch_function(
        r, nullptr, args, kwargs, THPVariableFunctionsModule, "torch");
  }
  jit::tracer::warn("torch.tensor", jit::tracer::WARN_CONSTRUCTOR);
  return THPVariable_Wrap(torch::utils::tensor_ctor(
      torch::tensors::get_default_dispatch_key(),
      torch::tensors::get_default_scalar_type(),
      r));
  END_HANDLE_TH_ERRORS
}

static PyObject * THPVariable_get_device(PyObject* self_, PyObject* args, PyObject* kwargs)
{
  HANDLE_TH_ERRORS
  static PythonArgParser parser({
    "get_device(Tensor input)",
  }, /*traceable=*/false);

  ParsedArgs<1> parsed_args;
  auto r = parser.parse(args, kwargs, parsed_args);

  if (r.idx == 0) {
    return wrap(r.tensor(0).get_device());
  }
  Py_RETURN_NONE;
  END_HANDLE_TH_ERRORS
}

static PyObject * THPVariable_frombuffer(PyObject* self_, PyObject* args, PyObject* kwargs)
{
  HANDLE_TH_ERRORS
  static PythonArgParser parser({
    "frombuffer(PyObject* buffer, *, ScalarType dtype, int64_t count=-1, int64_t offset=0, bool requires_grad=False)",
  }, /*traceable=*/false);

  ParsedArgs<5> parsed_args;
  auto r = parser.parse(args, kwargs, parsed_args);

  if (r.idx == 0) {
    auto buffer = r.pyobject(0);
    auto dtype = r.scalartype(1);
    auto count = r.toInt64(2);
    auto offset = r.toInt64(3);
    auto requires_grad = r.toBool(4);

    TORCH_CHECK_VALUE(
        PyObject_CheckBuffer(buffer) != 0,
        "object does not implement Python buffer protocol.");
    return wrap(torch::utils::tensor_frombuffer(
        buffer, dtype, count, offset, requires_grad));
  }

  Py_RETURN_NONE;
  END_HANDLE_TH_ERRORS
}

static PyObject * THPVariable_asarray(PyObject* self_, PyObject* args, PyObject* kwargs)
{
  HANDLE_TH_ERRORS
  static PythonArgParser parser({
    "asarray(PyObject* obj, *, ScalarType? dtype=None, Device? device=None, bool? copy=None, bool requires_grad=False)",
  }, /*traceable=*/false);

  ParsedArgs<5> parsed_args;
  auto r = parser.parse(args, kwargs, parsed_args);

  if (r.idx == 0) {
    auto obj = r.pyobject(0);
    auto dtype = r.scalartypeOptional(1);
    auto device = r.deviceOptional(2);
    auto copy = r.toBoolOptional(3);
    auto requires_grad = r.toBool(4);
    return wrap(torch::utils::asarray(obj, dtype, device, copy, requires_grad));
  }

  Py_RETURN_NONE;
  END_HANDLE_TH_ERRORS
}

static PyObject * THPVariable_numel(PyObject* self_, PyObject* args, PyObject* kwargs);

// linspace
static PyObject * THPVariable_linspace(PyObject* self_, PyObject* args, PyObject* kwargs)
{
  HANDLE_TH_ERRORS
  static PythonArgParser parser({
    "linspace(Scalar start, Scalar end, int64_t steps, *, Tensor out=None, ScalarType dtype=None, Layout layout=torch.strided, Device device=None, bool pin_memory=False, bool requires_grad=False)",
  }, /*traceable=*/true);

  ParsedArgs<9> parsed_args;
  auto _r = parser.parse(nullptr, args, kwargs, parsed_args);
  if(_r.has_torch_function()) {
    return handle_torch_function(_r, nullptr, args, kwargs, THPVariableFunctionsModule, "torch");
  }
  if (_r.isNone(3)) {
    // aten::linspace(Scalar start, Scalar end, int steps, *, ScalarType? dtype=None, Layout? layout=None, Device? device=None, bool? pin_memory=None) -> Tensor

    // NOTE: r.scalartype(X) gives the default dtype if r.isNone(X)
    // This leads to problem in the operator argument checks,
    // when either `start` or `end` is complex and dtype is None
    const auto options = TensorOptions()
        .dtype(_r.scalartypeOptional(4))
        .device(_r.device(6))
        .layout(_r.layoutOptional(5))
        .requires_grad(_r.toBool(8))
        .pinned_memory(_r.toBool(7));
    torch::utils::maybe_initialize_cuda(options);

    auto dispatch_linspace = [](Scalar start, Scalar end, int64_t steps, TensorOptions options) -> Tensor {
      pybind11::gil_scoped_release no_gil;
      return torch::linspace(start, end, steps, options);
    };
    return wrap(dispatch_linspace(_r.scalar(0), _r.scalar(1), _r.toInt64(2), options));
  } else {
    // aten::linspace.out(Scalar start, Scalar end, int? steps=None, *, Tensor(a!) out) -> Tensor(a!)
    check_out_type_matches(_r.tensor(3), _r.scalartype(4),
                           _r.isNone(4), _r.layoutOptional(5),
                           _r.device(6), _r.isNone(6));

    auto dispatch_linspace_out = [](Tensor out, Scalar start, Scalar end, int64_t steps) -> Tensor {
      pybind11::gil_scoped_release no_gil;
      return at::linspace_out(out, start, end, steps);
    };
    return wrap(dispatch_linspace_out(_r.tensor(3), _r.scalar(0), _r.scalar(1), _r.toInt64(2)).set_requires_grad(_r.toBool(8)));
  }
  Py_RETURN_NONE;
  END_HANDLE_TH_ERRORS
}

// logspace
static PyObject * THPVariable_logspace(PyObject* self_, PyObject* args, PyObject* kwargs)
{
  HANDLE_TH_ERRORS
  static PythonArgParser parser({
    "logspace(Scalar start, Scalar end, int64_t steps, double base=10.0, *, Tensor out=None, ScalarType dtype=None, Layout layout=torch.strided, Device device=None, bool pin_memory=False, bool requires_grad=False)",
  }, /*traceable=*/true);

  ParsedArgs<10> parsed_args;
  auto _r = parser.parse(nullptr, args, kwargs, parsed_args);
  if(_r.has_torch_function()) {
    return handle_torch_function(_r, nullptr, args, kwargs, THPVariableFunctionsModule, "torch");
  }
  if (_r.isNone(4)) {
    // aten::logspace(Scalar start, Scalar end, int steps, float base=10.0, *, ScalarType? dtype=None, Layout? layout=None, Device? device=None, bool? pin_memory=None) -> Tensor

    // NOTE: r.scalartype(X) gives the default dtype if r.isNone(X)
    // This leads to problem in the operator argument checks,
    // when either `start` or `end` is complex and dtype is None
    const auto options = TensorOptions()
        .dtype(_r.scalartypeOptional(5))
        .device(_r.device(7))
        .layout(_r.layoutOptional(6))
        .requires_grad(_r.toBool(9))
        .pinned_memory(_r.toBool(8));
    torch::utils::maybe_initialize_cuda(options);

    auto dispatch_logspace = [](Scalar start, Scalar end, int64_t steps, double base, TensorOptions options) -> Tensor {
      pybind11::gil_scoped_release no_gil;
      return torch::logspace(start, end, steps, base, options);
    };
    return wrap(dispatch_logspace(_r.scalar(0), _r.scalar(1), _r.toInt64(2), _r.toDouble(3), options));
  } else {
    // aten::logspace.out(Scalar start, Scalar end, int steps, float base=10.0, *, Tensor(a!) out) -> Tensor(a!)
    check_out_type_matches(_r.tensor(4), _r.scalartype(5),
                           _r.isNone(5), _r.layoutOptional(6),
                           _r.device(7), _r.isNone(7));

    auto dispatch_logspace_out = [](Tensor out, Scalar start, Scalar end, int64_t steps, double base) -> Tensor {
      pybind11::gil_scoped_release no_gil;
      return at::logspace_out(out, start, end, steps, base);
    };
    return wrap(dispatch_logspace_out(_r.tensor(4), _r.scalar(0), _r.scalar(1), _r.toInt64(2), _r.toDouble(3)).set_requires_grad(_r.toBool(9)));
  }
  Py_RETURN_NONE;
  END_HANDLE_TH_ERRORS
}

static PyObject * THPVariable__to_functional_tensor(PyObject *self, PyObject* args, PyObject* kwargs)
{
  HANDLE_TH_ERRORS
  static PythonArgParser parser({"_to_functional_tensor(Tensor t)"}, /*traceable=*/true);

  ParsedArgs<1> parsed_args;
  auto r = parser.parse(args, kwargs, parsed_args);
  auto self_ = r.tensor(0);
  auto wrapped = at::functionalization::impl::to_functional_tensor(self_);
  return wrap(wrapped);
  END_HANDLE_TH_ERRORS
}

static PyObject * THPVariable__from_functional_tensor(PyObject *self, PyObject* args, PyObject* kwargs)
{
  HANDLE_TH_ERRORS
  static PythonArgParser parser({"_from_functional_tensor(Tensor t)"}, /*traceable=*/true);

  ParsedArgs<1> parsed_args;
  auto r = parser.parse(args, kwargs, parsed_args);
  auto self_ = r.tensor(0);
  auto unwrapped = at::functionalization::impl::from_functional_tensor(self_);
  return wrap(unwrapped);
  END_HANDLE_TH_ERRORS
}

static PyObject * THPVariable__is_functional_tensor(PyObject *self, PyObject* args, PyObject* kwargs)
{
  HANDLE_TH_ERRORS
  static PythonArgParser parser({"_is_functional_tensor(Tensor t)"}, /*traceable=*/true);

  ParsedArgs<1> parsed_args;
  auto r = parser.parse(args, kwargs, parsed_args);
  auto self_ = r.tensor(0);
  if (at::functionalization::impl::isFunctionalTensor(self_)) {
    Py_RETURN_TRUE;
  } else {
    Py_RETURN_FALSE;
  }
  END_HANDLE_TH_ERRORS
}

static PyObject * THPVariable__sync(PyObject *self, PyObject* args, PyObject* kwargs)
{
  HANDLE_TH_ERRORS
  static PythonArgParser parser({"_sync(Tensor t)"}, /*traceable=*/true);

  ParsedArgs<1> parsed_args;
  auto r = parser.parse(args, kwargs, parsed_args);
  auto self_ = r.tensor(0);
  TORCH_INTERNAL_ASSERT(at::functionalization::impl::isFunctionalTensor(self_));
  at::functionalization::impl::sync(self_);
  Py_RETURN_NONE;
  END_HANDLE_TH_ERRORS
}

static PyObject * THPVariable__enable_functionalization(PyObject *self, PyObject* args, PyObject* kwargs)
{
  HANDLE_TH_ERRORS
  c10::impl::tls_set_dispatch_key_included(at::DispatchKey::Functionalize, true);
  Py_RETURN_NONE;
  END_HANDLE_TH_ERRORS
}

static PyObject * THPVariable__disable_functionalization(PyObject *self, PyObject* args, PyObject* kwargs)
{
  HANDLE_TH_ERRORS
  c10::impl::tls_set_dispatch_key_included(at::DispatchKey::Functionalize, false);
  Py_RETURN_NONE;
  END_HANDLE_TH_ERRORS
}

// XXX: ops that are bound here are not exposed to the C++ api nor the JIT.
// Any new ops added here should be accompanied with a comment why they are not
// being registered through native_functions.yaml, and be tagged cpp / JIT
// NOLINTNEXTLINE(cppcoreguidelines-avoid-c-arrays,modernize-avoid-c-arrays)
static PyMethodDef torch_functions_manual[] = {
  {"arange", castPyCFunctionWithKeywords(THPVariable_arange),
    METH_VARARGS | METH_KEYWORDS | METH_STATIC, nullptr},
  {"asarray", castPyCFunctionWithKeywords(THPVariable_asarray),
    METH_VARARGS | METH_KEYWORDS | METH_STATIC, nullptr},
  {"as_tensor", castPyCFunctionWithKeywords(THPVariable_as_tensor),
    METH_VARARGS | METH_KEYWORDS | METH_STATIC, nullptr},
  {"from_numpy", THPVariable_from_numpy, METH_STATIC | METH_O, nullptr},
  {"frombuffer", castPyCFunctionWithKeywords(THPVariable_frombuffer), METH_VARARGS | METH_KEYWORDS | METH_STATIC, nullptr},
  {"full", castPyCFunctionWithKeywords(THPVariable_full), METH_VARARGS | METH_KEYWORDS | METH_STATIC, nullptr},
  {"linspace", castPyCFunctionWithKeywords(THPVariable_linspace), METH_VARARGS | METH_KEYWORDS | METH_STATIC, nullptr},
  {"logspace", castPyCFunctionWithKeywords(THPVariable_logspace), METH_VARARGS | METH_KEYWORDS | METH_STATIC, nullptr},
  {"_is_functional_tensor", castPyCFunctionWithKeywords(THPVariable__is_functional_tensor), METH_VARARGS | METH_KEYWORDS | METH_STATIC, nullptr},
  {"_to_functional_tensor", castPyCFunctionWithKeywords(THPVariable__to_functional_tensor), METH_VARARGS | METH_KEYWORDS | METH_STATIC, nullptr},
  {"_from_functional_tensor", castPyCFunctionWithKeywords(THPVariable__from_functional_tensor), METH_VARARGS | METH_KEYWORDS | METH_STATIC, nullptr},
  {"_sync", castPyCFunctionWithKeywords(THPVariable__sync), METH_VARARGS | METH_KEYWORDS | METH_STATIC, nullptr},
  {"_enable_functionalization", castPyCFunctionWithKeywords(THPVariable__enable_functionalization), METH_VARARGS | METH_KEYWORDS | METH_STATIC, nullptr},
  {"_disable_functionalization", castPyCFunctionWithKeywords(THPVariable__disable_functionalization), METH_VARARGS | METH_KEYWORDS | METH_STATIC, nullptr},
  {"nonzero", castPyCFunctionWithKeywords(THPVariable_nonzero), METH_VARARGS | METH_KEYWORDS | METH_STATIC, nullptr},
  {"randint", castPyCFunctionWithKeywords(THPVariable_randint), METH_VARARGS | METH_KEYWORDS | METH_STATIC, nullptr},
  {"range", castPyCFunctionWithKeywords(THPVariable_range), METH_VARARGS | METH_KEYWORDS | METH_STATIC, nullptr},
  {"sparse_coo_tensor", castPyCFunctionWithKeywords(THPVariable_sparse_coo_tensor), METH_VARARGS | METH_KEYWORDS | METH_STATIC, nullptr},
  {"_sparse_coo_tensor_unsafe", castPyCFunctionWithKeywords(THPVariable__sparse_coo_tensor_unsafe), METH_VARARGS | METH_KEYWORDS | METH_STATIC, nullptr},
<<<<<<< HEAD
  {"sparse_compressed_tensor", castPyCFunctionWithKeywords(THPVariable_sparse_compressed_tensor), METH_VARARGS | METH_KEYWORDS | METH_STATIC, nullptr},
=======
  {"_sparse_compressed_tensor_unsafe", castPyCFunctionWithKeywords(THPVariable__sparse_compressed_tensor_unsafe), METH_VARARGS | METH_KEYWORDS | METH_STATIC, nullptr},
>>>>>>> a6682701
  {"sparse_csr_tensor", castPyCFunctionWithKeywords(THPVariable_sparse_csr_tensor), METH_VARARGS | METH_KEYWORDS | METH_STATIC, nullptr},
  {"sparse_csc_tensor", castPyCFunctionWithKeywords(THPVariable_sparse_csc_tensor), METH_VARARGS | METH_KEYWORDS | METH_STATIC, nullptr},
  {"sparse_bsr_tensor", castPyCFunctionWithKeywords(THPVariable_sparse_bsr_tensor), METH_VARARGS | METH_KEYWORDS | METH_STATIC, nullptr},
  {"sparse_bsc_tensor", castPyCFunctionWithKeywords(THPVariable_sparse_bsc_tensor), METH_VARARGS | METH_KEYWORDS | METH_STATIC, nullptr},
  {"_sparse_compressed_tensor_unsafe", castPyCFunctionWithKeywords(THPVariable__sparse_compressed_tensor_unsafe), METH_VARARGS | METH_KEYWORDS | METH_STATIC, nullptr},
  {"_sparse_csr_tensor_unsafe", castPyCFunctionWithKeywords(THPVariable__sparse_csr_tensor_unsafe), METH_VARARGS | METH_KEYWORDS | METH_STATIC, nullptr},
  {"_sparse_csc_tensor_unsafe", castPyCFunctionWithKeywords(THPVariable__sparse_csc_tensor_unsafe), METH_VARARGS | METH_KEYWORDS | METH_STATIC, nullptr},
  {"_sparse_bsr_tensor_unsafe", castPyCFunctionWithKeywords(THPVariable__sparse_bsr_tensor_unsafe), METH_VARARGS | METH_KEYWORDS | METH_STATIC, nullptr},
  {"_sparse_bsc_tensor_unsafe", castPyCFunctionWithKeywords(THPVariable__sparse_bsc_tensor_unsafe), METH_VARARGS | METH_KEYWORDS | METH_STATIC, nullptr},
  {"tensor", castPyCFunctionWithKeywords(THPVariable_tensor), METH_VARARGS | METH_KEYWORDS | METH_STATIC, nullptr},
  {"get_device", castPyCFunctionWithKeywords(THPVariable_get_device), METH_VARARGS | METH_KEYWORDS | METH_STATIC, nullptr},
  {"numel", castPyCFunctionWithKeywords(THPVariable_numel), METH_VARARGS | METH_KEYWORDS | METH_STATIC, nullptr},
};

static PyObject * THPVariable_nonzero(PyObject* self, PyObject* args, PyObject* kwargs)
{
  HANDLE_TH_ERRORS
  static PythonArgParser parser({
    "nonzero(Tensor input, *, bool as_tuple=False, Tensor out=None)",
  });
  ParsedArgs<3> parsed_args;
  auto r = parser.parse(args, kwargs, parsed_args);

  if(r.has_torch_function()){
    return handle_torch_function(r, args, kwargs, THPVariableFunctionsModule, "torch");
  }

  const auto as_tuple = r.toBool(1);
  const auto has_out = !r.isNone(2);

  if (as_tuple) {
    TORCH_CHECK(!has_out, "nonzero does not support the out kwarg when as_tuple is True");
    return wrap(dispatch_nonzero_numpy(r.tensor(0)));
  }

  if (has_out) {
    return wrap(dispatch_nonzero(r.tensor(0), r.tensor(2)));
  }

  return wrap(dispatch_nonzero(r.tensor(0)));

  END_HANDLE_TH_ERRORS
}

static PyObject * THPVariable_numel(PyObject* self_, PyObject* args, PyObject* kwargs)
{
  HANDLE_TH_ERRORS
  static PythonArgParser parser({
    "numel(Tensor input)",
  }, /*traceable=*/false);

  ParsedArgs<1> parsed_args;
  auto r = parser.parse(args, kwargs, parsed_args);

  if(r.has_torch_function()){
    return handle_torch_function(r, args, kwargs, THPVariableFunctionsModule, "torch");
  }

  if (r.idx == 0) {
    return wrap(r.tensor(0).numel());
  }
  Py_RETURN_NONE;
  END_HANDLE_TH_ERRORS
}

// Sharded function definitions
void gatherTorchFunctions_0(std::vector<PyMethodDef> &torch_functions);
void gatherTorchFunctions_1(std::vector<PyMethodDef> &torch_functions);
void gatherTorchFunctions_2(std::vector<PyMethodDef> &torch_functions);

void gatherTorchFunctions(std::vector<PyMethodDef> &torch_functions) {
  constexpr size_t num_functions = sizeof(torch_functions_manual) / sizeof(torch_functions_manual[0]);
  torch_functions.assign(torch_functions_manual,
                         torch_functions_manual + num_functions);
  // NOTE: Must be synced with num_shards in tools/autograd/gen_python_functions.py
  gatherTorchFunctions_0(torch_functions);
  gatherTorchFunctions_1(torch_functions);
  gatherTorchFunctions_2(torch_functions);

  static std::array<std::pair<const char *, const char *>, 4> aliases{{
    // Canonical function, alias name
    {"sspaddmm", "saddmm"},
    {"mm", "spmm"},
    {"mm", "dsmm"},
    {"hspmm", "hsmm"}
  }};

  for (const auto& alias : aliases) {
    auto it = std::find_if(torch_functions.begin(), torch_functions.end(),
                          [&](const PyMethodDef& def) {
                            return strcmp(def.ml_name, alias.first) == 0;
                          });
    TORCH_INTERNAL_ASSERT(
        it != torch_functions.end(),
        "Failed to create function alias from ", alias.first, " to ", alias.second);
    PyMethodDef alias_def = *it;
    alias_def.ml_name = alias.second;

    torch_functions.push_back(alias_def);
  }

  torch_functions.push_back({nullptr});
  torch_functions.shrink_to_fit();
}

static PyTypeObject THPVariableFunctions = {
  PyVarObject_HEAD_INIT(nullptr, 0)
  "torch._C._VariableFunctionsClass",    /* tp_name */
  0,                                     /* tp_basicsize */
  0,                                     /* tp_itemsize */
  nullptr,                               /* tp_dealloc */
  0,                                     /* tp_vectorcall_offset */
  nullptr,                               /* tp_getattr */
  nullptr,                               /* tp_setattr */
  nullptr,                               /* tp_reserved */
  nullptr,                               /* tp_repr */
  nullptr,                               /* tp_as_number */
  nullptr,                               /* tp_as_sequence */
  nullptr,                               /* tp_as_mapping */
  nullptr,                               /* tp_hash  */
  nullptr,                               /* tp_call */
  nullptr,                               /* tp_str */
  nullptr,                               /* tp_getattro */
  nullptr,                               /* tp_setattro */
  nullptr,                               /* tp_as_buffer */
  Py_TPFLAGS_DEFAULT,                    /* tp_flags */
  nullptr,                               /* tp_doc */
  nullptr,                               /* tp_traverse */
  nullptr,                               /* tp_clear */
  nullptr,                               /* tp_richcompare */
  0,                                     /* tp_weaklistoffset */
  nullptr,                               /* tp_iter */
  nullptr,                               /* tp_iternext */
  nullptr,                               /* tp_methods */
  nullptr,                               /* tp_members */
  nullptr,                               /* tp_getset */
  nullptr,                               /* tp_base */
  nullptr,                               /* tp_dict */
  nullptr,                               /* tp_descr_get */
  nullptr,                               /* tp_descr_set */
  0,                                     /* tp_dictoffset */
  nullptr,                               /* tp_init */
  nullptr,                               /* tp_alloc */
  nullptr                                /* tp_new */
};

void initTorchFunctions(PyObject *module) {
  static std::vector<PyMethodDef> torch_functions;
  gatherTorchFunctions(torch_functions);
  THPVariableFunctions.tp_methods = torch_functions.data();

  if (PyType_Ready(&THPVariableFunctions) < 0) {
    throw python_error();
  }
  Py_INCREF(&THPVariableFunctions);

  // Steals
  Py_INCREF(&THPVariableFunctions);
  if (PyModule_AddObject(module, "_VariableFunctionsClass",
                         reinterpret_cast<PyObject*>(&THPVariableFunctions)) < 0) {
    throw python_error();
  }
  // PyType_GenericNew returns a new reference
  THPVariableFunctionsModule = PyType_GenericNew(&THPVariableFunctions, Py_None, Py_None);
  // PyModule_AddObject steals a reference
  if (PyModule_AddObject(module, "_VariableFunctions", THPVariableFunctionsModule) < 0) {
    throw python_error();
  }
}

}}  // namespace torch::autograd<|MERGE_RESOLUTION|>--- conflicted
+++ resolved
@@ -407,41 +407,11 @@
 
 static PyObject * THPVariable_nonzero(PyObject* self, PyObject* args, PyObject* kwargs);
 
-<<<<<<< HEAD
-#define THPVARIABLE_SPARSE_COMPRESSED_CTOR(NAME, NARGS, SIGNATURES)     \
-static PyObject * THPVariable_ ## NAME(PyObject* self, PyObject* args, PyObject* kwargs) \
-{                                                                       \
-  HANDLE_TH_ERRORS                                                      \
-  static PythonArgParser parser SIGNATURES ;                            \
-=======
-static PyObject * THPVariable_sparse_csr_tensor(PyObject* self, PyObject* args, PyObject* kwargs)
-{
-  HANDLE_TH_ERRORS
-  static PythonArgParser parser({
-      "sparse_csr_tensor(PyObject* crow_indices, PyObject* col_indices, PyObject* values, IntArrayRef size, *, ScalarType dtype=None, Layout? layout=None, Device? device=None, bool pin_memory=False, bool requires_grad=False)",
-      "sparse_csr_tensor(PyObject* crow_indices, PyObject* col_indices, PyObject* values, *, ScalarType dtype=None, Layout? layout=None, Device? device=None, bool pin_memory=False, bool requires_grad=False)",
-  });
-
-  ParsedArgs<9> parsed_args;
-  auto r = parser.parse(args, kwargs, parsed_args);
-  if (r.has_torch_function()) {
-    return handle_torch_function(
-      r, nullptr, args, kwargs, THPVariableFunctionsModule, "torch");
-  }
-  jit::tracer::warn("torch.sparse_csr_tensor", jit::tracer::WARN_CONSTRUCTOR);
-  return THPVariable_Wrap(torch::utils::sparse_csr_tensor_ctor(
-      torch::tensors::get_default_dispatch_key(),
-      torch::tensors::get_default_scalar_type(),
-      r));
-  END_HANDLE_TH_ERRORS
-}
-
 #define THPVARIABLE_SPARSE_COMPRESSED_CTOR(NAME, NARGS, SIGNATURES)      \
 static PyObject * THPVariable_ ## NAME(PyObject* self, PyObject* args, PyObject* kwargs) \
 {                                                                       \
   HANDLE_TH_ERRORS                                                      \
   static PythonArgParser parser SIGNATURES ;                          \
->>>>>>> a6682701
   ParsedArgs<NARGS> parsed_args;                                        \
   auto r = parser.parse(args, kwargs, parsed_args);                     \
   if (r.has_torch_function()) {                                         \
@@ -451,7 +421,6 @@
   return THPVariable_Wrap(torch::utils::NAME ## _ctor(torch::tensors::get_default_dispatch_key(), torch::tensors::get_default_scalar_type(), r)); \
   END_HANDLE_TH_ERRORS                                                  \
 }
-<<<<<<< HEAD
 
 THPVARIABLE_SPARSE_COMPRESSED_CTOR(sparse_compressed_tensor, 9,
                                    ({"sparse_compressed_tensor(PyObject* compressed_indices, PyObject* plain_indices, PyObject* values, IntArrayRef size, *, ScalarType dtype=None, Layout? layout=None, Device? device=None, bool pin_memory=False, bool requires_grad=False)",
@@ -469,18 +438,12 @@
                                    ({"sparse_bsc_tensor(PyObject* ccol_indices, PyObject* row_indices, PyObject* values, IntArrayRef size, *, ScalarType dtype=None, Layout? layout=None, Device? device=None, bool pin_memory=False, bool requires_grad=False)",
                                      "sparse_bsc_tensor(PyObject* ccol_indices, PyObject* row_indices, PyObject* values, *, ScalarType dtype=None, Layout? layout=None, Device? device=None, bool pin_memory=False, bool requires_grad=False)"}))
 
-THPVARIABLE_SPARSE_COMPRESSED_CTOR(_sparse_compressed_tensor_unsafe, 8,
-                                   ({"_sparse_compressed_tensor_unsafe(PyObject* compressed_indices, PyObject* plain_indices, PyObject* values, IntArrayRef size, *, ScalarType dtype=None, Layout? layout=None, Device? device=None, bool requires_grad=False)"}))
-THPVARIABLE_SPARSE_COMPRESSED_CTOR(_sparse_csr_tensor_unsafe, 7,
-                                   ({"_sparse_csr_tensor_unsafe(PyObject* crow_indices, PyObject* col_indices, PyObject* values, IntArrayRef size, *, ScalarType dtype=None, Device? device=None, bool requires_grad=False)"}))
 THPVARIABLE_SPARSE_COMPRESSED_CTOR(_sparse_csc_tensor_unsafe, 7,
                                    ({"_sparse_csc_tensor_unsafe(PyObject* ccol_indices, PyObject* row_indices, PyObject* values, IntArrayRef size, *, ScalarType dtype=None, Device? device=None, bool requires_grad=False)"}))
 THPVARIABLE_SPARSE_COMPRESSED_CTOR(_sparse_bsr_tensor_unsafe, 7,
                                    ({"_sparse_bsr_tensor_unsafe(PyObject* crow_indices, PyObject* col_indices, PyObject* values, IntArrayRef size, *, ScalarType dtype=None, Device? device=None, bool requires_grad=False)"}))
 THPVARIABLE_SPARSE_COMPRESSED_CTOR(_sparse_bsc_tensor_unsafe, 7,
                                    ({"_sparse_bsc_tensor_unsafe(PyObject* ccol_indices, PyObject* row_indices, PyObject* values, IntArrayRef size, *, ScalarType dtype=None, Device? device=None, bool requires_grad=False)"}))
-=======
->>>>>>> a6682701
 
 THPVARIABLE_SPARSE_COMPRESSED_CTOR(_sparse_compressed_tensor_unsafe, 8,
     ({"_sparse_compressed_tensor_unsafe(PyObject* compressed_indices, PyObject* plain_indices, PyObject* values, IntArrayRef size, *, ScalarType dtype=None, Layout? layout=None, Device? device=None, bool requires_grad=False)"}))
@@ -820,11 +783,7 @@
   {"range", castPyCFunctionWithKeywords(THPVariable_range), METH_VARARGS | METH_KEYWORDS | METH_STATIC, nullptr},
   {"sparse_coo_tensor", castPyCFunctionWithKeywords(THPVariable_sparse_coo_tensor), METH_VARARGS | METH_KEYWORDS | METH_STATIC, nullptr},
   {"_sparse_coo_tensor_unsafe", castPyCFunctionWithKeywords(THPVariable__sparse_coo_tensor_unsafe), METH_VARARGS | METH_KEYWORDS | METH_STATIC, nullptr},
-<<<<<<< HEAD
   {"sparse_compressed_tensor", castPyCFunctionWithKeywords(THPVariable_sparse_compressed_tensor), METH_VARARGS | METH_KEYWORDS | METH_STATIC, nullptr},
-=======
-  {"_sparse_compressed_tensor_unsafe", castPyCFunctionWithKeywords(THPVariable__sparse_compressed_tensor_unsafe), METH_VARARGS | METH_KEYWORDS | METH_STATIC, nullptr},
->>>>>>> a6682701
   {"sparse_csr_tensor", castPyCFunctionWithKeywords(THPVariable_sparse_csr_tensor), METH_VARARGS | METH_KEYWORDS | METH_STATIC, nullptr},
   {"sparse_csc_tensor", castPyCFunctionWithKeywords(THPVariable_sparse_csc_tensor), METH_VARARGS | METH_KEYWORDS | METH_STATIC, nullptr},
   {"sparse_bsr_tensor", castPyCFunctionWithKeywords(THPVariable_sparse_bsr_tensor), METH_VARARGS | METH_KEYWORDS | METH_STATIC, nullptr},
