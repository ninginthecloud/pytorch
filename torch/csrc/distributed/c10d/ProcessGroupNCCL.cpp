--- conflicted
+++ resolved
@@ -2156,18 +2156,13 @@
 c10::intrusive_ptr<ProcessGroup::Work> ProcessGroupNCCL::send(
     std::vector<at::Tensor>& tensors,
     int dstRank,
-<<<<<<< HEAD
     int tag) {
 #ifdef USE_NCCL_WITH_UCC
   if (tensors[0].device().type() != at::DeviceType::CUDA && uccPG_ != nullptr) {
     return uccPG_->send(tensors, dstRank, tag);
   }
 #endif
-  check_gpu_tensors(tensors);
-=======
-    int /* unused */) {
   check_gpu_tensors_different_devices(tensors);
->>>>>>> 95fd6e41
   auto ret = pointToPoint(
       tensors,
       [&](at::Tensor& input,
@@ -2186,18 +2181,13 @@
 c10::intrusive_ptr<ProcessGroup::Work> ProcessGroupNCCL::recv(
     std::vector<at::Tensor>& tensors,
     int srcRank,
-<<<<<<< HEAD
     int tag) {
 #ifdef USE_NCCL_WITH_UCC
   if (tensors[0].device().type() != at::DeviceType::CUDA && uccPG_ != nullptr) {
     return uccPG_->recv(tensors, srcRank, tag);
   }
 #endif
-  check_gpu_tensors(tensors);
-=======
-    int /* unused */) {
   check_gpu_tensors_different_devices(tensors);
->>>>>>> 95fd6e41
   auto ret = pointToPoint(
       tensors,
       [&](at::Tensor& output,
