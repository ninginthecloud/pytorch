--- conflicted
+++ resolved
@@ -95,16 +95,7 @@
   // When running without static graph, called when reducer is destroyed to log
   // if graph was actually static and is a candidate for static graph
   // optimization.
-<<<<<<< HEAD
-  void log_if_graph_static(bool is_static) {
-    ddp_logging_data_->ints_map["can_set_static_graph"] = is_static;
-    // It is useful to report the iteration that training finished at.
-    ddp_logging_data_->ints_map["iteration"] = reducer_->num_iterations_;
-    at::LogPyTorchDDPUsage(*ddp_logging_data_);
-  }
-=======
   void log_if_graph_static(bool is_static);
->>>>>>> 0b2f68ea
 
 
  private:
