<<<<<<< HEAD
from .api import (
    _shard_tensor,
    shard_module,
    ShardedModuleSwapper,
    shard_parameter,
)
=======
from .api import shard_parameter, _shard_tensor, _replicate_tensor
>>>>>>> dec9ec6b
<|MERGE_RESOLUTION|>--- conflicted
+++ resolved
@@ -1,10 +1,6 @@
-<<<<<<< HEAD
 from .api import (
+    _replicate_tensor,
     _shard_tensor,
     shard_module,
-    ShardedModuleSwapper,
     shard_parameter,
-)
-=======
-from .api import shard_parameter, _shard_tensor, _replicate_tensor
->>>>>>> dec9ec6b
+)