from contextlib import contextmanager
import torch
import torch.distributed as dist
import torch.nn as nn
from torch.distributed import distributed_c10d
from torch.distributed._shard.sharded_tensor import (
    ShardedTensor,
    _PartialTensor
)
from .sharding_spec import (
    ShardingSpec,
    ChunkShardingSpec
)
from .sharding_plan import (
    ShardingPlan
)
from .replicated_tensor import ReplicatedTensor

def _shard_tensor(
    tensor: torch.Tensor, sharding_spec: ShardingSpec, src_rank=0, process_group=None
) -> ShardedTensor:
    """
    Given a :class:`torch.Tensor`, it shards that tensor according to the provided
    ``sharding_spec``. ``src_rank`` denotes the source rank which would be
    used as the ground truth of the data which would be scattered as shards
    across the rest of the ranks.

    Args:
        tensor (:class:`torch.Tensor`): Tensor needs to be sharded.
        sharding_spec (:class:`torch.distributed._shard.sharding_spec.ShardingSpec`): The specification
            describing how to shard the Tensor.

    Keyword args:
        src_rank (int, optional): The source rank which is used as the ground truth of
            the data for the parameter that would be sharded and scattered
            across the rest of the ranks.
            Default: 0.
        process_group (ProcessGroup, optional): The process group to work on. If None,
            the default process group will be used.

    Returns:
        A :class:`ShardedTensor` sharded from the given tensor.

    .. warning::
        Only :class:`torch.distributed._shard.sharding_spec.ChunkShardingSpec` is
        currently supported as the ``sharding_spec``.
    """
    if not tensor.is_contiguous():
        raise ValueError('input tensor is not a contiguous Tensor')

    pg = process_group if process_group is not None else distributed_c10d._get_default_group()
    world_size = dist.get_world_size(pg)
    current_rank = dist.get_rank(pg)

    # Validate src_rank and sharding_spec are same across all ranks.
    gathered_list = [None] * world_size
    dist.all_gather_object(gathered_list, (src_rank, sharding_spec), group=pg)

    for idx, entry in enumerate(gathered_list):
        if src_rank != entry[0]:  # type: ignore[index]
            raise ValueError(
                f'src_rank={src_rank} on rank: {current_rank} does not '  # type: ignore[index]
                f'match with src_rank={entry[0]} on rank: {idx}')
        if sharding_spec != entry[1]:  # type: ignore[index]
            raise ValueError(
                f'sharding_spec={sharding_spec} on rank: {current_rank} does not '  # type: ignore[index]
                f'match with sharding_spec={entry[1]} on rank: {idx}')

    st = sharding_spec.shard(tensor, src_rank=src_rank, process_group=process_group)

    return st

def shard_parameter(
        module: torch.nn.Module,
        param_name: str,
        sharding_spec: ShardingSpec,
        src_rank=0,
        process_group=None):
    """
    Given a :class:`torch.nn.Module`, a ``param_name`` for a parameter in that
    module, it shards that parameter according to the provided
    ``sharding_spec``. ``src_rank`` denotes the source rank which would be
    used as the ground truth of the data which would be scattered as shards
    across the rest of the ranks.

    This method replaces ``module.param_name`` with a
    :class:`torch.distributed._sharded_tensor.ShardedTensor`

    Args:
        module (:class:`torch.nn.Module`): Module whose parameter needs to be sharded.
        param_name (str): Name of the parameter of ``module`` that needs to be sharded.
        sharding_spec (:class:`torch.distributed._shard.sharding_spec.ShardingSpec`): The specification
            describing how to shard the Tensor.

    Keyword args:
        src_rank (int, optional): The source rank which is used as the ground truth of
            the data for the parameter that would be sharded and scattered
            across the rest of the ranks.
            Default: 0.
        process_group (ProcessGroup, optional): The process group to work on. If None,
            the default process group will be used.

    .. warning::
        Only :class:`torch.distributed._shard.sharding_spec.ChunkShardingSpec` is
        currently supported as the ``sharding_spec``.
    """
    # Perform some validation first.
    if not hasattr(module, param_name):
        raise AttributeError(f'{module._get_name()} has no attribute `{param_name}`')

    tensor = getattr(module, param_name)
    if not isinstance(tensor, torch.Tensor):
        raise ValueError(f'Expected {type(module).__name__}.{param_name} to be a Tensor, but found {type(tensor).__name__}')

    if not tensor.is_contiguous():
        raise ValueError(f'param: {param_name} is not a contiguous Tensor')

    st = _shard_tensor(tensor, sharding_spec, src_rank, process_group)

    # Replace param with ShardedTensor.

    # Need to delete the attribute first since param_name might be
    # torch.nn.Parameter and can't be replaced with ShardedTensor which is
    # not torch.nn.Parameter.
    delattr(module, param_name)

    # Now we can set the attribute appropriately.
    setattr(module, param_name, st)


def _replicate_tensor(tensor: torch.Tensor, process_group=None) -> ReplicatedTensor:
    """
    Given a :class:`torch.Tensor`, mark it as a ReplicatedTensor where all
    ranks have the same value.

    Args:
        tensor (:class:`torch.Tensor`): the tensor to be marked as replicated.
    Keyword args:
        process_group (ProcessGroup, optional): The process group to replicate on.
            If None, the default process group will be used.
    Returns:
        A :class:`ReplicatedTensor` from the given tensor.

    """
    return ReplicatedTensor(tensor, process_group=process_group)

# Tracks the current process group in the load context manager.
_CURRENT_PROCESS_GROUP = None

@contextmanager
def load_with_process_group(process_group):
    """
    Context manager to set the process group with which to load a ShardedTensor/ReplicatedTensor.
    """
    global _CURRENT_PROCESS_GROUP
    if _CURRENT_PROCESS_GROUP is not None:
        raise RuntimeError(
            'ProcessGroup already set by previous "load_with_process_group" '
            'context manager')
    _CURRENT_PROCESS_GROUP = process_group
    try:
        yield process_group
    finally:
        _CURRENT_PROCESS_GROUP = None

def _get_current_process_group():
    """
    Retrieves the current process group set by ``load_with_process_group``.
    If not set, it just returns the default group.
    """
    global _CURRENT_PROCESS_GROUP
    if _CURRENT_PROCESS_GROUP is None:
        return distributed_c10d._get_default_group()
    else:
        return _CURRENT_PROCESS_GROUP

def _reshard_output(
        module: torch.nn.Module,
        resharding_spec: ShardingSpec) -> torch.nn.Module:
    """
    Hook a module with local shards collection in the forward pass according
    to the given ``resharding_spec``.

    Args:
        module (:class:`torch.nn.Module`): Module whose output needs to be resharded.
        resharding_spec (:class:`torch.distributed._shard.sharding_spec.ShardingSpec`):
            The specification describing how the output of the module will be resharded.

    Returns:
        A :class:`torch.nn.Module` object with collection API hooked.
    """
    def hook_func(_module, _input, output):
        if isinstance(output, ShardedTensor) or isinstance(output, _PartialTensor):
            return output.reshard(resharding_spec)
        return output
    module.register_forward_hook(hook_func)
    return module

def _collect_local_shard(module: torch.nn.Module) -> torch.nn.Module:
    """
    Hook a module with local shards collection in the forward pass.

    This API is typically used to convert a sharded representation back to data parallel
    representation. In particular, it returns the local tensor for this Shard. If the
    size along the sharding dimension for the local tensor is 1, this dimension is removed
    from the final result. For example a [4, 16] ShardedTensor across 4 ranks is typically
    a local Tensor of size [16] across each rank and not [1, 16] across each rank.

    Args:
        module (:class:`torch.nn.Module`): Module whose output needs to be resharded.

    Returns:
        A :class:`torch.nn.Module` object with collection API hooked.
    """

    def hook_func(_module, _input, output):
        if isinstance(output, ShardedTensor):
            local_tensor = output.local_tensor()
            # Squeeze the # of dimensions manually, only applicable to ChunkShardingSpec
            sharding_spec = output._sharding_spec
            if isinstance(sharding_spec, ChunkShardingSpec) \
               and local_tensor.size(sharding_spec.dim) == 1:  # type: ignore[attr-defined, arg-type]
                local_tensor = local_tensor.squeeze(
                    output._sharding_spec.dim  # type: ignore[attr-defined]
                )
            return local_tensor
    module.register_forward_hook(hook_func)
    return module

def shard_module(
    module: nn.Module,
    plan: ShardingPlan,
    src_rank=0,
    process_group=None
):
    """
    Shards a given module according to the provided sharding_plan. This method
    first shards all the parameters according to the given sharding_plan. Then if
    `output_plan` and `return_local_tensor` are specified in the sharding_plan, it
    will tag the output of modules according `output_plan`, convert the module's
    output back to data parallel according to `return_local_tensor`.

    Needs to be called on all ranks in an SPMD fashion.

    Args:
        module (:class:`torch.nn.Module`): The module to apply sharding to
        sharding_plan (:class:`torch.distributed._shard.sharding_plan.ShardingPlan`):
            The ShardingPlan which specified param name to ShardingSpec to apply to
            each parameter.

    Keyword args:
         src_rank (int, optional): The source rank which is used as the ground truth of
            the data for the module that would be sharded and scattered across the rest
            of the ranks.
            Default: 0.
        process_group (ProcessGroup, optional): The process group to work on. If None,
            the default process group will be used.
    """
<<<<<<< HEAD
    for mod_prefix, mod in module.named_modules():
        # create a list from the dict keys, because we are mutating the
        # parameters on the fly, we need to use a separate list instead.
        if mod_prefix in plan.plan:
            # Specified Sharder for the current module
            sharder = plan.plan[mod_prefix]
            if not isinstance(sharder, Sharder):
                raise TypeError(f"Sharding a module {mod_prefix}, requires passing in a {type(Sharder)}, "
                                f"but found {type(sharder)}")

            sharded_module = sharder.shard(mod)

            # swap the sharded module with original module

        else:
            # memo is used to avoid duplicate params between modules, this logic
            # is mostly copied from the module._named_members(), with adaptions
            # to handle parameter sharding.
            memo = set()
            # check if specified module parameters for sharding
            param_keys = list(mod._parameters.keys())
            for k in param_keys:
                v = mod._parameters[k]
                name = mod_prefix + ('.' if mod_prefix else '') + k
                if v is None or v in memo:
                    continue
                memo.add(v)
                if name in plan.plan:
                    shard_parameter(
                        mod,
                        k,
                        plan.plan[name],
                        src_rank=src_rank,
                        process_group=process_group
                    )

        # reshard output if there's an entry in `reshard_output` for this module
        if plan.output_plan is not None and mod_prefix in plan.output_plan:
            _reshard_output(mod, plan.output_plan[mod_prefix])
        # convert the output back to data parallel by calling `_collect_local_shard`
        # if it's specified in the plan.
        if plan.collect_local_shards is not None and mod_prefix in plan.collect_local_shards:
=======
    # shard the parameter according to the ShardingPlan
    for name, spec in plan.plan.items():
        if isinstance(spec, ShardingSpec):
            # if found a sharding spec, try to shard the parameter
            module_path, _, param_name = name.rpartition(".")
            mod = module.get_submodule(module_path)
            shard_parameter(
                mod,
                param_name,
                plan.plan[name],
                src_rank=src_rank,
                process_group=process_group
            )
        else:
            raise TypeError(f"Only `ShardingSpec` is supported to shard '{name}'")

    # reshard output if there's an entry in `reshard_output` for this module
    if plan.output_plan is not None:
        for module_path, output_spec in plan.output_plan.items():
            if isinstance(output_spec, ShardingSpec):
                mod = module.get_submodule(module_path)
                _reshard_output(mod, output_spec)
            else:
                raise TypeError(f"Only `ShardingSpec` is supported as output_plan for '{module_path}'")
    # convert the output back to data parallel by calling `_collect_local_shard`
    # if it's specified in the plan.
    if plan.return_local_tensor is not None:
        for module_path in plan.return_local_tensor:
            mod = module.get_submodule(module_path)
>>>>>>> 4a949e0d
            _collect_local_shard(mod)<|MERGE_RESOLUTION|>--- conflicted
+++ resolved
@@ -7,6 +7,7 @@
     ShardedTensor,
     _PartialTensor
 )
+from .replicated_tensor import ReplicatedTensor
 from .sharding_spec import (
     ShardingSpec,
     ChunkShardingSpec
@@ -14,7 +15,7 @@
 from .sharding_plan import (
     ShardingPlan
 )
-from .replicated_tensor import ReplicatedTensor
+from .sharder import Sharder
 
 def _shard_tensor(
     tensor: torch.Tensor, sharding_spec: ShardingSpec, src_rank=0, process_group=None
@@ -256,50 +257,6 @@
         process_group (ProcessGroup, optional): The process group to work on. If None,
             the default process group will be used.
     """
-<<<<<<< HEAD
-    for mod_prefix, mod in module.named_modules():
-        # create a list from the dict keys, because we are mutating the
-        # parameters on the fly, we need to use a separate list instead.
-        if mod_prefix in plan.plan:
-            # Specified Sharder for the current module
-            sharder = plan.plan[mod_prefix]
-            if not isinstance(sharder, Sharder):
-                raise TypeError(f"Sharding a module {mod_prefix}, requires passing in a {type(Sharder)}, "
-                                f"but found {type(sharder)}")
-
-            sharded_module = sharder.shard(mod)
-
-            # swap the sharded module with original module
-
-        else:
-            # memo is used to avoid duplicate params between modules, this logic
-            # is mostly copied from the module._named_members(), with adaptions
-            # to handle parameter sharding.
-            memo = set()
-            # check if specified module parameters for sharding
-            param_keys = list(mod._parameters.keys())
-            for k in param_keys:
-                v = mod._parameters[k]
-                name = mod_prefix + ('.' if mod_prefix else '') + k
-                if v is None or v in memo:
-                    continue
-                memo.add(v)
-                if name in plan.plan:
-                    shard_parameter(
-                        mod,
-                        k,
-                        plan.plan[name],
-                        src_rank=src_rank,
-                        process_group=process_group
-                    )
-
-        # reshard output if there's an entry in `reshard_output` for this module
-        if plan.output_plan is not None and mod_prefix in plan.output_plan:
-            _reshard_output(mod, plan.output_plan[mod_prefix])
-        # convert the output back to data parallel by calling `_collect_local_shard`
-        # if it's specified in the plan.
-        if plan.collect_local_shards is not None and mod_prefix in plan.collect_local_shards:
-=======
     # shard the parameter according to the ShardingPlan
     for name, spec in plan.plan.items():
         if isinstance(spec, ShardingSpec):
@@ -313,8 +270,17 @@
                 src_rank=src_rank,
                 process_group=process_group
             )
+        elif isinstance(spec, Sharder):
+            parent_mod_path, _, mod_name = name.rpartition(".")
+            if name == "":
+                raise KeyError("Module path must not be empty for custom sharder!")
+            mod = module.get_submodule(name)
+            parent_mod = module.get_submodule(parent_mod_path)
+            sharded_mod = spec.shard(mod)
+            # swap this submodule with the sharded module
+            parent_mod.mod_name = sharded_mod
         else:
-            raise TypeError(f"Only `ShardingSpec` is supported to shard '{name}'")
+            raise TypeError(f"Only `ShardingSpec` and `Sharder` are supported to shard '{name}'")
 
     # reshard output if there's an entry in `reshard_output` for this module
     if plan.output_plan is not None:
@@ -329,5 +295,4 @@
     if plan.return_local_tensor is not None:
         for module_path in plan.return_local_tensor:
             mod = module.get_submodule(module_path)
->>>>>>> 4a949e0d
             _collect_local_shard(mod)