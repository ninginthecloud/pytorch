<<<<<<< HEAD
from typing import Any, Callable, Tuple, Union
from torch.fx import Node
from ..utils import Pattern
=======
from typing import Any
>>>>>>> 806fa8c6

NodePattern = Union[Tuple[Node, Node], Tuple[Node, Tuple[Node, Node]], Any]

# This is the Quantizer class instance from torch/quantization/fx/quantize.py.
# Define separately to prevent circular imports.
# TODO(future PR): improve this.
QuantizerCls = Any<|MERGE_RESOLUTION|>--- conflicted
+++ resolved
@@ -1,10 +1,6 @@
-<<<<<<< HEAD
-from typing import Any, Callable, Tuple, Union
+from typing import Any, Tuple, Union
 from torch.fx import Node
-from ..utils import Pattern
-=======
-from typing import Any
->>>>>>> 806fa8c6
+from ..utils import Pattern  # noqa: F401
 
 NodePattern = Union[Tuple[Node, Node], Tuple[Node, Tuple[Node, Node]], Any]
 
