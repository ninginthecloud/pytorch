--- conflicted
+++ resolved
@@ -36,11 +36,9 @@
 
     __slots__ = ['elem']
 
-<<<<<<< HEAD
+    context = contextlib.nullcontext
+
     __torch_function__ = torch._C._disabled_torch_function_impl
-=======
-    context = contextlib.nullcontext
->>>>>>> ab50c355
 
     @staticmethod
     def __new__(cls, elem, *args, **kwargs):
