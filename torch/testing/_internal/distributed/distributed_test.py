import copy
import itertools
import math
import os
import random
import sys
import tempfile
import time
from collections import namedtuple, OrderedDict
from contextlib import contextmanager, suppress
from datetime import timedelta
from functools import reduce
from typing import Union, NamedTuple, Callable, Any
import unittest
import numpy as np
import torch
import torch.cuda
import torch.distributed as dist
import torch.distributed.algorithms.model_averaging.averagers as averagers
import torch.distributed.algorithms.model_averaging.hierarchical_model_averager as hierarchicalSGD
import torch.distributed.algorithms.model_averaging.utils as model_averaging_utils
import torch.nn as nn
import torch.nn.functional as F
import torch.nn.utils._stateless as _stateless
from torch._utils_internal import TEST_MASTER_ADDR as MASTER_ADDR
from torch._utils_internal import TEST_MASTER_PORT as MASTER_PORT
from torch.cuda.amp import GradScaler, autocast

from torch.distributed.algorithms.ddp_comm_hooks import (
    post_localSGD_hook as post_localSGD,
    powerSGD_hook as powerSGD,
    default_hooks as default,
    quantization as quantization_hooks,
)

from torch.distributed.distributed_c10d import (
    get_world_size,
    _get_default_group,
    AllreduceOptions,
    GroupMember,
)
from torch.nn.parallel import DistributedDataParallel
from torch.nn.parallel.distributed import _dump_DDP_relevant_env_vars
from torch.testing._internal.common_distributed import (
    MultiProcessTestCase,
    TEST_SKIPS,
    init_multigpu_helper,
    initialize_temp_directories,
    cleanup_temp_dir,
    simple_sparse_reduce_tests,
    skip_if_rocm,
    skip_if_small_worldsize,
    skip_if_lt_x_gpu,
    nccl_skip_if_lt_x_gpu,
    skip_if_no_gpu,
    require_n_gpus_for_nccl_backend,
    requires_nccl_version,
    captured_output,
    with_nccl_blocking_wait,
    with_dist_debug_levels,
    verify_ddp_error_logged,
    DistTestCases
)
from torch.testing._internal.common_utils import (
    instantiate_parametrized_tests,
    IS_MACOS,
    IS_WINDOWS,
    FILE_SCHEMA,
    IS_FBCODE,
    NO_MULTIPROCESSING_SPAWN,
    parametrize,
    sandcastle_skip,
    sandcastle_skip_if,
)

import torch.distributed.optim.post_localSGD_optimizer as post_localSGD_optimizer

from torch.utils.data.distributed import DistributedSampler

try:
    import torchvision

    HAS_TORCHVISION = True
except ImportError:
    HAS_TORCHVISION = False

if sys.platform == "win32":
    import msvcrt
else:
    import fcntl


class NetWithBuffers(nn.Module):
    def __init__(self):
        super().__init__()
        self.a = nn.Linear(10, 10, bias=False)
        self.b = nn.Linear(10, 1, bias=False)
        self.register_buffer('buffer', torch.randn(1, 2))

    def forward(self, x):
        self.buffer.add_(1)
        return self.b(self.a(x))

class Foo:
    def __init__(self, x):
        # Can be tensor or int
        self.x = x

    def __eq__(self, other):
        def eq(value, other):
            if isinstance(value, torch.Tensor):
                return torch.equal(value, other)
            return value == other

        for attr, value in self.__dict__.items():
            other_value = other.__dict__[attr]
            if not eq(value, other_value):
                return False
        return True


f = Foo(10)
f.bar = 1

foo_cpu_tensor = Foo(torch.randn(3, 3))


COLLECTIVES_OBJECT_TEST_LIST = [
    {"key1": 3, "key2": 4, "key3": {"nested": True}},
    f,
    foo_cpu_tensor,
    "foo",
    [1, 2, True, "string", [4, 5, "nested"]],
]

# Allowlist of distributed backends where profiling collectives is supported.
PROFILING_SUPPORTED_BACKENDS = [
    dist.Backend.NCCL,
    dist.Backend.GLOO,
    dist.Backend.MPI,
]

# Allowlist of distributed backends where profiling is supported with use_cuda=True
CUDA_PROFILING_SUPPORTED_BACKENDS = [
    dist.Backend.GLOO,
    dist.Backend.MPI,
    dist.Backend.NCCL,
]

# Allowlist of distributed backends where profiling is supported for p2p ops
SEND_RECV_PROFILING_SUPPORTED_BACKENDS = [
    dist.Backend.MPI,
    dist.Backend.GLOO,
    dist.Backend.NCCL,
]

# Dummy NamedTuple data structures to test DDP support for NamedTuple types.
EXPECTED_FIELDS = ("a", "b")
TestNamedTupleInput_0 = namedtuple("NamedTuple", EXPECTED_FIELDS)


class TestNamedTupleInput_1(NamedTuple):
    a: torch.tensor
    b: torch.tensor


skipIfNoTorchVision = sandcastle_skip_if(not HAS_TORCHVISION, "no torchvision")

BACKEND = os.environ["BACKEND"]
INIT_METHOD = os.getenv("INIT_METHOD", "env://")

DEFAULT_TIMEOUT = 300
CUSTOMIZED_TIMEOUT = {"test_DistributedDataParallel": 500}


def get_profiling_event(postfix, profiler):
    event_list = (
        profiler.events()
        if isinstance(profiler, torch.profiler.profile)
        else profiler.function_events
    )
    return [event for event in event_list if event.name.endswith(postfix)]


# Base error message substring on unfinished reductions.
ddp_prev_reduction_unfinished_str = (
    "Expected to have finished reduction in the prior iteration"
)
# Error message substring when find_unused_parameters=True has not been passed
ddp_recommend_find_unused_params_str = (
    "passing the keyword argument `find_unused_parameters=True`"
)
# Error message substring when find_unused_parameters=True is enabled
ddp_find_unused_params_enabled_str = "Since `find_unused_parameters=True` is enabled"
# Error message substring for possibility of not all model outputs being used
# in loss computation
ddp_outputs_not_used_in_loss_str = (
    "`forward` function outputs participate in calculating loss"
)
# Error message substring suggesting to use TORCH_DISTRIBUTED_DEBUG
ddp_suggest_debug_mode_str = (
    "set the environment variable TORCH_DISTRIBUTED_DEBUG to either INFO or DETAIL"
)


class DDPUnevenTestInput(NamedTuple):
    name: str
    model: nn.Module
    inp: Union[torch.tensor, tuple]
    sync_interval: int
    throw_on_early_termination: bool = False
    hook: Callable = None
    state: Any = None


class _FC2(nn.Module):
    def __init__(self):
        super(_FC2, self).__init__()
        self.fc = nn.Linear(10, 50, bias=True)
        self.fc.bias.requires_grad = False

    def forward(self, x):
        x = self.fc(x)
        return x


class Net(nn.Module):
    def __init__(self):
        super(Net, self).__init__()
        self.fc1 = nn.Linear(2, 10, bias=False)
        self.fc2 = _FC2()
        self.fc3 = nn.Linear(50, 4, bias=False)
        self.relu = nn.ReLU()
        self.no_grad_param = nn.Parameter(
            torch.tensor([2, 2]).long(), requires_grad=False
        )

    def forward(self, x):
        x = self.relu(self.fc1(x))
        x = self.relu(self.fc2(x))
        x = self.fc3(x)
        return F.softmax(x, dim=1)


class LargeNet(nn.Module):
    def __init__(self):
        super(LargeNet, self).__init__()
        self.fc1 = nn.Linear(1000, 2000, bias=False)
        self.fc2 = nn.Linear(2000, 500, bias=False)

    def forward(self, x):
        x = self.fc1(x)
        x = self.fc2(x)
        return x


class Task(nn.Module):
    def __init__(self):
        super().__init__()
        self.p = nn.Parameter(torch.ones(2, 2))

    def forward(self, x):
        return self.p + x


class BatchNormNet(nn.Module):
    def __init__(self, affine=True):
        super(BatchNormNet, self).__init__()
        self.fc1 = nn.Linear(2, 40, bias=False)
        self.bn = nn.BatchNorm1d(4, affine=affine)
        self.fc2 = nn.Linear(40, 4, bias=False)

    def forward(self, x):
        x = torch.reshape(self.fc1(x), (-1, 4, 10))
        x = self.bn(x)
        x = torch.reshape(x, (-1, 40))
        x = self.fc2(x)
        return F.softmax(x, dim=1)


class UnusedParamTwoLinLayerNet(nn.Module):
    def __init__(self):
        super().__init__()
        self.a = nn.Linear(10, 10, bias=False)
        self.b = nn.Linear(10, 10, bias=False)
        self.c = nn.Linear(5, 5, bias=False)

    def forward(self, x):
        a = self.a(x)
        b = self.b(x)
        return (a, b)


class DictOutputModule(nn.Module):
    def __init__(self):
        super().__init__()
        self.module = UnusedParamTwoLinLayerNet()

    def forward(self, x):
        predictions = self.module(x)
        loss = (predictions[0] + predictions[1]).sum()
        return {
            "predictions": predictions,
            "loss": loss,
        }


class TwoLinLayerNet(nn.Module):
    def __init__(self):
        super().__init__()
        self.a = nn.Linear(10, 10, bias=False)
        self.b = nn.Linear(10, 1, bias=False)

    def forward(self, x):
        a = self.a(x)
        b = self.b(x)
        return (a, b)


class EmbeddingNetDifferentParams(nn.Module):
    """
    A module containing an embedding with different dimension or different # of
    parameters depending on the rank.
    """
    def __init__(self, rank, diff_num_params=False):
        super().__init__()
        embedding_dim = 500 if diff_num_params or rank == 0 else 50
        self.embedding = nn.Embedding(num_embeddings=10, embedding_dim=embedding_dim)
        self.lin = nn.Linear(embedding_dim, 1)
        if diff_num_params:
            self.lin2 = nn.Linear(1, 1, bias=False)

    def forward(self, x):
        x = self.embedding(x)
        return self.lin(x)


class ControlFlowToyModel(nn.Module):
    def __init__(self):
        super(ControlFlowToyModel, self).__init__()
        self.lin1 = nn.Linear(10, 10, bias=False)
        self.lin2 = nn.Linear(10, 10, bias=False)

    def forward(self, x):
        # Second layer is used dependent on input x.
        use_second_layer = torch.equal(x, torch.ones(20, 10, device=x.device))
        if use_second_layer:
            return self.lin2(F.relu(self.lin1(x)))
        else:
            return F.relu(self.lin1(x))


DDP_NET = Net()
BN_NET = BatchNormNet()
BN_NET_NO_AFFINE = BatchNormNet(affine=False)
ONLY_SBN_NET = nn.SyncBatchNorm(2, momentum=0.99)


def get_timeout(test_id):
    test_name = test_id.split(".")[-1]
    if test_name in CUSTOMIZED_TIMEOUT:
        return CUSTOMIZED_TIMEOUT[test_name]
    else:
        return DEFAULT_TIMEOUT


default_pg_timeout = 60

CUSTOM_PG_TIMEOUT = {
    # This test runs slowly and needs additional time to complete, otherwise can
    # be taken down by NCCL_ASYNC_ERROR_HANDLING
    "test_ddp_uneven_inputs": 300,
    # This test has a short timeout since it tests being taken down by
    # NCCL_ASYNC_ERROR_HANDLING which we want to happen quickly.
    "test_ddp_model_diff_across_ranks": 5,
}


def require_backend(backends):
    if BACKEND not in backends:
        return sandcastle_skip("Test requires backend to be one of %s" % backends)
    return lambda func: func


def require_ucc_for_nccl():
    def do_skip():
        def is_ucc_available():
            return dist.distributed_c10d._get_default_group().is_ucc_available

        if BACKEND == dist.Backend.NCCL and not is_ucc_available():
            raise unittest.SkipTest("Test requires UCC to be available for the NCCL backend")

    def wrapper(func):
        def wrapped_func(*args, **kwargs):
            do_skip()
            func(*args, **kwargs)
        return wrapped_func

    return wrapper


def require_backends_available(backends):
    def check(backend):
        if backend == dist.Backend.GLOO:
            return dist.is_gloo_available()
        if backend == dist.Backend.NCCL:
            return dist.is_nccl_available()
        if backend == dist.Backend.MPI:
            return dist.is_mpi_available()
        if backend in DistTestCases.backend_feature["plugin"]:
            return True
        return False

    if not all(check(dist.Backend(backend)) for backend in backends):
        return sandcastle_skip("Test requires backends to be available %s" % backends)
    return lambda func: func


def require_world_size(world_size):
    if int(os.environ["WORLD_SIZE"]) < world_size:
        return sandcastle_skip("Test requires world size of %d" % world_size)
    return lambda func: func


@contextmanager
def _lock():
    TEMP_DIR = os.environ["TEMP_DIR"]
    lockfile = os.path.join(TEMP_DIR, "lockfile")
    with open(lockfile, "w") as lf:
        try:
            if sys.platform == "win32":
                msvcrt.locking(lf.fileno(), msvcrt.LK_RLCK, 1)
                yield
            else:
                fcntl.flock(lf.fileno(), fcntl.LOCK_EX)
                yield
        finally:
            if sys.platform == "win32":
                msvcrt.locking(lf.fileno(), msvcrt.LK_UNLCK, 1)
            else:
                fcntl.flock(lf.fileno(), fcntl.LOCK_UN)
            lf.close()


def _build_tensor(size, value=None, dtype=torch.float, device_id=None):
    if value is None:
        value = size
    if device_id is None:
        return torch.empty(size, size, size, dtype=dtype).fill_(value)
    else:
        return torch.empty(size, size, size, dtype=dtype).fill_(value).cuda(device_id)


def _build_multidim_tensor(dim, dim_size, value=None, dtype=torch.float):
    if value is None:
        value = dim
    return torch.empty(size=[dim_size for _ in range(dim)], dtype=dtype).fill_(value)


def _create_autograd_profiler():
    return torch.autograd.profiler.profile(record_shapes=True)


def _create_torch_profiler():
    return torch.profiler.profile(
        activities=[
            torch.profiler.ProfilerActivity.CPU,
        ],
        record_shapes=True,
    )




class Barrier(object):
    barrier_id = 0

    @classmethod
    def init(cls):
        cls.barrier_id = 0
        barrier_dir = os.path.join(os.environ["TEMP_DIR"], "barrier")
        for f_name in os.listdir(barrier_dir):
            os.unlink(os.path.join(barrier_dir, f_name))

    @classmethod
    def sync(cls, wait_for=None, timeout=10):
        if wait_for is None:
            wait_for = dist.get_world_size()
        cls.barrier_id += 1
        barrier_dir = os.path.join(os.environ["TEMP_DIR"], "barrier")
        pid = str(os.getpid())
        barrier_file = os.path.join(barrier_dir, pid)
        with _lock():
            with open(barrier_file, "w") as f:
                f.write(str(cls.barrier_id))

        start_time = time.time()
        while True:
            arrived = 0
            with _lock():
                for f_name in os.listdir(barrier_dir):
                    with open(os.path.join(barrier_dir, f_name), "r") as f:
                        data = f.read()
                        if int(data) >= cls.barrier_id:
                            arrived += 1
            if arrived == wait_for:
                break

            if time.time() - start_time > timeout:
                raise RuntimeError("barrier timeout")
            time.sleep(0.1)


class TestDistBackend(MultiProcessTestCase):
    @classmethod
    def setUpClass(cls):
        os.environ["MASTER_ADDR"] = str(MASTER_ADDR)
        os.environ["MASTER_PORT"] = str(MASTER_PORT)
        # NCCL_BLOCKING_WAIT overrides NCCL_ASYNC_ERROR_HANDLING hence tests
        # such as test_batch_isend_irecv_nccl will test NCCL_BLOCKING_WAIT as
        # expected.
        os.environ["NCCL_ASYNC_ERROR_HANDLING"] = "1"
        super().setUpClass()

    def setUp(self):
        super().setUp()
        # initialize temp directories
        initialize_temp_directories()
        # initialize Barrier
        Barrier.init()
        # Skip return code checking for following tests as they are expected to
        # crash a process due to NCCL_ASYNC_ERROR_HANDLING.
        self.skip_return_code_checks = []

    def tearDown(self):
        cleanup_temp_dir()
        super().tearDown()

    @property
    def init_method(self):
        return "{}{file_name}".format(FILE_SCHEMA, file_name=self.file_name)

    @classmethod
    def _run(cls, rank, test_name, file_name, pipe):
<<<<<<< HEAD
=======
        # Enable DDP + ReplicatedTensor
        from torch.nn.parallel._replicated_tensor_ddp_utils import _set_ddp_with_replicated_tensor
        _set_ddp_with_replicated_tensor(True)

        if BACKEND == "nccl" and not torch.cuda.is_available():
            sys.exit(TEST_SKIPS["no_cuda"].exit_code)
>>>>>>> 6dc71461
        self = cls(test_name)
        self.rank = rank
        self.file_name = file_name

        if torch.cuda.is_available() and torch.cuda.device_count() < int(
            self.world_size
        ):
            sys.exit(TEST_SKIPS[f"multi-gpu-{self.world_size}"].exit_code)
        try:
            pg_timeout_seconds = CUSTOM_PG_TIMEOUT.get(test_name, default_pg_timeout)
            timeout = timedelta(seconds=pg_timeout_seconds)
            dist.init_process_group(
                init_method=self.init_method,
                backend=BACKEND,
                world_size=int(self.world_size),
                rank=self.rank,
                timeout=timeout,
            )
        except RuntimeError as e:
            if "recompile" in e.args[0]:
                sys.exit(TEST_SKIPS["backend_unavailable"].exit_code)

            raise

        # Execute barrier prior to running test to ensure that every process
        # has finished initialization and that the following test
        # immediately exiting due to a skip doesn't cause flakiness.
        self._barrier()

        self.run_test(test_name, pipe)
        self._barrier()
        dist.destroy_process_group()
        sys.exit(0)

    # Needed since MultiProcessTestCase assumes a world_size of 4, but we
    # run these tests under other various world_sizes.
    @property
    def world_size(self):
        return os.environ["WORLD_SIZE"]


class DistributedTest:
    class _DistTestBase:
        def _barrier(self, *args, **kwargs):
            Barrier.sync(*args, **kwargs)

        def _init_group_test(self, **kwargs):
            group = [1, 2]
            group_id = dist.new_group(group, **kwargs)
            rank = dist.get_rank()
            if rank not in group:
                return ([], None, rank)

            return (group, group_id, rank)

        def _init_full_group_test(self, **kwargs):
            group = list(range(0, dist.get_world_size()))
            group_id = dist.new_group(**kwargs)
            rank = dist.get_rank()
            return (group, group_id, rank)

        def _init_global_test(self):
            group = list(range(0, dist.get_world_size()))
            group_id = dist.group.WORLD
            rank = dist.get_rank()
            return (group, group_id, rank)

        def _verify_buffers_equal(self, m1, m2):
            # verify buffers across models
            m1_buf_dict = {k: v for k, v in m1.module.named_buffers()}
            for name, buf in m2.module.named_buffers():
                self.assertEqual(buf, m1_buf_dict[name])

            # Verify buffers across ranks.
            m1_buffers = list(m1.buffers())
            m2_buffers = list(m2.buffers())
            for (buf1, buf2) in zip(m1_buffers, m2_buffers):
                gathered_bufs = [
                    torch.empty_like(buf1) for _ in range(dist.get_world_size())
                ]
                dist.all_gather(gathered_bufs, buf1)
                gathered_bufs_m2 = [
                    torch.empty_like(buf2) for _ in range(dist.get_world_size())
                ]
                for b in gathered_bufs:
                    self.assertEqual(b, buf1)
                dist.all_gather(gathered_bufs_m2, buf2)
                for b in gathered_bufs_m2:
                    self.assertEqual(b, buf2)


        def test_dump_DDP_relevant_env_vars(self):
            with captured_output() as (out, _):
                _dump_DDP_relevant_env_vars()
                lines = out.getvalue().splitlines()

            def format_line(var):
                return "env:%s=%s" % (
                    var,
                    os.environ[var] if var in os.environ else "N/A",
                )

            # Check relevant env vars
            vars = [
                "MASTER_ADDR",
                "MASTER_PORT",
                "WORLD_SIZE",
                "NCCL_TOPO_DUMP_FILE",  # N/A
                "NCCL_ASYNC_ERROR_HANDLING",
            ]
            for var in vars:
                line = format_line(var)
                self.assertIn(line, lines)
            # Check irrelevant env vars
            vars = [
                "xxx",
                "yyy",
                "zzz",
            ]
            for var in vars:
                line = format_line(var)
                self.assertNotIn(line, lines)

        # GET RANK
        def test_get_rank(self):
            test_dir = os.path.join(os.environ["TEMP_DIR"], "test_dir")
            pid = str(os.getpid())
            num_processes = dist.get_world_size()
            with open(os.path.join(test_dir, pid), "w") as f:
                f.write(str(dist.get_rank()))

            self._barrier()

            all_ranks = set()
            for f_name in os.listdir(test_dir):
                with open(os.path.join(test_dir, f_name), "r") as f:
                    all_ranks.add(int(f.read()))
            self.assertEqual(len(all_ranks), num_processes)

            self._barrier()

            if dist.get_rank() == 0:
                for f_name in os.listdir(test_dir):
                    os.unlink(os.path.join(test_dir, f_name))

            self._barrier()

        def test_get_backend(self):
            if dist.get_world_size() > 2:
                group = [1, 2]
            else:
                group = [0, 1]
            group_id = dist.new_group(group)
            backend_str = BACKEND.lower()
            self.assertEqual(dist.get_backend(), backend_str)
            if dist.get_rank() in group:
                self.assertEqual(dist.get_backend(group_id), backend_str)
            else:
                with self.assertRaisesRegex(
                    RuntimeError, "Invalid process group specified"
                ):
                    dist.get_backend(group_id)

        def test_Backend_enum_class(self):
            # test parsing
            backend = BACKEND.lower()
            self.assertEqual(dist.Backend(BACKEND.upper()), backend)
            self.assertEqual(dist.Backend(BACKEND), backend)
            with self.assertRaisesRegex(ValueError, "Invalid backend: 'undefined'"):
                dist.Backend("undefined")
            with self.assertRaisesRegex(ValueError, "Invalid backend: 'xYz'"):
                dist.Backend("xYz")
            with self.assertRaises(ValueError):
                dist.Backend(None)
            with self.assertRaises(ValueError):
                dist.Backend(3)
            with self.assertRaises(ValueError):
                dist.Backend(["gloo"])

        # Test destroy
        def test_destroy_group(self):
            if dist.get_world_size() > 2:
                group = [1, 2]
            else:
                group = [0, 1]
            group_id = dist.new_group(group)
            self._barrier()
            dist.destroy_process_group(group_id)

        # Test get rank and size of group
        def test_get_rank_size_group(self):
            if dist.get_world_size() > 2:
                group = [1, 2]
            else:
                group = [0, 1]
            group_id = dist.new_group(group)
            if dist.get_rank() in group:
                self.assertEqual(dist.get_world_size(group_id), 2)
                self.assertTrue(dist.get_rank(group_id) in list(range(2)))
            else:
                self.assertEqual(dist.get_world_size(group_id), -1)
                self.assertEqual(dist.get_rank(group_id), -1)

        # Test destroy full groups
        def test_destroy_full_group(self):
            _, group_id, _ = self._init_full_group_test()
            self._barrier()
            dist.destroy_process_group(group_id)

        # Test get rank and size of full group
        def test_get_rank_size_full_group(self):
            _, group_id, _ = self._init_full_group_test()
            self.assertEqual(dist.get_world_size(group_id), dist.get_world_size())
            self.assertEqual(dist.get_rank(group_id), dist.get_rank())

        def _test_barrier_timeout(self, group_id, timeout):
            local_rank = dist.get_rank(group_id)

            # Only execute barrier on rank == 0, causing it to timeout
            if local_rank == 0:
                expected_time = time.time() + timeout.total_seconds()
                # In debug mode, we execute a monitored_barrier before the
                # collective, so assert on that.
                if dist.get_debug_level() == dist.DebugLevel.DETAIL:
                    exception_ctx = self.assertRaisesRegex(
                        Exception, "failed to pass monitoredBarrier"
                    )
                else:
                    exception_ctx = self.assertRaisesRegex(
                        Exception, " (Timed out|closed|timeout) "
                    )
                with exception_ctx:
                    dist.barrier(group_id)
                self.assertGreaterAlmostEqual(time.time(), expected_time, delta=0.1)
            else:
                pass

        @sandcastle_skip_if(BACKEND != "gloo", "Only gloo backend supports timeouts")
        @sandcastle_skip_if(
            not INIT_METHOD.startswith("file://"),
            "Requires file:// initialization method. "
            + "Both tcp:// and env:// rely on the TCP store for which "
            "reinitialization has proven racy.",
        )
        def test_barrier_timeout_global(self):
            dist.destroy_process_group()

            # Explicitly pass world size to the barrier because we've
            # just destroyed any state in torch.distributed.
            self._barrier(wait_for=int(os.environ["WORLD_SIZE"]))

            # Reinitialize global process group
            timeout = timedelta(seconds=1)
            dist.init_process_group(
                init_method=INIT_METHOD,
                backend=BACKEND,
                world_size=int(os.environ["WORLD_SIZE"]),
                rank=self.rank,
                timeout=timeout,
            )
            self._test_barrier_timeout(dist.group.WORLD, timeout)

        @skip_if_small_worldsize
        @sandcastle_skip_if(BACKEND != "gloo", "Only gloo backend supports timeouts")
        def test_barrier_timeout_group(self):
            timeout = timedelta(seconds=5)
            _, group_id, _ = self._init_group_test(timeout=timeout)
            if group_id is not None:
                self._test_barrier_timeout(group_id, timeout)

        @sandcastle_skip_if(BACKEND != "gloo", "Only gloo backend supports timeouts")
        def test_barrier_timeout_full_group(self):
            timeout = timedelta(seconds=1)
            _, group_id, _ = self._init_full_group_test(timeout=timeout)
            if group_id is not None:
                self._test_barrier_timeout(group_id, timeout)

        # This test helper can only be used when using the Gloo or NCCL backend
        # **and** both the Gloo and NCCL backends are available.
        # See the @skip annotations below.
        def _test_group_override_backend(self, initializer):
            if BACKEND == "gloo":
                new_backend = "nccl"
            elif BACKEND == "nccl":
                new_backend = "gloo"
            elif BACKEND in DistTestCases.backend_feature["plugin"]:
                new_backend = "gloo"

            group, group_id, rank = initializer(backend=new_backend)
            if group_id is None:
                return

            if new_backend == "gloo":
                self.assertTrue(isinstance(group_id, dist.ProcessGroupGloo))
            if new_backend == "nccl":
                self.assertTrue(isinstance(group_id, dist.ProcessGroupNCCL))

            self.assertEqual(rank, group[dist.get_rank(group_id)])
            self.assertEqual(len(group), dist.get_world_size(group_id))

            # Pin device (so we avoid NCCL race conditions/deadlocks).
            group_rank = dist.get_rank(group_id)
            torch.cuda.set_device(group_rank)

            # Run broadcast of CUDA tensor (so it works for both Gloo and NCCL).
            tensor = _build_tensor(2, value=group_rank).cuda()
            dist.broadcast(tensor, src=group[0], group=group_id)
            self.assertEqual(_build_tensor(2, value=0), tensor.to("cpu"))

        @require_backend(DistTestCases.backend_feature["gpu"])
        @require_backends_available(DistTestCases.backend_feature["gpu"])
        @require_world_size(3)
        @skip_if_lt_x_gpu(2)
        def test_backend_group(self):
            self._test_group_override_backend(self._init_group_test)

        @require_backend(DistTestCases.backend_feature["gpu"])
        @require_backends_available(DistTestCases.backend_feature["gpu"])
        @skip_if_lt_x_gpu(3)
        def test_backend_full_group(self):
            self._test_group_override_backend(self._init_full_group_test)

        @sandcastle_skip_if(
            BACKEND not in DistTestCases.backend_feature["subgroup"],
            f"The {BACKEND} backend does not support creating subgroups on CUDA devices"
        )
        @require_world_size(4)
        @skip_if_lt_x_gpu(2)
        def test_new_subgroups(self):
            subgroup_size = 2
            cur_subgroup, subgroups = dist.new_subgroups(subgroup_size)

            world_size = dist.get_world_size()
            self.assertEqual(cur_subgroup.size(), subgroup_size)
            self.assertEqual(len(subgroups), world_size / subgroup_size)
            self.assertFalse(dist._rank_not_in_group(cur_subgroup))

            for subgroup in subgroups:
                dist.destroy_process_group(subgroup)

        @sandcastle_skip_if(
            BACKEND not in DistTestCases.backend_feature["subgroup"],
            f"The {BACKEND} backend does not support creating subgroups on CUDA devices"
        )
        @skip_if_no_gpu
        def test_new_subgroups_group_size_exceeds_world_size(self):
            with self.assertRaisesRegex(
                ValueError, "The arg 'group_size' must not exceed the world size"
            ):
                dist.new_subgroups(100)

        @sandcastle_skip_if(
            BACKEND not in DistTestCases.backend_feature["subgroup"],
            f"The {BACKEND} backend does not support creating subgroups on CUDA devices"
        )
        @require_world_size(4)
        @skip_if_lt_x_gpu(4)
        def test_new_subgroups_world_size_not_divisible_by_group_size(self):
            with self.assertRaisesRegex(
                ValueError, "The world size must be divisible by 'group_size'"
            ):
                dist.new_subgroups(3)

        @sandcastle_skip_if(
            BACKEND not in DistTestCases.backend_feature["subgroup"],
            f"The {BACKEND} backend does not support creating subgroups on CUDA devices"
        )
        @require_world_size(4)
        @skip_if_lt_x_gpu(4)
        def test_new_subgroups_by_enumeration(self):
            group, group_id, rank = self._init_global_test()
            rank_to_GPU = init_multigpu_helper(dist.get_world_size(), BACKEND)
            device_id = rank_to_GPU[rank][0]
            cur_subgroup, subgroups = dist.new_subgroups_by_enumeration(
                ranks_per_subgroup_list=[[0, 2], [1, 3]]
            )
            if device_id >= 4:
                self.assertIsNone(cur_subgroup)
            else:
                self.assertEqual(cur_subgroup.size(), 2)
                self.assertEqual(len(subgroups), 2)
                if device_id == 0 or device_id == 2:
                    self.assertEqual(cur_subgroup, subgroups[0])
                else:
                    self.assertEqual(cur_subgroup, subgroups[1])

            for subgroup in subgroups:
                dist.destroy_process_group(subgroup)

        @sandcastle_skip_if(
            BACKEND not in DistTestCases.backend_feature["subgroup"],
            f"The {BACKEND} backend does not support creating subgroups on CUDA devices"
        )
        @require_world_size(4)
        @skip_if_lt_x_gpu(4)
        def test_new_subgroups_by_enumeration_input_rank_exceeds_world_size(self):
            group, group_id, rank = self._init_global_test()
            rank_to_GPU = init_multigpu_helper(dist.get_world_size(), BACKEND)
            device_id = rank_to_GPU[rank][0]
            world_size = get_world_size(group_id)

            with self.assertRaisesRegex(
                RuntimeError,
                "The new group's rank should be within the the world_size set by init_process_group",
            ):
                dist.new_subgroups_by_enumeration(
                    ranks_per_subgroup_list=[[0, 1], [world_size, 2]]
                )

        @sandcastle_skip_if(
            BACKEND not in DistTestCases.backend_feature["subgroup"],
            f"The {BACKEND} backend does not support creating subgroups on CUDA devices"
        )
        @skip_if_no_gpu
        def test_new_subgroups_by_enumeration_negative_input_rank(self):
            group, group_id, rank = self._init_global_test()

            with self.assertRaisesRegex(
                RuntimeError,
                "The new group's rank should be within the the world_size set by init_process_group",
            ):
                dist.new_subgroups_by_enumeration(
                    ranks_per_subgroup_list=[[-1, -2], [-3, -4]]
                )

        @sandcastle_skip_if(
            BACKEND not in DistTestCases.backend_feature["subgroup"],
            f"The {BACKEND} backend does not support creating subgroups on CUDA devices"
        )
        @require_world_size(4)
        @skip_if_lt_x_gpu(4)
        def test_new_subgroups_overlap_not_allowed(self):
            with self.assertRaisesRegex(
                ValueError, "Rank 1 has appeared in both subgroup"
            ):
                dist.new_subgroups_by_enumeration(
                    ranks_per_subgroup_list=[[0], [1, 2], [1, 3]]
                )

        @sandcastle_skip_if(
            BACKEND not in DistTestCases.backend_feature["subgroup"],
            f"The {BACKEND} backend does not support creating subgroups on CUDA devices"
        )
        @skip_if_lt_x_gpu(2)
        def test_average_parameters(self):
            rank = dist.get_rank()
            rank_to_GPU = init_multigpu_helper(dist.get_world_size(), BACKEND)
            device_id = rank_to_GPU[rank][0]

            model = nn.Sequential(
                nn.Conv2d(3, 3, kernel_size=3, padding=1),
                nn.ReLU(),
                nn.Linear(1, 5, bias=False),
            ).cuda(device_id)
            # Test global model averaging
            for p in model.parameters():
                p.data = torch.ones_like(p.data)
            model_averaging_utils.average_parameters(
                params=model.parameters(), process_group=None
            )
            # Every element will be the same as the input.
            for p in model.parameters():
                self.assertEqual(p.data, torch.ones_like(p.data))

            # Test partial model averaging
            for p in model.parameters():
                p.data = torch.ones_like(p.data) * rank
            group_nccl = dist.new_group(ranks=[0, 1], backend="nccl")
            model_averaging_utils.average_parameters(
                params=model.parameters(), process_group=group_nccl
            )
            if not dist._rank_not_in_group(group_nccl):
                # Every element on device 0 or 1 should be the average of 0 and 1, i.e., 0.5.
                for p in model.parameters():
                    self.assertEqual(p.data, torch.ones_like(p.data) * 0.5)
            else:
                # Every element on device not in the subgroup should remain the same.
                for p in model.parameters():
                    self.assertEqual(p.data, torch.ones_like(p.data) * rank)

        @sandcastle_skip_if(
            BACKEND not in DistTestCases.backend_feature["subgroup"],
            f"The {BACKEND} backend does not support creating subgroups on CUDA devices"
        )
        @skip_if_lt_x_gpu(2)
        def test_periodic_model_averager(self):
            rank = dist.get_rank()
            world_size = dist.get_world_size()
            rank_to_GPU = init_multigpu_helper(world_size, BACKEND)
            device_id = rank_to_GPU[rank][0]

            model = nn.Linear(1, 5, bias=False).cuda(device_id)
            param = next(model.parameters())
            tensor = torch.ones_like(param.data) * rank
            expected_avg_tensor = (
                torch.ones_like(param.data) * sum(range(world_size)) / world_size
            )
            period = 4
            for warmup_steps in [12, 13, 14, 15]:
                averager = averagers.PeriodicModelAverager(period=period, warmup_steps=warmup_steps)
                for step in range(0, 20):
                    # Reset the parameters at every step.
                    param.data = copy.deepcopy(tensor)
                    for params in model.parameters():
                        # mock grad
                        params.grad = torch.ones_like(param.data)
                    averager.average_parameters(model.parameters())
                    if step >= warmup_steps and (step - warmup_steps) % period == 0:
                        self.assertEqual(param.data, expected_avg_tensor)
                    else:
                        # No model averaging, so the parameters are not updated.
                        self.assertEqual(param.data, tensor)

        @skip_if_lt_x_gpu(2)
        def test_periodic_model_averager_param_group(self):
            rank = dist.get_rank()
            world_size = dist.get_world_size()
            rank_to_GPU = init_multigpu_helper(world_size, BACKEND)
            device_id = rank_to_GPU[rank][0]

            model = nn.Linear(1, 5, bias=False).cuda(device_id)
            param = next(model.parameters())
            opt = torch.optim.SGD(model.parameters(), lr=0.1)

            period = 4
            for warmup_steps in [12, 13, 14, 15]:
                averager = averagers.PeriodicModelAverager(period=period, warmup_steps=warmup_steps)
                for step in range(0, 20):
                    # Reset the parameters at every step.
                    for param_group in opt.param_groups:
                        for params in param_group["params"]:
                            # mock grad
                            params.grad = torch.ones_like(param.data) * rank
                            params.data = torch.ones_like(param.data) * rank
                    averager.average_parameters(opt.param_groups)
                    if step >= warmup_steps and (step - warmup_steps) % period == 0:
                        for param_group in opt.param_groups:
                            for params in param_group["params"]:
                                if params.grad is None:
                                    continue
                                self.assertEqual(param.data, torch.ones_like(param.data) * sum(range(world_size)) / world_size)
                    else:
                        # No model averaging, so the parameters are not updated.
                        for param_group in opt.param_groups:
                            for params in param_group["params"]:
                                if params.grad is None:
                                    continue
                                self.assertEqual(param.data, torch.ones_like(param.data) * rank)

        @sandcastle_skip_if(
            BACKEND not in DistTestCases.backend_feature["subgroup"],
            f"The {BACKEND} backend does not support creating subgroups on CUDA devices"
        )
        @skip_if_lt_x_gpu(2)
        def test_1_level_hierarchical_model_averager_equivalent_to_periodic_model_averager(self):
            rank = dist.get_rank()
            world_size = dist.get_world_size()
            rank_to_GPU = init_multigpu_helper(world_size, BACKEND)
            device_id = rank_to_GPU[rank][0]

            model = nn.Linear(1, 5, bias=False).cuda(device_id)
            param = next(model.parameters())
            tensor = torch.ones_like(param.data) * rank
            expected_avg_tensor = (
                torch.ones_like(param.data) * sum(range(world_size)) / world_size
            )
            period = 4
            for warmup_steps in [12, 13, 14, 15]:
                averager = hierarchicalSGD.HierarchicalModelAverager(
                    # Run the global averaging at a period of 4,
                    # which is equivalent to the above periodic model averaging test case.
                    period_group_size_dict=OrderedDict([(period, world_size)]), warmup_steps=warmup_steps
                )

                averager = averagers.PeriodicModelAverager(period=period, warmup_steps=warmup_steps)
                for step in range(0, 20):
                    # Reset the parameters at every step.
                    param.data = copy.deepcopy(tensor)
                    for params in model.parameters():
                        # mock grad
                        params.grad = torch.ones_like(param.data)
                    averager.average_parameters(model.parameters())
                    if step >= warmup_steps and (step - warmup_steps) % period == 0:
                        self.assertEqual(param.data, expected_avg_tensor)
                    else:
                        # No model averaging, so the parameters are not updated.
                        self.assertEqual(param.data, tensor)

        @sandcastle_skip_if(
            BACKEND not in DistTestCases.backend_feature["subgroup"],
            f"The {BACKEND} backend does not support creating subgroups on CUDA devices"
        )
        @require_world_size(4)
        @skip_if_lt_x_gpu(4)
        def test_3_level_hierarchical_model_averager(self):
            from torch.distributed.distributed_c10d import _pg_group_ranks
            rank = dist.get_rank()
            world_size = dist.get_world_size()
            rank_to_GPU = init_multigpu_helper(world_size, BACKEND)
            device_id = rank_to_GPU[rank][0]

            model = nn.Linear(1, 5, bias=False).cuda(device_id)
            param = next(model.parameters())
            tensor = torch.ones_like(param.data) * rank
            # Set up such a hierarchical model averaging as follows:
            # after the first 10 warmup steps,
            # run model averaging every 2 steps within each subgroup of size 2,
            # run model averaging every 4 steps within each subgroup of size 3,
            # and run the global model averaging every 8 steps.
            # If there is a conflict in model averaging at a step, only run the highest-level model averaging.
            warmup_steps = 10
            subgroup_size1 = 2
            subgroup_avg_period1 = 2
            subgroup_size2 = 4
            subgroup_avg_period2 = 4
            global_avg_period = 8
            period_group_size_dict = OrderedDict(
                [(subgroup_avg_period1, subgroup_size1),
                 (subgroup_avg_period2, subgroup_size2),
                 (global_avg_period, world_size)])
            averager = hierarchicalSGD.HierarchicalModelAverager(
                period_group_size_dict=period_group_size_dict, warmup_steps=warmup_steps
            )
            subgroup1 = averager.period_process_group_dict[subgroup_avg_period1]
            subgroup2 = averager.period_process_group_dict[subgroup_avg_period2]

            real_group_ranks_res1 = list(_pg_group_ranks[subgroup1].keys())
            real_group_ranks_res2 = list(_pg_group_ranks[subgroup2].keys())
            expect_group_ranks_res1 = (rank // subgroup_size1 * subgroup_size1 + np.array(list(range(subgroup_size1)))).tolist()
            expect_group_ranks_res2 = (rank // subgroup_size2 * subgroup_size2 + np.array(list(range(subgroup_size2)))).tolist()
            self.assertEqual(real_group_ranks_res1, expect_group_ranks_res1)
            self.assertEqual(real_group_ranks_res2, expect_group_ranks_res2)

            expected_avg_tensor_within_subgroup1 = (
                torch.ones_like(param.data) * sum(real_group_ranks_res1) / subgroup_size1
            )
            expected_avg_tensor_within_subgroup2 = (
                torch.ones_like(param.data) * sum(real_group_ranks_res2) / subgroup_size2
            )
            expected_global_avg_tensor = (
                torch.ones_like(param.data) * sum(range(world_size)) / world_size
            )
            for step in range(0, 25):
                # Reset the parameters at every step.
                param.data = copy.deepcopy(tensor)
                for params in model.parameters():
                    # mock grad
                    params.grad = torch.ones_like(param.data)
                averager.average_parameters(model.parameters())
                if step == 16 or step == 24:
                    # Run global model averaging when `step` can be divided by 8.
                    self.assertEqual(param.data, expected_global_avg_tensor)
                elif step == 12 or step == 20:
                    # Run model averaging within subgroup when `step` can be divided by 4 but not by 8.
                    self.assertEqual(param.data, expected_avg_tensor_within_subgroup2)
                elif step == 10 or step == 14 or step == 18 or step == 22:
                    # Run model averaging within subgroup when `step` can be divided by 2 but not by 4 or 8.
                    self.assertEqual(param.data, expected_avg_tensor_within_subgroup1)
                else:
                    # No model averaging, so the parameters are not updated.
                    self.assertEqual(param.data, tensor)

        # NCCL Batch SEND RECV
        @skip_if_no_gpu
        @sandcastle_skip_if(BACKEND != "nccl", "NCCL Batch Send Recv Only")
        @requires_nccl_version((2, 7, 0), "Need NCCL 2.7+ for send/recv")
        def test_batch_isend_irecv_nccl(self):
            self._barrier()
            rank = dist.get_rank()
            world_size = dist.get_world_size()
            rank_to_GPU = init_multigpu_helper(world_size, BACKEND)
            device_id = rank_to_GPU[rank][0]
            torch.cuda.set_device(device_id)
            p2p_op_list = []

            for val in ["1", "0"]:
                os.environ["NCCL_BLOCKING_WAIT"] = val
                for src in range(0, world_size):
                    send_tensor = _build_tensor(rank + 1, device_id=device_id)
                    recv_tensor = _build_tensor(src + 1, value=-1, device_id=device_id)
                    recv_op = dist.P2POp(dist.irecv, recv_tensor, src)
                    p2p_op_list.append(recv_op)
                    send_op = dist.P2POp(dist.isend, send_tensor, src)
                    p2p_op_list.append(send_op)

                reqs = dist.batch_isend_irecv(p2p_op_list)
                for req in reqs:
                    req.wait()

            self._barrier()

        @skip_if_no_gpu
        @sandcastle_skip_if(BACKEND != "nccl", "NCCL Batch Send Recv Only")
        @requires_nccl_version((2, 7, 0), "Need NCCL 2.7+ for send/recv")
        def test_batch_isend_irecv_ring_exchange_nccl(self):
            self._barrier()
            rank = dist.get_rank()
            world_size = dist.get_world_size()
            rank_to_GPU = init_multigpu_helper(world_size, BACKEND)
            device_id = rank_to_GPU[rank][0]
            torch.cuda.set_device(device_id)
            p2p_op_list = []

            send_tensor = _build_tensor(world_size, device_id=device_id)
            recv_tensor = _build_tensor(world_size, value=-1, device_id=device_id)
            send_op = dist.P2POp(dist.isend, send_tensor, (rank + 1) % world_size)
            recv_op = dist.P2POp(dist.irecv, recv_tensor, (rank - 1 + world_size) % world_size)
            reqs = dist.batch_isend_irecv([send_op, recv_op])
            for req in reqs:
                req.wait()

            self._barrier()

        @skip_if_no_gpu
        @sandcastle_skip_if(BACKEND != "nccl", "NCCL Batch Send Recv Only")
        @requires_nccl_version((2, 7, 0), "Need NCCL 2.7+ for send/recv")
        def test_batch_isend_irecv_self_nccl(self):
            self._barrier()
            # Ensure the process group has been fully initialized (needed by
            # the first sub-group batch_isend_irecv call)
            dist.barrier()
            rank = dist.get_rank()
            rank_to_GPU = init_multigpu_helper(dist.get_world_size(), BACKEND)
            device_id = rank_to_GPU[rank][0]
            p2p_op_list = []

            if rank == 0:
                send_tensor = _build_tensor(rank + 1, device_id=device_id)
                recv_tensor = _build_tensor(rank + 1, value=-1, device_id=device_id)
                recv_op = dist.P2POp(dist.irecv, recv_tensor, 0)
                p2p_op_list.append(recv_op)
                send_op = dist.P2POp(dist.isend, send_tensor, 0)
                p2p_op_list.append(send_op)

                reqs = dist.batch_isend_irecv(p2p_op_list)
                for req in reqs:
                    req.wait()

            self._barrier()

        @skip_if_no_gpu
        @skip_if_small_worldsize
        @sandcastle_skip_if(BACKEND != "nccl", "NCCL Batch Send Recv Only")
        @requires_nccl_version((2, 7, 0), "Need NCCL 2.7+ for send/recv")
        def test_batch_isend_irecv_no_rank_zero_nccl(self):
            self._barrier()
            # Ensure the process group has been fully initialized (needed by
            # the first sub-group batch_isend_irecv call)
            dist.barrier()
            rank = dist.get_rank()
            rank_to_GPU = init_multigpu_helper(dist.get_world_size(), BACKEND)
            device_id = rank_to_GPU[rank][0]
            torch.cuda.set_device(device_id)
            p2p_op_list = []

            if rank == 1:
                peer = 2
            elif rank == 2:
                peer = 1

            if rank in [1, 2]:
                send_tensor = _build_tensor(rank + 1, device_id=device_id)
                recv_tensor = _build_tensor(peer + 1, value=-1, device_id=device_id)
                recv_op = dist.P2POp(dist.irecv, recv_tensor, peer)
                p2p_op_list.append(recv_op)
                send_op = dist.P2POp(dist.isend, send_tensor, peer)
                p2p_op_list.append(send_op)

                reqs = dist.batch_isend_irecv(p2p_op_list)
                for req in reqs:
                    req.wait()

            self._barrier()

        # GLOO Batch SEND RECV CPU
        @sandcastle_skip_if(BACKEND != "gloo", "GLOO Batch Send Recv CPU")
        def test_batch_isend_irecv_gloo(self):
            self._barrier()
            rank = dist.get_rank()
            p2p_op_list = []

            for src in range(0, dist.get_world_size()):
                if src == rank:
                    continue
                send_tensor = _build_tensor(rank + 1)
                recv_tensor = _build_tensor(src + 1, value=-1)
                recv_op = dist.P2POp(dist.irecv, recv_tensor, src)
                p2p_op_list.append(recv_op)
                send_op = dist.P2POp(dist.isend, send_tensor, src)
                p2p_op_list.append(send_op)

            reqs = dist.batch_isend_irecv(p2p_op_list)
            for req in reqs:
                req.wait()

            self._barrier()

        # GLOO Batch SEND RECV CPU with provided tags
        @sandcastle_skip_if(BACKEND != "gloo", "GLOO Batch Send Recv CPU")
        def test_batch_isend_irecv_gloo_tags(self):
            self._barrier()
            rank = dist.get_rank()
            p2p_op_list = []

            for src in range(0, dist.get_world_size()):
                if src == rank:
                    continue
                send_tensor = _build_tensor(rank + 1)
                recv_tensor = _build_tensor(src + 1, value=-1)
                recv_op = dist.P2POp(dist.irecv, recv_tensor, src, tag=src)
                p2p_op_list.append(recv_op)
                send_op = dist.P2POp(dist.isend, send_tensor, src, tag=rank)
                p2p_op_list.append(send_op)

            reqs = dist.batch_isend_irecv(p2p_op_list)
            for req in reqs:
                req.wait()

            self._barrier()

        # NCCL Batch SEND RECV Tensor Error
        @sandcastle_skip_if(BACKEND != "nccl", "NCCL Batch Send Recv Only")
        @requires_nccl_version((2, 7, 0), "Need NCCL 2.7+ for send/recv")
        def test_batch_isend_irecv_tensor_err(self):
            self._barrier()
            rank = dist.get_rank()
            if rank == 0:
                with self.assertRaisesRegex(
                    RuntimeError, "Tensors must be CUDA and dense"
                ):
                    send_tensor = _build_tensor(rank + 10)[::2]
                    send_op = dist.P2POp(dist.isend, send_tensor, 1)
                    dist.batch_isend_irecv([send_op])

        # NCCL Batch SEND RECV Op Error
        @sandcastle_skip_if(BACKEND != "nccl", "NCCL Batch Send Recv Only")
        @requires_nccl_version((2, 7, 0), "Need NCCL 2.7+ for send/recv")
        def test_batch_isend_irecv_op_err(self):
            self._barrier()
            rank = dist.get_rank()
            if rank == 0:
                rank_to_GPU = init_multigpu_helper(dist.get_world_size(), BACKEND)
                device_id = rank_to_GPU[rank][0]
                with self.assertRaisesRegex(RuntimeError, "^Invalid ``op``"):
                    send_tensor = _build_tensor(rank + 1, device_id=device_id)
                    send_op = dist.P2POp(dist.broadcast, send_tensor, 1)
                    dist.batch_isend_irecv([send_op])

        # NCCL Batch SEND RECV p2p_op_list Error
        @sandcastle_skip_if(BACKEND != "nccl", "NCCL Batch Send Recv Only")
        @requires_nccl_version((2, 7, 0), "Need NCCL 2.7+ for send/recv")
        def test_batch_isend_irecv_op_list_err(self):
            self._barrier()
            rank = dist.get_rank()
            if rank == 0:
                with self.assertRaisesRegex(RuntimeError, "^Invalid ``p2p_op_list``"):
                    dist.batch_isend_irecv([1, 2])

        # NCCL Batch SEND RECV Mixed Backend Error
        @sandcastle_skip_if(BACKEND != "nccl", "NCCL Batch Send Recv Only")
        @requires_nccl_version((2, 7, 0), "Need NCCL 2.7+ for send/recv")
        def test_batch_isend_irecv_mixed_backend_err(self):
            self._barrier()
            rank = dist.get_rank()
            rank_to_GPU = init_multigpu_helper(dist.get_world_size(), BACKEND)
            device_id = rank_to_GPU[rank][0]
            group_gloo = dist.new_group(ranks=[0, 1], backend="gloo")
            group_nccl = dist.new_group(ranks=[0, 1], backend="nccl")
            if rank == 0:
                with self.assertRaisesRegex(
                    RuntimeError, "All groups need to use the same backend"
                ):
                    send_tensor = _build_tensor(rank + 1)
                    send_op_gloo = dist.P2POp(dist.isend, send_tensor, 1, group_gloo)
                    send_op_nccl = dist.P2POp(dist.isend, send_tensor, 1, group_nccl)
                    dist.batch_isend_irecv([send_op_gloo, send_op_nccl])

        # NCCL SEND RECV
        @skip_if_no_gpu
        @sandcastle_skip_if(BACKEND != "nccl", "NCCL Send Recv Only")
        @requires_nccl_version((2, 7, 0), "Need NCCL 2.7+ for send/recv")
        def _test_send_recv_nccl(self, profiler_ctx=None):
            # TODO: now that nccl send/recv is supported, there does not seem to
            # be a need to have nccl send/recv be tested separately.
            rank = dist.get_rank()
            world_size = dist.get_world_size()
            rank_to_GPU = init_multigpu_helper(world_size, BACKEND)
            device_id = rank_to_GPU[rank][0]
            torch.cuda.set_device(device_id)

            tensor = _build_tensor(rank + 1, device_id=device_id)
            profiler_cls = profiler_ctx if profiler_ctx is not None else suppress()
            with profiler_cls as prof:
                for src in range(0, world_size):
                    if src == rank:
                        # Send mode
                        for dst in range(0, world_size):
                            if dst == rank:
                                continue
                            dist.send(tensor, dst)
                    else:
                        # Recv mode
                        expected_tensor = _build_tensor(src + 1)
                        output_tensor = _build_tensor(
                            src + 1, value=-1, device_id=device_id
                        )
                        dist.recv(output_tensor, src)
                        self.assertEqual(output_tensor, expected_tensor)

                self._barrier()

            if profiler_ctx is not None:
                backend = dist.get_backend()
                if backend in SEND_RECV_PROFILING_SUPPORTED_BACKENDS:
                    for event_name in [f"{backend}:send", f"{backend}:recv"]:
                        events = get_profiling_event(event_name, prof)
                        self.assertTrue(events)
                        # Event order is not deterministic, so simply assert their shape
                        # is found in the following list.
                        expected_shapes = [
                            [[rank + 1] * 3] for rank in range(dist.get_world_size())
                        ]
                        for event in events:
                            self.assertTrue(event.input_shapes in expected_shapes)

        @skip_if_no_gpu
        @sandcastle_skip_if(BACKEND != "nccl", "NCCL Send Recv Only")
        @requires_nccl_version((2, 7, 0), "Need NCCL 2.7+ for send/recv")
        def test_send_recv_nccl(self):
            self._test_send_recv_nccl()

        @skip_if_no_gpu
        @sandcastle_skip_if(BACKEND != "nccl", "NCCL Send Recv Only")
        @requires_nccl_version((2, 7, 0), "Need NCCL 2.7+ for send/recv")
        def test_send_recv_nccl_autograd_profiler(self):
            profiler_ctx = torch.autograd.profiler.profile(record_shapes=True)
            self._test_send_recv_nccl(profiler_ctx)

        @skip_if_no_gpu
        @sandcastle_skip_if(BACKEND != "nccl", "NCCL Send Recv Only")
        @requires_nccl_version((2, 7, 0), "Need NCCL 2.7+ for send/recv")
        @sandcastle_skip_if(IS_FBCODE, "Kineto in fbcode causes hang")
        @sandcastle_skip_if(
            IS_MACOS or IS_WINDOWS,
            "torch.profiler not enabled for mac/windows: https://github.com/pytorch/pytorch/pull/56124",
        )
        def test_send_recv_nccl_torch_profiler(self):
            profiler_ctx = torch.profiler.profile(
                activities=[
                    torch.profiler.ProfilerActivity.CPU,
                    torch.profiler.ProfilerActivity.CUDA,
                ],
                record_shapes=True,
            )
            self._test_send_recv_nccl(profiler_ctx)

        # SEND RECV
        def _test_send_recv(self, profiler_ctx):
            rank = dist.get_rank()
            send_size = rank + 1
            tensor = _build_tensor(send_size)
            ctx = profiler_ctx if profiler_ctx is not None else suppress()
            with ctx as prof:
                for src in range(0, dist.get_world_size()):
                    if src == rank:
                        # Send mode
                        for dst in range(0, dist.get_world_size()):
                            if dst == rank:
                                continue
                            dist.send(tensor, dst)
                    else:
                        # Recv mode
                        recv_size = src + 1
                        expected_tensor = _build_tensor(recv_size)
                        output_tensor = _build_tensor(recv_size, value=-1)
                        dist.recv(output_tensor, src)
                        self.assertEqual(output_tensor, expected_tensor)

            if profiler_ctx is not None:
                backend = dist.get_backend()
                if backend in SEND_RECV_PROFILING_SUPPORTED_BACKENDS:
                    for event_name in [f"{backend}:send", f"{backend}:recv"]:
                        events = get_profiling_event(event_name, prof)
                        # Each rank sends/recvs from all other ranks.
                        event_count = sum(e.count for e in events)
                        expected_event_count = dist.get_world_size() - 1
                        self.assertEqual(event_count, expected_event_count)
                        # Event order is not deterministic, so simply assert their shape
                        # is found in the following list.
                        expected_shapes = [
                            [[rank + 1] * 3] for rank in range(dist.get_world_size())
                        ]
                        for event in events:
                            self.assertTrue(event.is_async)
                            self.assertTrue(event.input_shapes in expected_shapes)

        @require_ucc_for_nccl()
        def test_send_recv(self):
            self._test_send_recv(profiler_ctx=None)

        @sandcastle_skip_if(
            BACKEND == "nccl", "NCCL send/recv tested by test_send_recv_nccl"
        )
        def test_send_recv_autograd_profiler(self):
            autograd_profiler_ctx = _create_autograd_profiler()
            self._test_send_recv(profiler_ctx=autograd_profiler_ctx)

        @sandcastle_skip_if(
            BACKEND == "nccl", "NCCL send/recv tested by test_send_recv_nccl"
        )
        @sandcastle_skip_if(IS_FBCODE, "Kineto in fbcode causes hang")
        @sandcastle_skip_if(
            IS_MACOS or IS_WINDOWS,
            "torch.profiler not enabled for mac/windows: https://github.com/pytorch/pytorch/pull/56124",
        )
        def test_send_recv_torch_profiler(self):
            torch_profiler_ctx = _create_torch_profiler()
            return self._test_send_recv(profiler_ctx=torch_profiler_ctx)

        # SEND RECV ANY SOURCE
        def _test_send_recv_any_source(self, profiler_ctx):
            rank = dist.get_rank()
            send_recv_size = 10
            tensor = _build_tensor(send_recv_size, value=rank)
            recv_ranks = list()
            irecv_ranks = list()

            ctx = profiler_ctx if profiler_ctx is not None else suppress()
            with ctx as prof:
                for dst in range(0, dist.get_world_size()):
                    if dst == rank:
                        # Recv mode
                        for dst in range(0, dist.get_world_size()):
                            if dst == rank:
                                continue

                            for recv in ["recv", "irecv"]:
                                output_tensor = _build_tensor(send_recv_size, value=-1)

                                if recv == "recv":
                                    sender = dist.recv(output_tensor)
                                    recv_ranks.append(sender)
                                elif recv == "irecv":
                                    work = dist.irecv(output_tensor)
                                    work.wait()
                                    sender = work._source_rank()
                                    irecv_ranks.append(sender)

                                # Assert the scalar value "sender" that should be
                                # equal to the rank of the sender is equal to all
                                # values in the received tensor.
                                self.assertTrue(output_tensor.eq(sender).all())
                    else:
                        # Send mode
                        dist.send(tensor, dst)  # recv
                        dist.send(tensor, dst)  # irecv

            if profiler_ctx is not None:
                backend = dist.get_backend()
                if backend in SEND_RECV_PROFILING_SUPPORTED_BACKENDS:
                    for event_name in [f"{backend}:send", f"{backend}:recvAnySource"]:
                        events = get_profiling_event(event_name, prof)
                        # Each rank sends/recvs from other rank twice.
                        self.assertEqual(
                            sum(event.count for event in events),
                            2 * (dist.get_world_size() - 1),
                        )
                        for event in events:
                            self.assertTrue(event.is_async)
                            self.assertEqual(event.input_shapes, [[send_recv_size] * 3])

                # Each rank would have 2 * (world_size - 1) sends, verify that
                # globally we receive the same amount on the other end.
                recv_ranks_tensor = torch.cat(
                    (torch.tensor(recv_ranks), torch.tensor(irecv_ranks)), 0
                )
                global_recv_ranks = [
                    torch.empty_like(recv_ranks_tensor)
                    for _ in range(dist.get_world_size())
                ]
                dist.all_gather(global_recv_ranks, recv_ranks_tensor)
                global_recv_ranks_list = []
                for tensor in global_recv_ranks:
                    global_recv_ranks_list += tensor.tolist()

                from itertools import groupby

                global_recv_ranks_list.sort()
                frequency = [
                    len(list(group)) for key, group in groupby(global_recv_ranks_list)
                ]
                self.assertEqual(dist.get_world_size(), len(frequency))
                self.assertEqual(
                    [2 * (dist.get_world_size() - 1)] * dist.get_world_size(), frequency
                )
                self._barrier()

        @sandcastle_skip_if(
            BACKEND in DistTestCases.skip_collective["sendrecv anysource"], f"{BACKEND} does not support send/recv from any source"
        )
        def test_send_recv_any_source(self):
            self._test_send_recv_any_source(profiler_ctx=None)

        @sandcastle_skip_if(
            BACKEND in DistTestCases.skip_collective["sendrecv anysource"], f"{BACKEND} does not support send/recv from any source"
        )
        def test_send_recv_any_source_autograd_profiler(self):
            autograd_profiler_ctx = _create_autograd_profiler()
            self._test_send_recv_any_source(profiler_ctx=autograd_profiler_ctx)

        @sandcastle_skip_if(
            BACKEND in DistTestCases.skip_collective["sendrecv anysource"], f"{BACKEND} does not support send/recv from any source"
        )
        @sandcastle_skip_if(IS_FBCODE, "Kineto in fbcode code causes hang")
        @sandcastle_skip_if(
            IS_MACOS or IS_WINDOWS,
            "torch.profiler not enabled for mac/windows: https://github.com/pytorch/pytorch/pull/56124",
        )
        def test_send_recv_any_source_torch_profiler(self):
            torch_profiler_ctx = _create_torch_profiler()
            return self._test_send_recv_any_source(profiler_ctx=torch_profiler_ctx)

        # SEND RECV WITH TAG
        def _test_send_recv_with_tag(self, profiler_ctx):
            rank = dist.get_rank()
            world_size = dist.get_world_size()
            send_recv_size = 10
            tensor = _build_tensor(send_recv_size, value=rank)
            ctx = profiler_ctx if profiler_ctx is not None else suppress()
            with ctx as prof:
                for dst in range(0, world_size):
                    if dst == rank:
                        # Recv mode
                        for src in range(0, world_size):
                            if src == rank:
                                continue
                            output_tensor = _build_tensor(send_recv_size, value=-1)
                            dist.recv(output_tensor, src, tag=src)
                            self.assertTrue(output_tensor.eq(src).all())
                    else:
                        # Send mode
                        dist.send(tensor, dst, tag=rank)

            if profiler_ctx is not None:
                backend = dist.get_backend()
                if backend in SEND_RECV_PROFILING_SUPPORTED_BACKENDS:
                    for event_name in [f"{backend}:send", f"{backend}:recv"]:
                        events = get_profiling_event(event_name, prof)
                        # Each rank sends/recvs from all other ranks
                        event_count = sum(e.count for e in events)
                        expected_event_count = dist.get_world_size() - 1
                        self.assertEqual(event_count, expected_event_count)
                        for event in events:
                            self.assertTrue(event.is_async)
                            self.assertEqual(event.name, event_name)
                            self.assertEqual(event.input_shapes, [[send_recv_size] * 3])

        @require_ucc_for_nccl()
        def test_send_recv_with_tag(self):
            self._test_send_recv_with_tag(profiler_ctx=None)

        @sandcastle_skip_if(
            BACKEND == "nccl", "NCCL send/recv tested by test_send_recv_nccl"
        )
        def test_send_recv_with_tag_autograd_profiler(self):
            autograd_profiler_ctx = _create_autograd_profiler()
            return self._test_send_recv_with_tag(profiler_ctx=autograd_profiler_ctx)

        @sandcastle_skip_if(
            BACKEND == "nccl", "NCCL send/recv tested by test_send_recv_nccl"
        )
        @sandcastle_skip_if(IS_FBCODE, "Kineto in fbcode code causes hang")
        @sandcastle_skip_if(
            IS_MACOS or IS_WINDOWS,
            "torch.profiler not enabled for mac/windows: https://github.com/pytorch/pytorch/pull/56124",
        )
        def test_send_recv_with_tag_torch_profiler(self):
            torch_profiler_ctx = _create_torch_profiler()
            return self._test_send_recv_with_tag(profiler_ctx=torch_profiler_ctx)

        # ISEND
        def _test_isend(self, profiler_ctx):
            rank = dist.get_rank()
            world_size = dist.get_world_size()
            ctx = profiler_ctx if profiler_ctx is not None else suppress()
            with ctx as prof:
                if rank == 0:
                    requests = [
                        dist.isend(_build_tensor(dest, 10), dest)
                        for dest in range(1, world_size)
                    ]
                    for request in requests:
                        request.wait()
                        self.assertTrue(request.is_completed())
                else:
                    tensor = _build_tensor(rank, -1)
                    dist.recv(tensor, 0)
                    self.assertEqual(tensor, _build_tensor(rank, 10))

                self._barrier()

            if profiler_ctx is not None:
                backend = dist.get_backend()
                if backend in SEND_RECV_PROFILING_SUPPORTED_BACKENDS:
                    expected_event_name = (
                        f"{backend}:send" if rank == 0 else f"{backend}:recv"
                    )
                    events = get_profiling_event(expected_event_name, prof)
                    event_count = sum(e.count for e in events)
                    expected_count = dist.get_world_size() - 1 if rank == 0 else 1
                    self.assertEqual(expected_count, event_count)
                    # Event ordering is not guaranteed, so simply ensure the shapes are
                    # found in the following map.
                    expected_shapes = {
                        r: [[r] * 3] for r in range(1, dist.get_world_size())
                    }
                    for event in events:
                        self.assertTrue(event.is_async)
                        self.assertEqual(event.name, expected_event_name)
                        if rank == 0:
                            self.assertTrue(
                                event.input_shapes in expected_shapes.values()
                            )
                        else:
                            self.assertEqual(event.input_shapes, expected_shapes[rank])

        @require_ucc_for_nccl()
        def test_isend(self):
            self._test_isend(profiler_ctx=None)

        @sandcastle_skip_if(BACKEND == "nccl", "Nccl does not support isend")
        def test_isend_autograd_profiler(self):
            autograd_profiler_ctx = _create_autograd_profiler()
            self._test_isend(profiler_ctx=autograd_profiler_ctx)

        @sandcastle_skip_if(BACKEND == "nccl", "Nccl does not support isend")
        @sandcastle_skip_if(IS_FBCODE, "Kineto in fbcode code causes hang")
        @sandcastle_skip_if(
            IS_MACOS or IS_WINDOWS,
            "torch.profiler not enabled for mac/windows: https://github.com/pytorch/pytorch/pull/56124",
        )
        def test_isend_torch_profiler(self):
            torch_profiler_ctx = _create_torch_profiler()
            self._test_isend(profiler_ctx=torch_profiler_ctx)

        # IRECV
        @require_ucc_for_nccl()
        def test_irecv(self):
            rank = dist.get_rank()
            world_size = dist.get_world_size()

            if rank == 0:
                expected_tensors = [
                    _build_tensor(src, -1) for src in range(1, world_size)
                ]
                requests = [
                    dist.irecv(expected_tensors[src - 1], src)
                    for src in range(1, world_size)
                ]

                for src in range(1, world_size):
                    requests[src - 1].wait()
                    self.assertTrue(requests[src - 1].is_completed())
                    self.assertEqual(expected_tensors[src - 1], _build_tensor(src, 10))
            else:
                tensor = _build_tensor(rank, 10)
                dist.send(tensor, 0)

            self._barrier()

        # BROADCAST
        def _test_broadcast_helper(
            self,
            group,
            group_id,
            rank,
            cuda=False,
            rank_to_GPU=None,
            with_options=False,
        ):
            for dtype, value, requires_cuda in [
                (torch.float, -1e-10, False),
                (torch.double, -1e-100, False),
                (torch.half, -0.1, True),
                (torch.int8, -2, False),
                (torch.uint8, 129, False),
                (torch.int, -1e5, False),
                (torch.long, -1e15, False),
            ]:
                if requires_cuda and not cuda:
                    continue
                for src in group:
                    expected_tensor = _build_tensor(src + 1, value, dtype)
                    if cuda:
                        expected_tensor = expected_tensor.cuda(rank_to_GPU[rank][0])
                    if rank == src:
                        if with_options:
                            opts = dist.BroadcastOptions()
                            opts.rootTensor = 0
                            opts.rootRank = src
                            self.call_dist_op(
                                ":broadcast",
                                True,
                                group_id.broadcast,
                                [expected_tensor],
                                opts,
                            )
                        else:
                            self.call_dist_op(
                                ":broadcast",
                                False,
                                dist.broadcast,
                                expected_tensor,
                                src,
                                group_id,
                            )
                    else:
                        tensor = _build_tensor(src + 1, -1, dtype)
                        if cuda:
                            tensor = tensor.cuda(rank_to_GPU[rank][0])
                        if with_options:
                            opts = dist.BroadcastOptions()
                            opts.rootTensor = 0
                            opts.rootRank = src
                            self.call_dist_op(
                                ":broadcast", True, group_id.broadcast, [tensor], opts
                            )
                        else:
                            self.call_dist_op(
                                ":broadcast",
                                False,
                                dist.broadcast,
                                tensor,
                                src,
                                group_id,
                            )
                        self.assertEqual(tensor.size(), expected_tensor.size())
                        self.assertEqual(
                            tensor.ne(expected_tensor).max(), torch.tensor(False)
                        )

            self._barrier()

        @sandcastle_skip_if(BACKEND == "nccl", "Nccl does not support CPU tensors")
        def test_broadcast(self):
            group, group_id, rank = self._init_global_test()
            self._test_broadcast_helper(group, group_id, rank)

        @sandcastle_skip_if(
            BACKEND != "gloo" and BACKEND != "nccl",
            "Only Gloo and Nccl backend supports CUDA allReduce",
        )
        @skip_if_no_gpu
        def test_broadcast_cuda(self):
            group, group_id, rank = self._init_global_test()
            rank_to_GPU = init_multigpu_helper(dist.get_world_size(), BACKEND)
            device_id = rank_to_GPU[rank][0]
            torch.cuda.set_device(device_id)
            self._test_broadcast_helper(group, group_id, rank, True, rank_to_GPU)

        @skip_if_small_worldsize
        @sandcastle_skip_if(BACKEND == "nccl", "Nccl does not support CPU tensors")
        def test_broadcast_group(self):
            group, group_id, rank = self._init_group_test()
            self._test_broadcast_helper(group, group_id, rank)

        @sandcastle_skip_if(BACKEND == "nccl", "Nccl does not support CPU tensors")
        def test_broadcast_full_group(self):
            group, group_id, rank = self._init_full_group_test()
            self._test_broadcast_helper(group, group_id, rank)

        @sandcastle_skip_if(
            BACKEND != "nccl",
            "Only NCCL backend supports high priority stream",
        )
        @skip_if_no_gpu
        def test_nccl_high_priority_stream(self):
            group, _, rank = self._init_global_test()
            rank_to_GPU = init_multigpu_helper(dist.get_world_size(), BACKEND)
            device_id = rank_to_GPU[rank][0]
            torch.cuda.set_device(device_id)

            new_port = str(MASTER_PORT + 1)
            os.environ["MASTER_PORT"] = new_port
            gen_iterator = dist.rendezvous("env://", rank, dist.get_world_size())
            store, rank, size = next(gen_iterator)
            store = dist.PrefixStore(new_port, store)

            opts = dist.ProcessGroupNCCL.Options()
            opts.is_high_priority_stream = False
            group_id = dist.ProcessGroupNCCL(store, rank, size, opts)

            self._test_broadcast_helper(group, group_id, rank, True, rank_to_GPU, True)

        # REDUCE
        def _test_reduce_helper(
            self,
            group,
            group_id,
            rank,
            op,
            master_value,
            worker_value,
            expected_value,
            cuda=False,
            rank_to_GPU=None,
        ):
            for src in group:
                tensor = _build_tensor(src + 1).fill_(
                    master_value if rank == src else worker_value
                )
                if cuda:
                    tensor = tensor.cuda(rank_to_GPU[rank][0])
                self.call_dist_op(
                    ":reduce",
                    False,
                    dist.reduce,
                    tensor,
                    src,
                    op,
                    group_id,
                    tensor_shapes=[tensor.shape],
                )
                if rank == src:
                    self.assertEqual(tensor, _build_tensor(src + 1, expected_value))

            self._barrier()

        @sandcastle_skip_if(BACKEND == "nccl", "Nccl does not support CPU tensors")
        @sandcastle_skip_if(BACKEND in DistTestCases.skip_collective["reduce"], f"{BACKEND} does not support reduce")
        def test_reduce_sum(self):
            group, group_id, rank = self._init_global_test()
            self._test_reduce_helper(
                group,
                group_id,
                rank,
                dist.ReduceOp.SUM,
                2,
                10,
                2 + (10 * (len(group) - 1)),
            )

        @sandcastle_skip_if(BACKEND != "nccl", "Only Nccl supports CUDA reduce")
        @sandcastle_skip_if(BACKEND in DistTestCases.skip_collective["reduce"], f"{BACKEND} does not support reduce")
        @skip_if_no_gpu
        def test_reduce_sum_cuda(self):
            group, group_id, rank = self._init_global_test()
            rank_to_GPU = init_multigpu_helper(dist.get_world_size(), BACKEND)
            device_id = rank_to_GPU[rank][0]
            torch.cuda.set_device(device_id)
            self._test_reduce_helper(
                group,
                group_id,
                rank,
                dist.ReduceOp.SUM,
                2,
                10,
                2 + 10 * (len(group) - 1),
                True,
                rank_to_GPU,
            )

        @sandcastle_skip_if(BACKEND == "nccl", "Nccl does not support CPU tensors")
        @sandcastle_skip_if(BACKEND in DistTestCases.skip_collective["reduce"], f"{BACKEND} does not support reduce")
        def test_reduce_product(self):
            group, group_id, rank = self._init_global_test()
            self._test_reduce_helper(
                group,
                group_id,
                rank,
                dist.ReduceOp.PRODUCT,
                2,
                10,
                reduce((lambda x, y: x * y), [10] * (len(group) - 1), 2),
            )

        @sandcastle_skip_if(BACKEND == "nccl", "Nccl does not support CPU tensors")
        @sandcastle_skip_if(BACKEND in DistTestCases.skip_collective["reduce"], f"{BACKEND} does not support reduce")
        def test_reduce_min(self):
            group, group_id, rank = self._init_global_test()
            self._test_reduce_helper(
                group, group_id, rank, dist.ReduceOp.MIN, 1010, 1, 1
            )

        @sandcastle_skip_if(BACKEND == "nccl", "Nccl does not support CPU tensors")
        @sandcastle_skip_if(BACKEND in DistTestCases.skip_collective["reduce"], f"{BACKEND} does not support reduce")
        def test_reduce_max(self):
            group, group_id, rank = self._init_global_test()
            self._test_reduce_helper(
                group, group_id, rank, dist.ReduceOp.MAX, -1, 10, 10
            )

        @sandcastle_skip_if(BACKEND == "nccl", "Nccl does not support CPU tensors")
        @sandcastle_skip_if(BACKEND in DistTestCases.skip_collective["reduce"], f"{BACKEND} does not support reduce")
        @skip_if_small_worldsize
        def test_reduce_group_sum(self):
            group, group_id, rank = self._init_group_test()
            self._test_reduce_helper(
                group,
                group_id,
                rank,
                dist.ReduceOp.SUM,
                2,
                10,
                2 + (10 * (len(group) - 1)),
            )

        @sandcastle_skip_if(BACKEND == "nccl", "Nccl does not support CPU tensors")
        @sandcastle_skip_if(BACKEND in DistTestCases.skip_collective["reduce"], f"{BACKEND} does not support reduce")
        @skip_if_small_worldsize
        def test_reduce_group_product(self):
            group, group_id, rank = self._init_group_test()
            self._test_reduce_helper(
                group,
                group_id,
                rank,
                dist.ReduceOp.PRODUCT,
                2,
                10,
                reduce((lambda x, y: x * y), [10] * (len(group) - 1), 2),
            )

        @sandcastle_skip_if(BACKEND == "nccl", "Nccl does not support CPU tensors")
        @sandcastle_skip_if(BACKEND in DistTestCases.skip_collective["reduce"], f"{BACKEND} does not support reduce")
        @skip_if_small_worldsize
        def test_reduce_group_min(self):
            group, group_id, rank = self._init_group_test()
            self._test_reduce_helper(
                group, group_id, rank, dist.ReduceOp.MIN, 1010, 1, 1
            )

        @sandcastle_skip_if(BACKEND == "nccl", "Nccl does not support CPU tensors")
        @sandcastle_skip_if(BACKEND in DistTestCases.skip_collective["reduce"], f"{BACKEND} does not support reduce")
        @skip_if_small_worldsize
        def test_reduce_group_max(self):
            group, group_id, rank = self._init_group_test()
            self._test_reduce_helper(
                group, group_id, rank, dist.ReduceOp.MAX, -1, 10, 10
            )

        @sandcastle_skip_if(BACKEND == "nccl", "Nccl does not support CPU tensors")
        @sandcastle_skip_if(BACKEND in DistTestCases.skip_collective["reduce"], f"{BACKEND} does not support reduce")
        def test_reduce_full_group_sum(self):
            group, group_id, rank = self._init_full_group_test()
            self._test_reduce_helper(
                group,
                group_id,
                rank,
                dist.ReduceOp.SUM,
                2,
                10,
                2 + (10 * (len(group) - 1)),
            )

        @sandcastle_skip_if(BACKEND == "nccl", "Nccl does not support CPU tensors")
        @sandcastle_skip_if(BACKEND in DistTestCases.skip_collective["reduce"], f"{BACKEND} does not support reduce")
        def test_reduce_full_group_product(self):
            group, group_id, rank = self._init_full_group_test()
            self._test_reduce_helper(
                group,
                group_id,
                rank,
                dist.ReduceOp.PRODUCT,
                2,
                10,
                reduce((lambda x, y: x * y), [10] * (len(group) - 1), 2),
            )

        @sandcastle_skip_if(BACKEND == "nccl", "Nccl does not support CPU tensors")
        @sandcastle_skip_if(BACKEND in DistTestCases.skip_collective["reduce"], f"{BACKEND} does not support reduce")
        def test_reduce_full_group_min(self):
            group, group_id, rank = self._init_full_group_test()
            self._test_reduce_helper(
                group, group_id, rank, dist.ReduceOp.MIN, 1010, 1, 1
            )

        @sandcastle_skip_if(BACKEND == "nccl", "Nccl does not support CPU tensors")
        @sandcastle_skip_if(BACKEND in DistTestCases.skip_collective["reduce"], f"{BACKEND} does not support reduce")
        def test_reduce_full_group_max(self):
            group, group_id, rank = self._init_full_group_test()
            self._test_reduce_helper(
                group, group_id, rank, dist.ReduceOp.MAX, -1, 10, 10
            )

        # REDUCE TWICE
        def _test_reduce_twice_helper(
            self,
            group,
            group_id,
            rank,
            op,
            master_value,
            worker_value,
            expected_value,
            cuda=False,
            rank_to_GPU=None,
        ):
            for src in group:
                tensors = [
                    _build_tensor(src + 1).fill_(
                        master_value if rank == src else worker_value
                    )
                    for i in range(2)
                ]
                if cuda:
                    for i in range(2):
                        tensors[i] = tensors[i].cuda(rank_to_GPU[rank][0])
                self.call_dist_op(
                    ":reduce",
                    False,
                    dist.reduce,
                    tensors[0],
                    src,
                    op,
                    group_id,
                    secondary_op_call=lambda: dist.reduce(
                        tensors[1], src, op, group_id
                    ),
                    tensor_shapes=[tensors[0].shape],
                )
                if rank == src:
                    for tensor in tensors:
                        self.assertEqual(tensor, _build_tensor(src + 1, expected_value))

            self._barrier()

        @sandcastle_skip_if(BACKEND == "nccl", "Nccl does not support CPU tensors")
        @sandcastle_skip_if(BACKEND in DistTestCases.skip_collective["reduce"], f"{BACKEND} does not support reduce")
        def test_reduce_sum_twice(self):
            group, group_id, rank = self._init_global_test()
            self._test_reduce_twice_helper(
                group,
                group_id,
                rank,
                dist.ReduceOp.SUM,
                2,
                10,
                2 + (10 * (len(group) - 1)),
            )

        @sandcastle_skip_if(BACKEND != "nccl", "Only Nccl supports CUDA reduce")
        @sandcastle_skip_if(BACKEND in DistTestCases.skip_collective["reduce"], f"{BACKEND} does not support reduce")
        @skip_if_no_gpu
        def test_reduce_sum_cuda_twice(self):
            group, group_id, rank = self._init_global_test()
            rank_to_GPU = init_multigpu_helper(dist.get_world_size(), BACKEND)
            device_id = rank_to_GPU[rank][0]
            torch.cuda.set_device(device_id)
            self._test_reduce_twice_helper(
                group,
                group_id,
                rank,
                dist.ReduceOp.SUM,
                2,
                10,
                2 + 10 * (len(group) - 1),
                True,
                rank_to_GPU,
            )

        @skip_if_no_gpu
        @require_backend(DistTestCases.backend_feature["gpu"])
        def test_all_reduce_result_cuda(self):
            group, group_id, rank = self._init_global_test()
            rank_to_GPU = init_multigpu_helper(dist.get_world_size(), BACKEND)
            for src in group:
                if rank == src:
                    tensor = _build_tensor(src + 1, 2)
                else:
                    tensor = _build_tensor(src + 1, 10)
                tensor = tensor.cuda(rank_to_GPU[rank][0])

                opts = AllreduceOptions()
                opts.reduceOp = dist.ReduceOp.SUM

                if group_id == GroupMember.WORLD:
                    work = _get_default_group().allreduce([tensor], opts)
                else:
                    work = group_id.allreduce([tensor], opts)

                if BACKEND == "gloo":
                    # Calling result right the work is finished should throw exception.
                    # Here we have a race condition, we may not assume the work is not
                    # finished by the time we run next lines.
                    try:
                        with self.assertRaisesRegex(
                            RuntimeError,
                            "Work needs to be completed before calling result",
                        ):
                            work.result()
                    except AssertionError:
                        # Exception was not raised, ensure is_completed()
                        self.assertTrue(work.is_completed())

                    work.wait()
                    result = work.result()
                else:
                    # In case of NCCL we should be able to retrieve pointer to the result
                    # even before work is finished.
                    result = work.result()
                    work.wait()

                expected_value = 2 + (10 * (len(group) - 1))
                self.assertEqual(result, [_build_tensor(src + 1, expected_value)])
            self._barrier()

        def call_dist_op(
            self,
            profiling_title_postfix,
            is_async,
            op,
            *args,
            expect_event=True,
            secondary_op_call=None,
            profile_cuda=False,
            tensor_shapes=None,
            **kwargs,
        ):
            op_calls = [lambda: op(*args, **kwargs)]
            if secondary_op_call is not None:
                op_calls.append(secondary_op_call)

            autograd_profiler_ctx = torch.autograd.profiler.profile(
                use_cuda=profile_cuda, record_shapes=True
            )

            # TODO: move this test to use torch.profiler once kineto issues are
            # fixed internally.
            with autograd_profiler_ctx as prof:
                works = [op_call() for op_call in op_calls]
                if is_async:
                    for work in works:
                        work.wait()

            if expect_event and dist.get_backend() in PROFILING_SUPPORTED_BACKENDS:
                events = get_profiling_event(
                    profiling_title_postfix, autograd_profiler_ctx
                )
                # DETAIL debug mode can use a pg wrapper that issues more collectives
                # under the hood
                if dist.get_debug_level() != dist.DebugLevel.DETAIL:
                    self.assertEqual(len(events), len(op_calls))
                for e in events:
                    self.assertTrue(e.is_async)
                    self.assertEqual(e.count, 1)
                    self.assertGreaterEqual(e.cpu_time, 0)
                    # Verify tensor shapes if given
                    # DETAIL debug mode can use a pg wrapper that issues more collectives
                    # under the hood
                    if (
                        tensor_shapes is not None
                        and dist.get_debug_level() != dist.DebugLevel.DETAIL
                    ):
                        self.assertEqual(
                            e.input_shapes,
                            tensor_shapes,
                            f"event shape: {e.input_shapes} vs tensor {tensor_shapes}",
                        )

        # ALL REDUCE
        def _test_all_reduce_helper(
            self,
            group,
            group_id,
            rank,
            op,
            master_value,
            worker_value,
            expected_value,
            cuda=False,
            rank_to_GPU=None,
            dtype=torch.float,
            async_op=False,
        ):
            for src in group:
                curr_value = master_value if rank == src else worker_value

                tensor = _build_tensor(src + 1, dtype=dtype).fill_(curr_value)
                if cuda:
                    tensor = tensor.cuda(rank_to_GPU[rank][0])
                if tensor.dtype == torch.complex64:
                    tensor_shapes = [torch.view_as_real(tensor).shape]
                else:
                    tensor_shapes = [tensor.shape]
                self.call_dist_op(
                    ":all_reduce",
                    async_op,
                    dist.all_reduce,
                    tensor,
                    op,
                    group_id,
                    async_op=async_op,
                    tensor_shapes=tensor_shapes,
                )
                # Currently, only Gloo backend has profiling tested with CUDA enabled.
                # Only run cuda profiling test for one rank to speed up since
                # running with different src_rank does not affect the correctness.
                if (
                    src == 0
                    and cuda
                    and dist.get_backend() in CUDA_PROFILING_SUPPORTED_BACKENDS
                ):
                    self.call_dist_op(
                        ":all_reduce",
                        async_op,
                        dist.all_reduce,
                        tensor,
                        op,
                        group_id,
                        async_op=async_op,
                        profile_cuda=True,
                        tensor_shapes=tensor_shapes,
                    )

            self._barrier()

        @sandcastle_skip_if(BACKEND == "nccl", "Nccl does not support CPU tensors")
        def test_all_reduce_sum(self):
            group, group_id, rank = self._init_global_test()
            self._test_all_reduce_helper(
                group,
                group_id,
                rank,
                dist.ReduceOp.SUM,
                2,
                10,
                2 + (10 * (len(group) - 1)),
            )

        @sandcastle_skip_if(BACKEND == "nccl", "Nccl does not support CPU tensors")
        def test_all_reduce_sum_async(self):
            group, group_id, rank = self._init_global_test()
            self._test_all_reduce_helper(
                group,
                group_id,
                rank,
                dist.ReduceOp.SUM,
                2,
                10,
                2 + (10 * (len(group) - 1)),
                async_op=True,
            )

        @sandcastle_skip_if(
            BACKEND != "gloo" and BACKEND != "nccl",
            "Only Gloo and NCCL backends will have CUDA allReduce tested",
        )
        @skip_if_no_gpu
        def test_all_reduce_sum_cuda(self):
            torch.cuda.set_device(self.rank)
            group, group_id, rank = self._init_global_test()
            rank_to_GPU = init_multigpu_helper(dist.get_world_size(), BACKEND)
            self._test_all_reduce_helper(
                group,
                group_id,
                rank,
                dist.ReduceOp.SUM,
                2,
                10,
                2 + (10 * (len(group) - 1)),
                True,
                rank_to_GPU,
            )

        @sandcastle_skip_if(
            BACKEND != "gloo" and BACKEND != "nccl",
            "Only Gloo and NCCL backends will have CUDA allReduce tested",
        )
        @skip_if_no_gpu
        def test_all_reduce_sum_cuda_async(self):
            torch.cuda.set_device(self.rank)
            group, group_id, rank = self._init_global_test()
            rank_to_GPU = init_multigpu_helper(dist.get_world_size(), BACKEND)
            self._test_all_reduce_helper(
                group,
                group_id,
                rank,
                dist.ReduceOp.SUM,
                2,
                10,
                2 + (10 * (len(group) - 1)),
                True,
                rank_to_GPU,
                async_op=True,
            )

        @sandcastle_skip_if(BACKEND == "nccl", "Nccl does not support CPU tensors")
        def test_all_reduce_sum_complex(self):
            group, group_id, rank = self._init_global_test()
            self._test_all_reduce_helper(
                group,
                group_id,
                rank,
                dist.ReduceOp.SUM,
                complex(2, 3),
                complex(10, 11),
                complex(2, 3) + (complex(10, 11) * (len(group) - 1)),
                dtype=torch.cfloat,
            )

        @sandcastle_skip_if(BACKEND == "nccl", "Nccl does not support CPU tensors")
        def test_all_reduce_complex_unsupported_ops(self):
            unsupported_ops = [
                dist.ReduceOp.MAX,
                dist.ReduceOp.MIN,
                dist.ReduceOp.PRODUCT,
                dist.ReduceOp.BAND,
                dist.ReduceOp.BOR,
                dist.ReduceOp.BXOR,
            ]
            group, group_id, rank = self._init_global_test()
            for unsupported_op in unsupported_ops:
                with self.assertRaisesRegex(
                    RuntimeError, "all_reduce does not support"
                ):
                    dist.all_reduce(
                        _build_tensor(1, dtype=torch.cfloat), unsupported_op, group_id
                    )

        @sandcastle_skip_if(
            BACKEND != "gloo" and BACKEND != "nccl",
            "Only Gloo and NCCL backends will have CUDA allReduce tested",
        )
        @skip_if_no_gpu
        def test_all_reduce_sum_cuda_complex(self):
            torch.cuda.set_device(self.rank)
            group, group_id, rank = self._init_global_test()
            rank_to_GPU = init_multigpu_helper(dist.get_world_size(), BACKEND)
            self._test_all_reduce_helper(
                group,
                group_id,
                rank,
                dist.ReduceOp.SUM,
                complex(2, 3),
                complex(10, 11),
                complex(2, 3) + (complex(10, 11) * (len(group) - 1)),
                True,
                rank_to_GPU,
                dtype=torch.cfloat,
            )

        @sandcastle_skip_if(BACKEND == "nccl", "Nccl does not support CPU tensors")
        def test_all_reduce_product(self):
            group, group_id, rank = self._init_global_test()
            self._test_all_reduce_helper(
                group,
                group_id,
                rank,
                dist.ReduceOp.PRODUCT,
                2,
                10,
                reduce((lambda x, y: x * y), [10] * (len(group) - 1), 2),
            )

        @sandcastle_skip_if(BACKEND == "nccl", "Nccl does not support CPU tensors")
        def test_all_reduce_min(self):
            group, group_id, rank = self._init_global_test()
            self._test_all_reduce_helper(
                group, group_id, rank, dist.ReduceOp.MIN, 1010, 1, 1
            )

        @sandcastle_skip_if(BACKEND == "nccl", "Nccl does not support CPU tensors")
        def test_all_reduce_max(self):
            group, group_id, rank = self._init_global_test()
            self._test_all_reduce_helper(
                group, group_id, rank, dist.ReduceOp.MAX, -1, 10, 10
            )

        @skip_if_small_worldsize
        @sandcastle_skip_if(BACKEND == "nccl", "Nccl does not support CPU tensors")
        def test_all_reduce_group_sum(self):
            group, group_id, rank = self._init_group_test()
            self._test_all_reduce_helper(
                group,
                group_id,
                rank,
                dist.ReduceOp.SUM,
                2,
                10,
                2 + (10 * (len(group) - 1)),
            )

        @skip_if_small_worldsize
        @sandcastle_skip_if(BACKEND == "nccl", "Nccl does not support CPU tensors")
        def test_all_reduce_group_product(self):
            group, group_id, rank = self._init_group_test()
            self._test_all_reduce_helper(
                group,
                group_id,
                rank,
                dist.ReduceOp.PRODUCT,
                2,
                10,
                reduce((lambda x, y: x * y), [10] * (len(group) - 1), 2),
            )

        @skip_if_small_worldsize
        @sandcastle_skip_if(BACKEND == "nccl", "Nccl does not support CPU tensors")
        def test_all_reduce_group_min(self):
            group, group_id, rank = self._init_group_test()
            self._test_all_reduce_helper(
                group, group_id, rank, dist.ReduceOp.MIN, 1010, 1, 1
            )

        @skip_if_small_worldsize
        @sandcastle_skip_if(BACKEND == "nccl", "Nccl does not support CPU tensors")
        def test_all_reduce_group_max(self):
            group, group_id, rank = self._init_group_test()
            self._test_all_reduce_helper(
                group, group_id, rank, dist.ReduceOp.MAX, -1, 10, 10
            )

        @sandcastle_skip_if(BACKEND == "nccl", "Nccl does not support CPU tensors")
        def test_all_reduce_full_group_sum(self):
            group, group_id, rank = self._init_full_group_test()
            self._test_all_reduce_helper(
                group,
                group_id,
                rank,
                dist.ReduceOp.SUM,
                2,
                10,
                2 + (10 * (len(group) - 1)),
            )

        @sandcastle_skip_if(BACKEND == "nccl", "Nccl does not support CPU tensors")
        def test_all_reduce_full_group_product(self):
            group, group_id, rank = self._init_full_group_test()
            self._test_all_reduce_helper(
                group,
                group_id,
                rank,
                dist.ReduceOp.PRODUCT,
                2,
                10,
                reduce((lambda x, y: x * y), [10] * (len(group) - 1), 2),
            )

        @sandcastle_skip_if(BACKEND == "nccl", "Nccl does not support CPU tensors")
        def test_all_reduce_full_group_min(self):
            group, group_id, rank = self._init_full_group_test()
            self._test_all_reduce_helper(
                group, group_id, rank, dist.ReduceOp.MIN, 1010, 1, 1
            )

        @sandcastle_skip_if(BACKEND == "nccl", "Nccl does not support CPU tensors")
        def test_all_reduce_full_group_max(self):
            group, group_id, rank = self._init_full_group_test()
            self._test_all_reduce_helper(
                group, group_id, rank, dist.ReduceOp.MAX, -1, 10, 10
            )

        # SPARSE ALL REDUCE
        def _test_sparse_all_reduce_sum(self, fn):
            group, group_id, rank = self._init_global_test()

            tests = simple_sparse_reduce_tests(
                rank, dist.get_world_size(), num_inputs=1
            )
            for (inputs, outputs) in tests:
                tensors = [fn(input) for input in inputs]
                dist.all_reduce(tensors[0], dist.ReduceOp.SUM, group_id)
                self.assertEqual(tensors[0], outputs[0])

        @sandcastle_skip_if(
            BACKEND != "gloo", "Only Gloo backend support sparse all reduce"
        )
        def test_sparse_all_reduce_sum(self):
            self._test_sparse_all_reduce_sum(lambda t: t)

        @sandcastle_skip_if(
            BACKEND != "gloo", "Only Gloo backend support sparse all reduce"
        )
        @skip_if_no_gpu
        def test_sparse_all_reduce_sum_cuda(self):
            self._test_sparse_all_reduce_sum(lambda t: t.clone().cuda())

        # ALL REDUCE - COALESCED
        @staticmethod
        def _all_reduce_coalesced_sum_test_cases(group_size):
            return (
                [2, 3, complex(2, 3)],
                [10, 11, complex(10, 11)],
                [
                    2 + 10 * (group_size - 1),
                    3 + 11 * (group_size - 1),
                    complex(2, 3) + complex(10, 11) * (group_size - 1),
                ],
                [torch.float, torch.float, torch.cfloat],
            )

        @staticmethod
        def _all_reduce_coalesced_product_test_cases(group_size):
            return (
                [1, 2],
                [3, 4],
                [1 * 3 ** (group_size - 1), 2 * 4 ** (group_size - 1)],
                [torch.float, torch.float],
            )

        @staticmethod
        def _all_reduce_coalesced_min_test_cases(group_size):
            return (
                [1, 4],
                [2, 3],
                [1, 3],
                [torch.float, torch.float],
            )

        @staticmethod
        def _all_reduce_coalesced_max_test_cases(group_size):
            return (
                [1, 4],
                [2, 3],
                [2, 4],
                [torch.float, torch.float],
            )

        @sandcastle_skip_if(BACKEND == "nccl", "Nccl does not support CPU tensors")
        def test_all_reduce_coalesced_max_complex_unsupported(self):
            group, group_id, rank = self._init_global_test()
            with self.assertRaisesRegex(RuntimeError, "all_reduce does not support"):
                dist.all_reduce_coalesced(
                    [_build_tensor(1, dtype=torch.cfloat)], dist.ReduceOp.MAX, group_id
                )

        def _test_all_reduce_coalesced_helper(
            self,
            group,
            group_id,
            rank,
            op,
            cuda=False,
            rank_to_GPU=None,
        ):
            test_case_func = {
                dist.ReduceOp.SUM: self._all_reduce_coalesced_sum_test_cases,
                dist.ReduceOp.PRODUCT: self._all_reduce_coalesced_product_test_cases,
                dist.ReduceOp.MIN: self._all_reduce_coalesced_min_test_cases,
                dist.ReduceOp.MAX: self._all_reduce_coalesced_max_test_cases,
            }[op]

            master_values, worker_values, expected_values, dtypes = test_case_func(
                len(group)
            )

            for src in group:
                curr_values = master_values if rank == src else worker_values
                tensors = [
                    _build_tensor(src + 1, val, dtype=dtype)
                    for dtype, val in zip(dtypes, curr_values)
                ]
                if cuda:
                    tensors = [t.cuda(rank_to_GPU[rank][0]) for t in tensors]
                tensor_shapes = []
                for tensor in tensors:
                    if tensor.dtype == torch.complex64:
                        tensor_shapes.append(torch.view_as_real(tensor).shape)
                    else:
                        tensor_shapes.append(tensor.shape)
                self.call_dist_op(
                    ":all_reduce",
                    False,
                    dist.all_reduce_coalesced,
                    tensors,
                    op,
                    group_id,
                    tensor_shapes=tensor_shapes,
                )
                expected_tensors = [
                    _build_tensor(src + 1, expected_value, dtype=dtype)
                    for dtype, expected_value in zip(dtypes, expected_values)
                ]
                self.assertEqual(tensors, expected_tensors)

            self._barrier()

        @require_backend({"gloo"})
        def test_all_reduce_coalesced_sum(self):
            group, group_id, rank = self._init_global_test()
            self._test_all_reduce_coalesced_helper(
                group,
                group_id,
                rank,
                dist.ReduceOp.SUM,
                cuda=False,
                rank_to_GPU=None,
            )

        @require_backend({"gloo"})
        def test_all_reduce_coalesced_product(self):
            group, group_id, rank = self._init_global_test()
            self._test_all_reduce_coalesced_helper(
                group,
                group_id,
                rank,
                dist.ReduceOp.PRODUCT,
                cuda=False,
                rank_to_GPU=None,
            )

        @require_backend({"gloo"})
        def test_all_reduce_coalesced_min(self):
            group, group_id, rank = self._init_global_test()
            self._test_all_reduce_coalesced_helper(
                group,
                group_id,
                rank,
                dist.ReduceOp.MIN,
                cuda=False,
                rank_to_GPU=None,
            )

        @require_backend({"gloo"})
        def test_all_reduce_coalesced_max(self):
            group, group_id, rank = self._init_global_test()
            self._test_all_reduce_coalesced_helper(
                group, group_id, rank, dist.ReduceOp.MAX, cuda=False, rank_to_GPU=None
            )

        @skip_if_small_worldsize
        @require_backend({"gloo"})
        def test_all_reduce_coalesced_group_sum(self):
            group, group_id, rank = self._init_group_test()
            self._test_all_reduce_coalesced_helper(
                group, group_id, rank, dist.ReduceOp.SUM, cuda=False, rank_to_GPU=None
            )

        @skip_if_small_worldsize
        @require_backend({"gloo"})
        def test_all_reduce_coalesced_group_product(self):
            group, group_id, rank = self._init_group_test()
            self._test_all_reduce_coalesced_helper(
                group,
                group_id,
                rank,
                dist.ReduceOp.PRODUCT,
                cuda=False,
                rank_to_GPU=None,
            )

        @skip_if_small_worldsize
        @require_backend({"gloo"})
        def test_all_reduce_coalesced_group_min(self):
            group, group_id, rank = self._init_group_test()
            self._test_all_reduce_coalesced_helper(
                group, group_id, rank, dist.ReduceOp.MIN, cuda=False, rank_to_GPU=None
            )

        @skip_if_small_worldsize
        @require_backend({"gloo"})
        def test_all_reduce_coalesced_group_max(self):
            group, group_id, rank = self._init_group_test()
            self._test_all_reduce_coalesced_helper(
                group, group_id, rank, dist.ReduceOp.MAX, cuda=False, rank_to_GPU=None
            )

        @require_backend({"gloo"})
        def test_all_reduce_coalesced_full_group_sum(self):
            group, group_id, rank = self._init_full_group_test()
            self._test_all_reduce_coalesced_helper(
                group, group_id, rank, dist.ReduceOp.SUM, cuda=False, rank_to_GPU=None
            )

        @require_backend({"gloo"})
        def test_all_reduce_coalesced_full_group_product(self):
            group, group_id, rank = self._init_full_group_test()
            self._test_all_reduce_coalesced_helper(
                group,
                group_id,
                rank,
                dist.ReduceOp.PRODUCT,
                cuda=False,
                rank_to_GPU=None,
            )

        @require_backend({"gloo"})
        def test_all_reduce_coalesced_full_group_min(self):
            group, group_id, rank = self._init_full_group_test()
            self._test_all_reduce_coalesced_helper(
                group,
                group_id,
                rank,
                dist.ReduceOp.MIN,
                cuda=False,
                rank_to_GPU=None,
            )

        @require_backend({"gloo"})
        def test_all_reduce_coalesced_full_group_max(self):
            group, group_id, rank = self._init_full_group_test()
            self._test_all_reduce_coalesced_helper(
                group, group_id, rank, dist.ReduceOp.MAX, cuda=False, rank_to_GPU=None
            )

        # SCATTER
        def _test_scatter_helper(
            self, group, group_id, rank, cuda=False, rank_to_GPU=None, dtype=torch.float
        ):
            for dest in group:
                tensor = _build_tensor(dest + 1, -1, dtype=dtype)
                expected_tensor = _build_tensor(dest + 1, rank, dtype=dtype)
                tensors = (
                    [_build_tensor(dest + 1, i, dtype=dtype) for i in group]
                    if rank == dest
                    else []
                )
                if cuda:
                    tensor = tensor.cuda(rank_to_GPU[rank][0])
                    tensors = [t.cuda(rank_to_GPU[rank][0]) for t in tensors]
                if dtype == torch.complex64:
                    tensor_shapes = [torch.view_as_real(t).shape for t in tensors]
                else:
                    tensor_shapes = [t.shape for t in tensors]
                self.call_dist_op(
                    ":scatter",
                    False,
                    dist.scatter,
                    tensor,
                    src=dest,
                    scatter_list=tensors,
                    group=group_id,
                    expect_event=False,
                    tensor_shapes=tensor_shapes,
                )
                self.assertEqual(tensor, expected_tensor)

            self._barrier()

        @sandcastle_skip_if(BACKEND == "nccl", "Nccl does not support CPU tensors")
        def test_scatter_checks(self):
            group, group_id, rank = self._init_global_test()
            one = torch.ones([1])

            # Specify scatter_list argument only on source rank.
            output = one.clone() * -1
            if rank == 0:
                scatter_list = [one.clone() * i for i in group]
                dist.scatter(output, src=0, scatter_list=scatter_list)
            else:
                dist.scatter(output, src=0)
            self.assertEqual(output, one * rank)

            # Don't specify src argument.
            output = one.clone() * -1
            if rank == 0:
                scatter_list = [one.clone() * i for i in group]
                dist.scatter(output, scatter_list=scatter_list)
            else:
                dist.scatter(output)
            self.assertEqual(output, one * rank)

        @sandcastle_skip_if(BACKEND == "nccl", "Nccl does not support CPU tensors")
        def test_scatter(self):
            group, group_id, rank = self._init_global_test()
            self._test_scatter_helper(group, group_id, rank)

        @sandcastle_skip_if(BACKEND != "nccl", "Only Nccl supports CUDA gather")
        @skip_if_no_gpu
        def test_scatter_cuda(self):
            group, group_id, rank = self._init_global_test()
            rank_to_GPU = init_multigpu_helper(dist.get_world_size(), BACKEND)
            self._test_scatter_helper(group, group_id, rank, True, rank_to_GPU)

        @sandcastle_skip_if(BACKEND == "nccl", "Nccl does not support CPU tensors")
        def test_scatter_complex(self):
            group, group_id, rank = self._init_global_test()
            self._test_scatter_helper(group, group_id, rank, dtype=torch.cfloat)

        @sandcastle_skip_if(BACKEND != "nccl", "Only Nccl supports CUDA gather")
        @skip_if_no_gpu
        def test_scatter_cuda_complex(self):
            group, group_id, rank = self._init_global_test()
            rank_to_GPU = init_multigpu_helper(dist.get_world_size(), BACKEND)
            self._test_scatter_helper(group, group_id, rank, True, rank_to_GPU, dtype=torch.cfloat)

        @sandcastle_skip_if(BACKEND == "nccl", "Nccl does not support CPU tensors")
        @skip_if_small_worldsize
        def test_scatter_group(self):
            group, group_id, rank = self._init_group_test()
            self._test_scatter_helper(group, group_id, rank)

        @sandcastle_skip_if(BACKEND == "nccl", "Nccl does not support CPU tensors")
        def test_scatter_full_group(self):
            group, group_id, rank = self._init_full_group_test()
            self._test_scatter_helper(group, group_id, rank)

        # GATHER
        def _test_gather_helper(self, group, group_id, rank, cuda=False, rank_to_GPU=None):
            for dest in group:
                tensor = _build_tensor(dest + 1, rank)
                tensors = (
                    [_build_tensor(dest + 1, -1) for i in group] if rank == dest else []
                )
                if cuda:
                    tensor = tensor.cuda(rank_to_GPU[rank][0])
                    tensors = [t.cuda(rank_to_GPU[rank][0]) for t in tensors]
                self.call_dist_op(
                    ":gather",
                    False,
                    dist.gather,
                    tensor,
                    dst=dest,
                    gather_list=tensors,
                    group=group_id,
                    expect_event=False,
                    tensor_shapes=[tensors[0].shape] if len(tensors) > 0 else None,
                )
                if rank == dest:
                    expected_tensors = [_build_tensor(dest + 1, i) for i in group]
                    for t1, t2 in zip(tensors, expected_tensors):
                        self.assertEqual(t1, t2)

            self._barrier()

        @sandcastle_skip_if(BACKEND == "nccl", "Nccl does not support CPU tensors")
        def test_gather_checks(self):
            group, group_id, rank = self._init_global_test()
            one = torch.ones([1])

            # Specify gather_list argument only on destination rank.
            if rank == 0:
                gather_list = [one.clone() for _ in group]
                dist.gather(one * rank, dst=0, gather_list=gather_list)
                for i in group:
                    self.assertEqual(gather_list[i], one * i)
            else:
                dist.gather(one * rank, dst=0)

            # Don't specify dst argument.
            if rank == 0:
                gather_list = [one.clone() for _ in group]
                dist.gather(one * rank, gather_list=gather_list)
                for i in group:
                    self.assertEqual(gather_list[i], one * i)
            else:
                dist.gather(one * rank)

        @sandcastle_skip_if(BACKEND == "nccl", "Nccl does not support CPU tensors")
        def test_gather(self):
            group, group_id, rank = self._init_global_test()
            self._test_gather_helper(group, group_id, rank)

        @sandcastle_skip_if(BACKEND != "nccl", "Only Nccl supports CUDA gather")
        @skip_if_no_gpu
        def test_gather_cuda(self):
            group, group_id, rank = self._init_global_test()
            rank_to_GPU = init_multigpu_helper(dist.get_world_size(), BACKEND)
            self._test_gather_helper(group, group_id, rank, True, rank_to_GPU)

        @sandcastle_skip_if(BACKEND == "nccl", "Nccl does not support CPU tensors")
        @skip_if_small_worldsize
        def test_gather_group(self):
            group, group_id, rank = self._init_group_test()
            self._test_gather_helper(group, group_id, rank)

        @sandcastle_skip_if(BACKEND == "nccl", "Nccl does not support CPU tensors")
        def test_gather_full_group(self):
            group, group_id, rank = self._init_full_group_test()
            self._test_gather_helper(group, group_id, rank)

        # ALL GATHER
        def _test_all_gather_helper(
            self, group, group_id, rank, cuda=False, rank_to_GPU=None, dtype=torch.float
        ):
            for dest in group:
                tensor = _build_tensor(dest + 1, rank, dtype=dtype)
                tensors = [_build_tensor(dest + 1, -1, dtype=dtype) for i in group]
                allgather = dist.all_gather
                if cuda:
                    tensor = tensor.cuda(rank_to_GPU[rank][0])
                    tensors = [t.cuda(rank_to_GPU[rank][0]) for t in tensors]
                if tensors[0].dtype == torch.complex64:
                    tensor_shapes = [torch.view_as_real(tensors[0]).shape]
                else:
                    tensor_shapes = [tensors[0].shape]
                self.call_dist_op(
                    ":all_gather",
                    False,
                    allgather,
                    tensors,
                    tensor,
                    group_id,
                    False,
                    tensor_shapes=tensor_shapes,
                )

                expected_tensors = [
                    _build_tensor(dest + 1, i, dtype=dtype) for i in group
                ]
                for t1, t2 in zip(tensors, expected_tensors):
                    self.assertEqual(t1, t2)

            self._barrier()

        @sandcastle_skip_if(BACKEND == "nccl", "Nccl does not support CPU tensors")
        def test_all_gather(self):
            group, group_id, rank = self._init_global_test()
            self._test_all_gather_helper(group, group_id, rank)

        @sandcastle_skip_if(BACKEND != "nccl", "Only Nccl supports CUDA all gather")
        @skip_if_no_gpu
        def test_all_gather_cuda(self):
            group, group_id, rank = self._init_global_test()
            rank_to_GPU = init_multigpu_helper(dist.get_world_size(), BACKEND)
            self._test_all_gather_helper(group, group_id, rank, True, rank_to_GPU)

        @sandcastle_skip_if(BACKEND == "nccl", "Nccl does not support CPU tensors")
        def test_all_gather_complex(self):
            group, group_id, rank = self._init_global_test()
            self._test_all_gather_helper(group, group_id, rank, dtype=torch.cfloat)

        @sandcastle_skip_if(BACKEND != "nccl", "Only Nccl supports CUDA all gather")
        @skip_if_no_gpu
        def test_all_gather_cuda_complex(self):
            group, group_id, rank = self._init_global_test()
            rank_to_GPU = init_multigpu_helper(dist.get_world_size(), BACKEND)
            self._test_all_gather_helper(
                group, group_id, rank, True, rank_to_GPU, dtype=torch.cfloat
            )

        @skip_if_small_worldsize
        @sandcastle_skip_if(BACKEND == "nccl", "Nccl does not support CPU tensors")
        def test_all_gather_group(self):
            group, group_id, rank = self._init_group_test()
            self._test_all_gather_helper(group, group_id, rank)

        @sandcastle_skip_if(BACKEND == "nccl", "Nccl does not support CPU tensors")
        def test_all_gather_full_group(self):
            group, group_id, rank = self._init_full_group_test()
            self._test_all_gather_helper(group, group_id, rank)

        def _run_all_gather_coalesced_and_verify(
            self, output_tensor_lists, input_tensors, expected_tensors, group_id
        ):
            """
            Helper that runs all_gather_coalesced and returns true if output
            matches expectations.
            """
            tensor_shapes = []
            for input_tensor in input_tensors:
                if input_tensor.dtype == torch.complex64:
                    tensor_shapes.append(torch.view_as_real(input_tensor).shape)
                else:
                    tensor_shapes.append(input_tensor.shape)
            self.call_dist_op(
                ":all_gather",
                False,
                dist.all_gather_coalesced,
                output_tensor_lists,
                input_tensors,
                group_id,
                tensor_shapes=tensor_shapes,
            )

            for l1, l2 in zip(output_tensor_lists, expected_tensors):
                for t1, t2 in zip(l1, l2):
                    if not torch.equal(t1, t2):
                        return False
            return True

        def _test_all_gather_coalesced_helper(
            self, group, group_id, rank, dtype=torch.float
        ):
            # TODO: Instead we should probably go through _rank_not_in_group
            # mechanism to disable sending tensors
            if group_id is not None:
                for test_case_id in range(2, 5):
                    # Make sure we create tensors of incompatible sizes, e.g.
                    # [1], [2x2], [3x3x3] ... to be sent in one batch
                    input_tensors = [
                        _build_multidim_tensor(
                            tensor_id, tensor_id, rank + tensor_id, dtype=dtype
                        )
                        for tensor_id in range(1, test_case_id)
                    ]
                    output_tensor_lists = [
                        [
                            _build_multidim_tensor(
                                tensor_id, tensor_id, -1, dtype=dtype
                            )
                            for tensor_id in range(1, test_case_id)
                        ]
                        for _ in group
                    ]
                    expected_tensors = [
                        [
                            _build_multidim_tensor(
                                tensor_id, tensor_id, rank_iter + tensor_id, dtype=dtype
                            )
                            for tensor_id in range(1, test_case_id)
                        ]
                        for rank_iter in group
                    ]
                    assert self._run_all_gather_coalesced_and_verify(
                        output_tensor_lists, input_tensors, expected_tensors, group_id
                    ), "output tensors do not match expected ouputs"

            self._barrier()

        @sandcastle_skip_if(
            BACKEND in DistTestCases.skip_collective["allgather_coalesced"],
            f"{BACKEND} does not support all_gather_coalesced"
        )
        def test_all_gather_coalesced_simple(self):
            group, group_id, rank = self._init_global_test()
            self._test_all_gather_coalesced_helper(group, group_id, rank)

        @sandcastle_skip_if(
            BACKEND in DistTestCases.skip_collective["allgather_coalesced"],
            f"{BACKEND} does not support all_gather_coalesced"
        )
        def test_all_gather_coalesced_complex(self):
            group, group_id, rank = self._init_global_test()
            self._test_all_gather_coalesced_helper(
                group, group_id, rank, dtype=torch.cfloat
            )

        @skip_if_small_worldsize
        @sandcastle_skip_if(
            BACKEND in DistTestCases.skip_collective["allgather_coalesced"],
            f"{BACKEND} does not support all_gather_coalesced"
        )
        def test_all_gather_coalesced_group(self):
            group, group_id, rank = self._init_group_test()
            self._test_all_gather_coalesced_helper(group, group_id, rank)

        @sandcastle_skip_if(
            BACKEND in DistTestCases.skip_collective["allgather_coalesced"],
            f"{BACKEND} does not support all_gather_coalesced"
        )
        def test_all_gather_coalesced_full_group(self):
            group, group_id, rank = self._init_full_group_test()
            self._test_all_gather_coalesced_helper(group, group_id, rank)

        @sandcastle_skip_if(
            BACKEND in DistTestCases.skip_collective["allgather_coalesced"],
            f"{BACKEND} does not support all_gather_coalesced"
        )
        def test_all_gather_coalesced_with_empty(self):
            group, group_id, rank = self._init_global_test()
            input_tensors = [
                rank * torch.ones([2, 2]),
                torch.ones([0]),
                (rank + 1) * torch.ones([3, 3]),
                torch.ones([0]),
                torch.ones([0]),
            ]
            output_tensors_lists = [
                [
                    -1 * torch.ones([2, 2]),
                    -1 * torch.ones([0]),
                    -1 * torch.ones([3, 3]),
                    -1 * torch.ones([0]),
                    -1 * torch.ones([0]),
                ]
                for _ in group
            ]
            expected_tensors = [
                [
                    r * torch.ones([2, 2]),
                    torch.ones([0]),
                    (r + 1) * torch.ones([3, 3]),
                    torch.ones([0]),
                    torch.ones([0]),
                ]
                for r in group
            ]
            assert self._run_all_gather_coalesced_and_verify(
                output_tensors_lists, input_tensors, expected_tensors, group_id
            )
            self._barrier()

        # AllToAll
        def _test_all_to_all_single_equal_split_helper(
            self, group, group_id, rank, cuda=False, rank_to_GPU=None, dtype=torch.float
        ):
            if group_id is not None:
                size = len(group)
                in_tensor = torch.ones([size, size], dtype=dtype) * rank
                expected_tensor = torch.cat(
                    [torch.ones([1, size], dtype=dtype) * i for i in group]
                )
                out_tensor = torch.ones([size, size], dtype=dtype) * -1
                if cuda:
                    in_tensor = in_tensor.cuda(rank_to_GPU[rank][0])
                    expected_tensor = expected_tensor.cuda(rank_to_GPU[rank][0])
                    out_tensor = out_tensor.cuda(rank_to_GPU[rank][0])
                if dtype == torch.complex64:
                    tensor_shapes = [torch.view_as_real(in_tensor).shape]
                else:
                    tensor_shapes = [in_tensor.shape]
                self.call_dist_op(
                    ":all_to_all",
                    False,
                    dist.all_to_all_single,
                    out_tensor,
                    in_tensor,
                    group=group_id,
                    tensor_shapes=tensor_shapes,
                )
                self.assertEqual(out_tensor, expected_tensor)
            self._barrier()

        def _test_all_to_all_single_unequal_split_helper(
            self, group, group_id, rank, cuda=False, rank_to_GPU=None, dtype=torch.float
        ):
            if group_id is not None:
                size = len(group)
                in_splits = [i + 1 for i in group]
                out_splits = [rank + 1 for _ in group]
                in_tensor = torch.ones([sum(in_splits), size], dtype=dtype) * rank
                out_tensor = torch.ones([(rank + 1) * size, size], dtype=dtype)
                expected_tensor = torch.cat(
                    [torch.ones([rank + 1, size], dtype=dtype) * i for i in group]
                )
                if cuda:
                    in_tensor = in_tensor.cuda(rank_to_GPU[rank][0])
                    expected_tensor = expected_tensor.cuda(rank_to_GPU[rank][0])
                    out_tensor = out_tensor.cuda(rank_to_GPU[rank][0])
                dist.all_to_all_single(
                    out_tensor, in_tensor, out_splits, in_splits, group=group_id
                )
                self.assertEqual(out_tensor, expected_tensor)
            self._barrier()

        def _test_all_to_all_helper(
            self,
            group,
            group_id,
            rank,
            cuda=False,
            rank_to_GPU=None,
            dtype=torch.float,
        ):
            if group_id is not None:
                size = len(group)
                in_splits = [i + 1 for i in group]
                in_tensors = [
                    torch.ones([in_splits[i], size], dtype=dtype) * rank
                    for i, _ in enumerate(group)
                ]
                out_tensors = [
                    torch.ones([(rank + 1), size], dtype=dtype) for _ in group
                ]
                expected_tensors = [
                    torch.ones([rank + 1, size], dtype=dtype) * i for i in group
                ]
                if cuda:
                    in_tensors = [t.cuda(rank_to_GPU[rank][0]) for t in in_tensors]
                    expected_tensors = [
                        t.cuda(rank_to_GPU[rank][0]) for t in expected_tensors
                    ]
                    out_tensors = [t.cuda(rank_to_GPU[rank][0]) for t in out_tensors]
                dist.all_to_all(out_tensors, in_tensors, group=group_id)
                for t1, t2 in zip(out_tensors, expected_tensors):
                    self.assertEqual(t1, t2)
            self._barrier()

        @sandcastle_skip_if(BACKEND != "mpi", "Only MPI supports CPU all_to_all_single")
        def test_all_to_all_single_equal_split(self):
            group, group_id, rank = self._init_global_test()
            self._test_all_to_all_single_equal_split_helper(group, group_id, rank)

        @sandcastle_skip_if(BACKEND != "nccl", "Only Nccl supports CUDA all_to_all_single")
        @skip_if_no_gpu
        def test_all_to_all_single_equal_split_cuda(self):
            group, group_id, rank = self._init_global_test()
            rank_to_GPU = init_multigpu_helper(dist.get_world_size(), BACKEND)
            self._test_all_to_all_single_equal_split_helper(
                group,
                group_id,
                rank,
                True,
                rank_to_GPU,
            )

        @sandcastle_skip_if(BACKEND != "mpi", "Only MPI supports CPU all_to_all_single")
        def test_all_to_all_single_equal_split_complex(self):
            group, group_id, rank = self._init_global_test()
            self._test_all_to_all_single_equal_split_helper(
                group, group_id, rank, dtype=torch.cfloat
            )

        @sandcastle_skip_if(BACKEND != "nccl", "Only Nccl supports CUDA all_to_all_single")
        @skip_if_no_gpu
        def test_all_to_all_single_equal_split_cuda_complex(self):
            group, group_id, rank = self._init_global_test()
            rank_to_GPU = init_multigpu_helper(dist.get_world_size(), BACKEND)
            self._test_all_to_all_single_equal_split_helper(
                group, group_id, rank, True, rank_to_GPU, dtype=torch.cfloat
            )

        @sandcastle_skip_if(BACKEND != "mpi", "Only MPI supports CPU all_to_all_single")
        def test_all_to_all_single_unequal_split(self):
            group, group_id, rank = self._init_global_test()
            self._test_all_to_all_single_unequal_split_helper(group, group_id, rank)

        @sandcastle_skip_if(BACKEND != "nccl", "Only Nccl supports CUDA all_to_all_single")
        @skip_if_no_gpu
        def test_all_to_all_single_unequal_split_cuda(self):
            group, group_id, rank = self._init_global_test()
            rank_to_GPU = init_multigpu_helper(dist.get_world_size(), BACKEND)
            self._test_all_to_all_single_unequal_split_helper(
                group,
                group_id,
                rank,
                True,
                rank_to_GPU,
            )

        @sandcastle_skip_if(BACKEND != "mpi", "Only MPI supports CPU all_to_all_single")
        def test_all_to_all_single_unequal_split_complex(self):
            group, group_id, rank = self._init_global_test()
            self._test_all_to_all_single_unequal_split_helper(
                group, group_id, rank, dtype=torch.cfloat
            )

        @sandcastle_skip_if(BACKEND != "nccl", "Only Nccl supports CUDA all_to_all_single")
        @skip_if_no_gpu
        def test_all_to_all_single_unequal_split_cuda_complex(self):
            group, group_id, rank = self._init_global_test()
            rank_to_GPU = init_multigpu_helper(dist.get_world_size(), BACKEND)
            self._test_all_to_all_single_unequal_split_helper(
                group,
                group_id,
                rank,
                True,
                rank_to_GPU,
                dtype=torch.cfloat,
            )

        @sandcastle_skip_if(BACKEND != "mpi", "Only MPI supports all_to_all")
        def test_all_to_all(self):
            group, group_id, rank = self._init_global_test()
            self._test_all_to_all_helper(group, group_id, rank)

        @sandcastle_skip_if(BACKEND != "nccl", "Only NCCL supports CUDA all_to_all")
        @skip_if_rocm
        def test_all_to_all_cuda(self):
            group, group_id, rank = self._init_global_test()
            rank_to_GPU = init_multigpu_helper(dist.get_world_size(), BACKEND)
            self._test_all_to_all_helper(group, group_id, rank, True, rank_to_GPU)

        @sandcastle_skip_if(BACKEND != "mpi", "Only MPI supports all_to_all")
        def test_all_to_all_complex(self):
            group, group_id, rank = self._init_global_test()
            self._test_all_to_all_helper(group, group_id, rank, dtype=torch.cfloat)

        @sandcastle_skip_if(BACKEND != "nccl", "Only NCCL supports CUDA all_to_all")
        @skip_if_rocm
        def test_all_to_all_cuda_complex(self):
            group, group_id, rank = self._init_global_test()
            rank_to_GPU = init_multigpu_helper(dist.get_world_size(), BACKEND)
            self._test_all_to_all_helper(
                group, group_id, rank, True, rank_to_GPU, dtype=torch.cfloat
            )

        @sandcastle_skip_if(BACKEND != "mpi", "Only MPI supports CPU all_to_all_single")
        @skip_if_small_worldsize
        def test_all_to_all_single_equal_split_group(self):
            group, group_id, rank = self._init_group_test()
            self._test_all_to_all_single_equal_split_helper(group, group_id, rank)

        @sandcastle_skip_if(BACKEND != "nccl", "Only Nccl supports CUDA all_to_all_single")
        @skip_if_no_gpu
        @skip_if_small_worldsize
        def test_all_to_all_single_equal_split_group_cuda(self):
            group, group_id, rank = self._init_group_test()
            rank_to_GPU = init_multigpu_helper(dist.get_world_size(), BACKEND)
            self._test_all_to_all_single_equal_split_helper(
                group,
                group_id,
                rank,
                True,
                rank_to_GPU,
            )

        @sandcastle_skip_if(BACKEND != "mpi", "Only MPI supports CPU all_to_all_single")
        @skip_if_small_worldsize
        def test_all_to_all_single_unequal_split_group(self):
            group, group_id, rank = self._init_group_test()
            self._test_all_to_all_single_unequal_split_helper(group, group_id, rank)

        @sandcastle_skip_if(BACKEND != "nccl", "Only Nccl supports CUDA all_to_all_single")
        @skip_if_no_gpu
        @skip_if_small_worldsize
        def test_all_to_all_single_unequal_split_group_cuda(self):
            group, group_id, rank = self._init_global_test()
            rank_to_GPU = init_multigpu_helper(dist.get_world_size(), BACKEND)
            self._test_all_to_all_single_unequal_split_helper(
                group,
                group_id,
                rank,
                True,
                rank_to_GPU,
            )

        @sandcastle_skip_if(BACKEND != "mpi", "Only MPI supports all_to_all")
        @skip_if_small_worldsize
        def test_all_to_all_group(self):
            group, group_id, rank = self._init_group_test()
            self._test_all_to_all_helper(group, group_id, rank)

        @sandcastle_skip_if(BACKEND != "nccl", "Only Nccl supports CUDA all_to_all_single")
        @skip_if_small_worldsize
        @skip_if_rocm
        def test_all_to_all_group_cuda(self):
            group, group_id, rank = self._init_group_test()
            rank_to_GPU = init_multigpu_helper(dist.get_world_size(), BACKEND)
            self._test_all_to_all_helper(group, group_id, rank, True, rank_to_GPU)

        @sandcastle_skip_if(BACKEND != "mpi", "Only MPI supports CPU all_to_all_single")
        def test_all_to_all_single_equal_split_full_group(self):
            group, group_id, rank = self._init_full_group_test()
            self._test_all_to_all_single_equal_split_helper(group, group_id, rank)

        @sandcastle_skip_if(BACKEND != "nccl", "Only Nccl supports CUDA all_to_all_single")
        @skip_if_no_gpu
        def test_all_to_all_single_equal_split_full_group_cuda(self):
            group, group_id, rank = self._init_full_group_test()
            rank_to_GPU = init_multigpu_helper(dist.get_world_size(), BACKEND)
            self._test_all_to_all_single_equal_split_helper(
                group,
                group_id,
                rank,
                True,
                rank_to_GPU,
            )

        @sandcastle_skip_if(BACKEND != "mpi", "Only MPI supports CPU all_to_all_single")
        def test_all_to_all_single_unequal_split_full_group(self):
            group, group_id, rank = self._init_full_group_test()
            self._test_all_to_all_single_unequal_split_helper(group, group_id, rank)

        @sandcastle_skip_if(BACKEND != "nccl", "Only Nccl supports CUDA all_to_all_single")
        @skip_if_no_gpu
        def test_all_to_all_single_unequal_split_full_group_cuda(self):
            group, group_id, rank = self._init_full_group_test()
            rank_to_GPU = init_multigpu_helper(dist.get_world_size(), BACKEND)
            self._test_all_to_all_single_unequal_split_helper(
                group,
                group_id,
                rank,
                True,
                rank_to_GPU,
            )

        @sandcastle_skip_if(BACKEND != "mpi", "Only MPI supports all_to_all")
        def test_all_to_all_full_group(self):
            group, group_id, rank = self._init_full_group_test()
            self._test_all_to_all_helper(group, group_id, rank)

        @sandcastle_skip_if(BACKEND != "nccl", "Only NCCL supports CUDA all_to_all")
        @skip_if_rocm
        def test_all_to_all_full_group_cuda(self):
            group, group_id, rank = self._init_full_group_test()
            rank_to_GPU = init_multigpu_helper(dist.get_world_size(), BACKEND)
            self._test_all_to_all_helper(group, group_id, rank, True, rank_to_GPU)

        # BARRIER
        def _test_barrier_helper(
            self, group, group_id, rank, cuda=False, rank_to_GPU=None
        ):
            WAIT_TIME = 0.3  # seconds

            for dest in group:
                expected_time = torch.DoubleTensor(1).fill_(0.0)
                if cuda:
                    expected_time = expected_time.cuda(rank_to_GPU[rank][0])
                if dest == rank:
                    expected_time.fill_(time.time() + WAIT_TIME)
                    dist.broadcast(expected_time, dest, group_id)
                    time.sleep(WAIT_TIME + 0.1)  # sleep a little bit longer
                    dist.barrier(group_id)
                else:
                    dist.broadcast(expected_time, dest, group_id)
                    dist.barrier(group_id)
                    self.assertGreaterAlmostEqual(
                        float(time.time()),
                        float(expected_time[0]),
                        "destination rank: %d, my rank: %d" % (dest, rank)
                        + " (if you see this failure, please report in #14554)",
                    )

            # Use higher timeout for the instance where the test runs
            # against a subgroup and uses a CUDA tensor for expected time.
            # The CUDA initialization for the participating processes can
            # take long enough for the barrier timeout to trigger on the
            # process that doesn't participate in the group.
            self._barrier(timeout=20)

        @skip_if_no_gpu
        @sandcastle_skip_if(BACKEND == "mpi", "MPI doesn't supports GPU barrier")
        def test_barrier_cuda(self):
            group, group_id, rank = self._init_global_test()
            rank_to_GPU = init_multigpu_helper(dist.get_world_size(), BACKEND)
            self._test_barrier_helper(group, group_id, rank, True, rank_to_GPU)

        @skip_if_small_worldsize
        @skip_if_no_gpu
        @sandcastle_skip_if(BACKEND == "mpi", "MPI doesn't supports GPU barrier")
        def test_barrier_group_cuda(self):
            group, group_id, rank = self._init_group_test()
            rank_to_GPU = init_multigpu_helper(dist.get_world_size(), BACKEND)
            self._test_barrier_helper(group, group_id, rank, True, rank_to_GPU)

        @skip_if_small_worldsize
        @skip_if_no_gpu
        @sandcastle_skip_if(BACKEND == "mpi", "MPI doesn't supports GPU barrier")
        def test_barrier_full_group_cuda(self):
            group, group_id, rank = self._init_full_group_test()
            rank_to_GPU = init_multigpu_helper(dist.get_world_size(), BACKEND)
            self._test_barrier_helper(group, group_id, rank, True, rank_to_GPU)

        @sandcastle_skip_if(BACKEND in DistTestCases.skip_collective["cpu barrier"], f"{BACKEND} does not support CPU barrier")
        def test_barrier(self):
            group, group_id, rank = self._init_global_test()
            self._test_barrier_helper(group, group_id, rank)

        @skip_if_small_worldsize
        @sandcastle_skip_if(BACKEND in DistTestCases.skip_collective["cpu barrier"], f"{BACKEND} does not support CPU barrier")
        def test_barrier_group(self):
            group, group_id, rank = self._init_group_test()
            self._test_barrier_helper(group, group_id, rank)

        @sandcastle_skip_if(BACKEND in DistTestCases.skip_collective["cpu barrier"], f"{BACKEND} does not support CPU barrier")
        def test_barrier_full_group(self):
            group, group_id, rank = self._init_full_group_test()
            self._test_barrier_helper(group, group_id, rank)

        def _test_broadcast_multigpu_helper(self, group, group_id, rank, rank_to_GPU):
            for src in group:
                expected_tensor = _build_tensor(src + 1)
                tensors = [
                    _build_tensor(src + 1, -1).cuda(device=i) for i in rank_to_GPU[rank]
                ]
                if rank == src:
                    tensors[0] = expected_tensor.cuda(device=rank_to_GPU[rank][0])

                dist.broadcast_multigpu(tensors, src, group_id)
                for tensor in tensors:
                    self.assertEqual(tensor, expected_tensor)
            self._barrier()

        @sandcastle_skip_if(BACKEND == "mpi", "MPI doesn't support broadcast multigpu")
        @sandcastle_skip_if(BACKEND == "nccl", "NCCL broadcast multigpu skipped")
        @skip_if_no_gpu
        def test_broadcast_multigpu(self):
            group, group_id, rank = self._init_global_test()
            rank_to_GPU = init_multigpu_helper(dist.get_world_size(), BACKEND)
            self._test_broadcast_multigpu_helper(group, group_id, rank, rank_to_GPU)

        def _test_all_reduce_multigpu_helper(
            self,
            group,
            group_id,
            rank,
            rank_to_GPU,
            op,
            master_value,
            worker_value,
            expected_value,
            dtype=torch.float,
        ):
            for src in group:
                curr_value = master_value if rank == src else worker_value
                tensors = [
                    _build_tensor(src + 1, curr_value, dtype=dtype).cuda(device=i)
                    for i in rank_to_GPU[rank]
                ]
                self.call_dist_op(
                    ":all_reduce",
                    False,
                    dist.all_reduce_multigpu,
                    tensors,
                    op,
                    group_id,
                )
                expected_tensor = _build_tensor(src + 1, expected_value, dtype=dtype)
                for tensor in tensors:
                    self.assertEqual(tensor, expected_tensor)

            self._barrier()

        @sandcastle_skip_if(BACKEND == "mpi", "MPI doesn't support broadcast multigpu")
        @sandcastle_skip_if(BACKEND == "nccl", "CUDA all_reduce multigpu skipped for NCCL")
        @skip_if_no_gpu
        def test_all_reduce_multigpu(self):
            group, group_id, rank = self._init_global_test()
            rank_to_GPU = init_multigpu_helper(dist.get_world_size(), BACKEND)
            self._test_all_reduce_multigpu_helper(
                group,
                group_id,
                rank,
                rank_to_GPU,
                dist.ReduceOp.SUM,
                2,
                10,
                (2 + 10 * (len(group) - 1)) * len(rank_to_GPU[0]),
            )

        @sandcastle_skip_if(BACKEND == "mpi", "MPI doesn't support broadcast multigpu")
        @sandcastle_skip_if(BACKEND == "nccl", "CUDA all_reduce multigpu skipped for NCCL")
        @skip_if_no_gpu
        def test_all_reduce_multigpu_complex(self):
            group, group_id, rank = self._init_global_test()
            rank_to_GPU = init_multigpu_helper(dist.get_world_size(), BACKEND)
            self._test_all_reduce_multigpu_helper(
                group,
                group_id,
                rank,
                rank_to_GPU,
                dist.ReduceOp.SUM,
                complex(2, 3),
                complex(10, 11),
                (complex(2, 3) + complex(10, 11) * (len(group) - 1))
                * len(rank_to_GPU[0]),
                dtype=torch.cfloat,
            )

        def _test_reduce_multigpu_helper(
            self,
            group,
            group_id,
            rank,
            rank_to_GPU,
            op,
            master_value,
            worker_value,
            expected_value,
        ):
            for src in group:
                tensor_value = master_value if rank == src else worker_value
                tensors = [
                    _build_tensor(src + 1, tensor_value).cuda(device=i)
                    for i in rank_to_GPU[rank]
                ]
                self.call_dist_op(
                    "reduce",
                    False,
                    dist.reduce_multigpu,
                    tensors,
                    src,
                    op,
                    group_id,
                    expect_event=len(tensors) == 1,
                    tensor_shapes=[tensors[0].shape],
                )
                if rank == src:
                    expected_tensor = _build_tensor(src + 1, expected_value)
                    self.assertEqual(tensors[0], expected_tensor)

            self._barrier()

        @sandcastle_skip_if(
            BACKEND != "nccl", "Only Nccl backend supports reduce multigpu"
        )
        @skip_if_no_gpu
        def test_reduce_multigpu(self):
            group, group_id, rank = self._init_global_test()
            rank_to_GPU = init_multigpu_helper(dist.get_world_size(), BACKEND)
            device_id = rank_to_GPU[rank][0]
            torch.cuda.set_device(device_id)
            self._test_reduce_multigpu_helper(
                group,
                group_id,
                rank,
                rank_to_GPU,
                dist.ReduceOp.SUM,
                2,
                10,
                (2 + 10 * (len(group) - 1)) * len(rank_to_GPU[0]),
            )

        def _test_all_gather_multigpu_helper(
            self, group, group_id, rank, rank_to_GPU, dtype=torch.float
        ):
            for dest in group:
                tensors = [
                    _build_tensor(dest + 1, dtype=dtype).cuda(device=i)
                    for i in rank_to_GPU[rank]
                ]

                # construct expected output along with
                # a place holder to receive all gather results
                output_tensors = []
                expected_output = []
                output_per_gpu = (
                    [_build_tensor(dest + 1, -1, dtype=dtype)]
                    * len(rank_to_GPU[0])
                    * len(group)
                )
                expected_per_gpu = (
                    [_build_tensor(dest + 1, dtype=dtype)]
                    * len(rank_to_GPU[0])
                    * len(group)
                )
                for gpu in rank_to_GPU[rank]:
                    output_tensors.append([t.cuda(device=gpu) for t in output_per_gpu])
                    expected_output.append(
                        [t.cuda(device=gpu) for t in expected_per_gpu]
                    )
                self.call_dist_op(
                    "all_gather",
                    False,
                    dist.all_gather_multigpu,
                    output_tensors,
                    tensors,
                    group_id,
                    expect_event=len(expected_output) == 1,
                )
                self.assertEqual(output_tensors, expected_output)

            self._barrier()

        @sandcastle_skip_if(
            BACKEND != "nccl", "Only Nccl backend supports allgather multigpu"
        )
        @skip_if_no_gpu
        def test_all_gather_multigpu(self):
            group, group_id, rank = self._init_global_test()
            rank_to_GPU = init_multigpu_helper(dist.get_world_size(), BACKEND)
            device_id = rank_to_GPU[rank][0]
            torch.cuda.set_device(device_id)
            self._test_all_gather_multigpu_helper(group, group_id, rank, rank_to_GPU)

        @sandcastle_skip_if(
            BACKEND != "nccl", "Only Nccl backend supports allgather multigpu"
        )
        @skip_if_no_gpu
        def test_all_gather_multigpu_complex(self):
            group, group_id, rank = self._init_global_test()
            rank_to_GPU = init_multigpu_helper(dist.get_world_size(), BACKEND)
            device_id = rank_to_GPU[rank][0]
            torch.cuda.set_device(device_id)
            self._test_all_gather_multigpu_helper(
                group, group_id, rank, rank_to_GPU, dtype=torch.cfloat
            )

        def _model_step(self, model):
            for param in model.parameters():
                if param.grad is not None:
                    with torch.no_grad():
                        param += param.grad
                    param.grad = None

        def _model_step_with_zero_grad(self, model):
            for param in model.parameters():
                if param.grad is not None:
                    with torch.no_grad():
                        param += param.grad
                    param.grad.requires_grad_(False)
                    param.grad.zero_()

        def _prepare_dummy_data(self, local_bs):
            # global_bs for DDP should be divisible by WORLD_SIZE
            world_size = int(os.environ["WORLD_SIZE"])
            global_bs = world_size * local_bs
            input_cpu = torch.randn(global_bs, 2)
            target = torch.randn(global_bs, 4)
            loss = nn.MSELoss()
            return global_bs, input_cpu, target, loss

        # END TO END TEST FOR DISTRIBUTEDDATAPARALLEL
        def _test_DDP_helper(
            self, model, input_var, target, loss, scale_factor=1.0, memory_format=None
        ):
            model.train()
            output = model(input_var)
            l = loss(output, target) * scale_factor
            l.backward()
            if memory_format is not None:
                self.assertTrue(output.is_contiguous(memory_format=memory_format))

        def _assert_equal_param(self, param_gpu, param_DDP):
            self.assertEqual(len(param_gpu), len(param_DDP))
            for p_gpu, p_DDP in zip(param_gpu, param_DDP):
                self.assertEqual(p_gpu, p_DDP)

        def _test_DDP_niter(
            self,
            model_base,
            model_DDP,
            input,
            target,
            loss,
            local_bs,
            rank,
            batch_size,
            test_save,
            offset=None,
            world_size=0,
            zero_grad=False,
            memory_format=None,
            n_iter=5,
        ):
            for idx in range(n_iter):
                # single cpu/gpu training
                self._test_DDP_helper(
                    model_base, input, target, loss, memory_format=memory_format
                )

                if offset is None:
                    offset = rank * local_bs

                # DDP training, DDP scatters subsets of input_cpu to nodes/GPUs
                self._test_DDP_helper(
                    model_DDP,
                    input[offset : offset + local_bs],
                    target[offset : offset + local_bs],
                    loss,
                    world_size * local_bs / batch_size if world_size != 0 else 1,
                    memory_format=memory_format,
                )

                # Update weights and run a second iteration to shake out errors
                if zero_grad:
                    self._model_step_with_zero_grad(model_base)
                    self._model_step_with_zero_grad(model_DDP)
                else:
                    self._model_step(model_base)
                    self._model_step(model_DDP)
                self._assert_equal_param(
                    list(model_base.parameters()), list(model_DDP.module.parameters())
                )

                # Shuffle the input so that DDP input is different
                input = input[torch.randperm(batch_size)]

                # save the model in the middle and reload
                if test_save and idx == 2 and INIT_METHOD.startswith("file://"):
                    with tempfile.NamedTemporaryFile() as tmp:
                        if sys.platform == "win32":
                            torch.save(model_DDP, tmp)
                            tmp.seek(0)
                            model_DDP = torch.load(tmp)
                        else:
                            torch.save(model_DDP, tmp.name)
                            model_DDP = torch.load(tmp.name)

            with tempfile.TemporaryFile() as tmp_file:
                torch.save(model_DDP, tmp_file)
                tmp_file.seek(0)
                saved_model = torch.load(tmp_file)
            for k in model_DDP.state_dict():
                self.assertEqual(model_DDP.state_dict()[k], saved_model.state_dict()[k])

        def _test_DistributedDataParallel(
            self,
            gpu_subset,
            rank,
            output_device=None,
            gradient_as_bucket_view=False,
            static_graph=False,
            set_static_graph_twice=False,
        ):
            # Run a simple end to end DDP model, use result of single node model
            # as baseline

            # cpu training setup
            model = DDP_NET

            # single gpu training setup
            model_gpu = copy.deepcopy(model)
            model_gpu.cuda(gpu_subset[0])

            # DDP training setup
            model_DDP = copy.deepcopy(model)
            model_DDP.cuda(gpu_subset[0])
            model_DDP = nn.parallel.DistributedDataParallel(
                model_DDP,
                device_ids=gpu_subset,
                gradient_as_bucket_view=gradient_as_bucket_view,
                static_graph=static_graph,
            )

            if set_static_graph_twice:
                model_DDP._set_static_graph()

            # test serializable/unserializable
            with tempfile.NamedTemporaryFile() as tmp:
                if sys.platform == "win32":
                    torch.save(model_DDP, tmp)
                    tmp.seek(0)
                    model_DDP = torch.load(tmp)
                else:
                    torch.save(model_DDP, tmp.name)
                    model_DDP = torch.load(tmp.name)

            # dummy data initialization
            local_bs = len(gpu_subset)
            global_bs, input_cpu, target, loss = self._prepare_dummy_data(local_bs)

            # check two model parameters over 5 iterations
            self._test_DDP_niter(
                model_gpu,
                model_DDP,
                input_cpu.cuda(gpu_subset[0]),
                target.cuda(gpu_subset[0]),
                loss,
                local_bs,
                rank,
                global_bs,
                True,
            )
            self._barrier()

        def _test_DistributedDataParallelCPU(self, gradient_as_bucket_view=False):
            # Run a simple end to end DDP-CPU model, use result of single node
            # model as baseline
            group, group_id, rank = self._init_global_test()

            # cpu training setup
            model_base = DDP_NET

            # DDP-CPU training setup
            model_DDP = copy.deepcopy(model_base)
            model_DDP = nn.parallel.DistributedDataParallel(
                model_DDP, gradient_as_bucket_view=gradient_as_bucket_view
            )

            # dummy data initialization
            local_bs = 2
            global_bs, input_cpu, target, loss = self._prepare_dummy_data(local_bs)

            # check two model parameters over 5 iterations
            self._test_DDP_niter(
                model_base,
                model_DDP,
                input_cpu,
                target,
                loss,
                local_bs,
                rank,
                global_bs,
                False,
                zero_grad=True,
            )
            self._barrier()

            return model_DDP

        @sandcastle_skip_if(BACKEND == "nccl", "nccl does not support DDP on CPU models")
        def test_DistributedDataParallelCPU(self):
            self._test_DistributedDataParallelCPU()

        @sandcastle_skip_if(BACKEND == "nccl", "nccl does not support DDP on CPU models")
        def test_DistributedDataParallelCPU_grad_is_view(self):
            self._test_DistributedDataParallelCPU(gradient_as_bucket_view=True)

        @sandcastle_skip_if(
            BACKEND not in DistTestCases.backend_feature["ddp"],
            f"The {BACKEND} backend does not support DistributedDataParallel"
        )
        def test_DistributedDataParallel_requires_grad(self):
            # a module without gradients shouldn't be accepted
            self.assertRaises(
                RuntimeError, lambda: nn.parallel.DistributedDataParallel(nn.Module())
            )
            self._barrier()

        @sandcastle_skip_if(
            BACKEND == "nccl",
            "Gloo-only test"
        )
        def test_ddp_create_graph(self):
            class Model(nn.Module):
                def __init__(self):
                    super().__init__()
                    self.p = nn.Parameter(torch.tensor(1.))

                def forward(self):
                    return self.p.pow(2)

            model = Model()
            ddp_model = torch.nn.parallel.DistributedDataParallel(model)
            for _ in range(6):
                # Verify DDP doesn't throw when ran with create_graph=True.
                # Although we do warn about potential issues, please see
                # https://github.com/pytorch/pytorch/issues/63929 for details.
                ddp_model().backward(create_graph=True)
                # grad tensors should require grad.
                self.assertTrue(
                    all([param.requires_grad for param in ddp_model.parameters()])
                )

        @sandcastle_skip_if(
            BACKEND not in DistTestCases.backend_feature["ddp"],
            f"The {BACKEND} backend does not support DistributedDataParallel"
        )
        @skip_if_lt_x_gpu(int(os.environ["WORLD_SIZE"]))
        @skip_if_rocm
        def test_DistributedDataParallel_non_default_stream(self):
            stream = torch.cuda.Stream(self.rank)
            rank = self.rank
            with torch.cuda.stream(stream):
                net = torch.nn.parallel.DistributedDataParallel(
                    torch.nn.Linear(1, 1, bias=False).cuda(rank), device_ids=[rank]
                )
                for i in range(1000):
                    # Clear gradients manually
                    grad = net.module.weight.grad
                    if grad is not None:
                        grad.requires_grad_(False)
                        grad.zero_()
                    # Forward + BW
                    batch = torch.tensor([rank]).float().cuda(rank)
                    loss = net(batch).sum()
                    loss.backward()
                    # For each worker, the gradient on the weight should be worker_rank.
                    grad = net.module.weight.grad
                    avg = grad.clone()
                    # All-reducing the gradient averages should give us the gradient
                    # average. If not, then one of the workers has not correctly
                    # written back the averaged gradient before this all-reduce call.
                    dist.all_reduce(avg)
                    world_size = int(os.environ["WORLD_SIZE"])
                    avg.div_(world_size)
                    expected_grad = sum(i for i in range(world_size)) / world_size
                    self.assertEqual(
                        avg[0, 0],
                        expected_grad,
                        msg=f"Expected gradient of {expected_grad} but got {avg} on rank {self.rank}",
                    )

        @sandcastle_skip_if(
            BACKEND not in DistTestCases.backend_feature["cuda"],
            f"The {BACKEND} backend does not support DDP communication hook on CUDA devices"
        )
        @skip_if_lt_x_gpu(int(os.environ["WORLD_SIZE"]))
        @skip_if_rocm
        def test_ddp_comm_hook_logging(self):
            hooks = [
                default.allreduce_hook,
                default.fp16_compress_hook,
                powerSGD.powerSGD_hook,
                powerSGD.batched_powerSGD_hook,
                quantization_hooks.quantization_pertensor_hook,
                quantization_hooks.quantization_perchannel_hook,
            ]

            cpp_builtin_hooks = [
                dist.BuiltinCommHookType.ALLREDUCE,
                dist.BuiltinCommHookType.FP16_COMPRESS,
            ]

            for hook in hooks:
                ddp_model = torch.nn.parallel.DistributedDataParallel(
                    torch.nn.Linear(1, 1, bias=False).cuda(self.rank),
                    device_ids=[self.rank],
                )
                ddp_logging_data = ddp_model._get_ddp_logging_data()
                # Hook not registered yet, so should be empty
                self.assertEqual(ddp_logging_data.get("comm_hook"), None)
                ddp_model.register_comm_hook(None, hook)
                ddp_logging_data = ddp_model._get_ddp_logging_data()
                self.assertEqual(ddp_logging_data.get("comm_hook"), hook.__qualname__)

            for hook in cpp_builtin_hooks:
                ddp_model = torch.nn.parallel.DistributedDataParallel(
                    torch.nn.Linear(1, 1, bias=False).cuda(self.rank),
                    device_ids=[self.rank],
                )
                ddp_logging_data = ddp_model._get_ddp_logging_data()
                # Hook not registered yet, so should be empty
                self.assertEqual(ddp_logging_data.get("comm_hook"), None)
                ddp_model._register_builtin_comm_hook(hook)
                ddp_logging_data = ddp_model._get_ddp_logging_data()
                self.assertEqual(ddp_logging_data.get("comm_hook"), str(hook))

            # No hook registered
            ddp_model = torch.nn.parallel.DistributedDataParallel(
                torch.nn.Linear(1, 1, bias=False).cuda(self.rank),
                device_ids=[self.rank],
            )
            ddp_logging_data = ddp_model._get_ddp_logging_data()
            # Hook not registered yet, so should be empty
            self.assertEqual(ddp_logging_data.get("comm_hook"), None)
            # After second forward pass, hook should still be empty string
            for i in range(2):
                inp = torch.ones(1, 1, device=self.rank)
                loss = ddp_model(inp).sum()
                loss.backward()

            ddp_logging_data = ddp_model._get_ddp_logging_data()
            # Note: DETAIL debug mode logs DDP logging data to stdout and
            # thus accesses std::map, which fills in a default value for the
            # type if it didn't exist.
            self.assertEqual(ddp_logging_data.get("comm_hook", ""), "")

        def _test_ddp_hook_with_optimizer_parity(
            self, grad_as_bucket_view, static_graph, optim_cls,
            optimize_subset, *functional_optim_args, **functional_optim_kwargs
        ):
            rank = self.rank
            torch.cuda.set_device(rank)
            torch.manual_seed(rank)
            torch.cuda.manual_seed(rank)
            models_to_test = [
                (LargeNet(), torch.randn(1, 1000).cuda()),
            ]
            if HAS_TORCHVISION:
                models_to_test.append(
                    (torchvision.models.resnet50(), torch.randn(1, 3, 3, 1000).cuda())
                )
            for (model, inp) in models_to_test:
                # Enable determinism in cudnn operators
                with torch.backends.cudnn.flags(
                    enabled=True, deterministic=True, benchmark=False
                ):
                    # Create DDP model that runs optimizer in fused fashion.
                    ddp_model_with_optimizer_hook = (
                        torch.nn.parallel.DistributedDataParallel(
                            copy.deepcopy(model).cuda(),
                            device_ids=[self.rank],
                            gradient_as_bucket_view=grad_as_bucket_view,
                            static_graph=static_graph,
                        )
                    )

                    # Create DDP model with no hook that does optimizer after
                    # backward.
                    ddp_model_with_no_hook = torch.nn.parallel.DistributedDataParallel(
                        copy.deepcopy(model).cuda(),
                        device_ids=[self.rank],
                        gradient_as_bucket_view=grad_as_bucket_view,
                        static_graph=static_graph,
                    )
                    hook_params = ddp_model_with_optimizer_hook.parameters()
                    no_hook_params = ddp_model_with_no_hook.parameters()
                    if optimize_subset:
                        hook_params = list(hook_params)
                        no_hook_params = list(no_hook_params)
                        self.assertGreater(len(hook_params), 0)
                        hook_params = [hook_params[0]]
                        no_hook_params = [no_hook_params[0]]

                    # Register a fused optimizer that will run optimizer in step
                    # with allreduce.

                    if optimize_subset:
                        # API where optim_params is specified.
                        ddp_model_with_optimizer_hook._register_fused_optim(
                            optim_cls,
                            *functional_optim_args,
                            optim_params=hook_params,
                            **functional_optim_kwargs,
                        )
                    else:
                        # API where optim_params is omitted
                        ddp_model_with_optimizer_hook._register_fused_optim(
                            optim_cls,
                            *functional_optim_args,
                            **functional_optim_kwargs,
                        )

                    optimizer_no_hook = optim_cls(
                        no_hook_params,
                        *functional_optim_args,
                        **functional_optim_kwargs,
                    )

                    # Verify parameters are equal initially.
                    for hook_param, allreduce_param in zip(
                        ddp_model_with_optimizer_hook.parameters(),
                        ddp_model_with_no_hook.parameters(),
                    ):
                        self.assertEqual(hook_param, allreduce_param)

                    # Save old parameters to later verify optimizer modified them.
                    opt_hook_init_params = copy.deepcopy(
                        list(ddp_model_with_optimizer_hook.parameters())
                    )

                    # Run optimizer with hook model.
                    for i in range(6):
                        ddp_model_with_optimizer_hook.zero_grad()
                        out = ddp_model_with_optimizer_hook(inp)
                        loss = out.sum()
                        loss.backward()

                    dist.barrier()

                    # Run regular model.
                    for i in range(6):
                        ddp_model_with_no_hook.zero_grad()
                        out = ddp_model_with_no_hook(inp)
                        loss = out.sum()
                        loss.backward()
                        optimizer_no_hook.step()

                    dist.barrier()

                    # Now verify parameters are equal.
                    for hook_param, allreduce_param in zip(
                        ddp_model_with_optimizer_hook.parameters(),
                        ddp_model_with_no_hook.parameters(),
                    ):
                        self.assertEqual(hook_param, allreduce_param)

                    # Verify optimizer modified appropriate parameter set,
                    # otherwise they'd be trivially equal above.
                    if optimize_subset:
                        self.assertNotEqual(
                            opt_hook_init_params[0],
                            list(ddp_model_with_optimizer_hook.parameters())[0]
                        )
                        # Untouched params should be equal
                        self.assertEqual(
                            opt_hook_init_params[1:],
                            list(ddp_model_with_optimizer_hook.parameters())[1:]
                        )
                    else:
                        self.assertNotEqual(
                            opt_hook_init_params,
                            list(ddp_model_with_optimizer_hook.parameters()),
                        )
                    dist.barrier()

        @sandcastle_skip_if(
            BACKEND == "nccl",
            "Issues with async error handling, see https://github.com/pytorch/pytorch/issues/73259"
        )
        @skip_if_lt_x_gpu(2)
        @skip_if_rocm
        @parametrize("grad_as_bucket_view", [True, False])
        @parametrize("static_graph", [True, False])
        @parametrize("optimize_subset", [True, False])
        def test_ddp_hook_with_optimizer_parity_adamw(
            self,
            grad_as_bucket_view,
            static_graph,
            optimize_subset,
        ):
            adamw_lr = 1e-2
            adamw_betas = (0.9, 0.99)
            adamw_eps = 1e-6
            self._test_ddp_hook_with_optimizer_parity(
                grad_as_bucket_view,
                static_graph,
                torch.optim.AdamW,
                optimize_subset,
                adamw_lr,
                betas=adamw_betas,
                eps=adamw_eps,
            )

        @sandcastle_skip_if(
            BACKEND == "nccl",
            "Issues with async error handling, see https://github.com/pytorch/pytorch/issues/73259"
        )
        @skip_if_lt_x_gpu(2)
        @skip_if_rocm
        @parametrize("optimize_subset", [True, False])
        def test_ddp_hook_with_optimizer_parity_adam(self, optimize_subset):
            adam_lr = 1e-2
            adam_betas = (0.9, 0.99)
            adam_eps = 1e-6
            self._test_ddp_hook_with_optimizer_parity(
                True,  # grad as bucket view
                False,  # static graph
                torch.optim.Adam,
                optimize_subset,
                adam_lr,
                betas=adam_betas,
                eps=adam_eps,
            )

        @sandcastle_skip_if(
            BACKEND == "nccl",
            "Issues with async error handling, see https://github.com/pytorch/pytorch/issues/73259"
        )
        @skip_if_lt_x_gpu(2)
        @skip_if_rocm
        @parametrize("optimize_subset", [True, False])
        def test_ddp_hook_with_optimizer_parity_sgd(self, optimize_subset):
            sgd_lr = 1e-2
            sgd_momentum = 0.9
            sgd_weight_decay = 0.01
            # Not testing grad_as_bucket_view and static_graph as they are
            # tested in AdamW test above.
            self._test_ddp_hook_with_optimizer_parity(
                True,  # grad as bucket view
                False,  # static_graph
                torch.optim.SGD,
                optimize_subset,
                sgd_lr,
                momentum=sgd_momentum,
                weight_decay=sgd_weight_decay,
            )

        def _test_ddp_hook_parity(self, state, hook):
            rank = self.rank
            m = torch.nn.Linear(1, 5)
            try:
                process_group = state.process_group
            except AttributeError:
                process_group = state

            net_with_hook = torch.nn.parallel.DistributedDataParallel(
                copy.deepcopy(m).to(rank),
                device_ids=[rank],
                process_group=process_group,
            )
            net_with_hook.register_comm_hook(state=state, hook=hook)
            net_without_hook = torch.nn.parallel.DistributedDataParallel(
                copy.deepcopy(m).to(rank),
                device_ids=[rank],
                process_group=process_group,
            )
            for i in range(100):
                # Clear gradients manually.
                for g in [
                    net_without_hook.module.weight.grad,
                    net_with_hook.module.weight.grad,
                ]:
                    if g is not None:
                        g.requires_grad_(False)
                        g.zero_()
                # Forward + BW
                batch = torch.tensor([rank]).float().cuda(rank)
                loss = net_without_hook(batch).sum()
                loss.backward()
                # For each worker, the gradient on the weight should be worker_rank.
                grad = net_without_hook.module.weight.grad
                avg = grad.clone()
                expected_grad = (
                    sum(i for i in range(dist.get_world_size())) / dist.get_world_size()
                )
                loss_hook = net_with_hook(batch).sum()
                loss_hook.backward()
                grad_hook = net_with_hook.module.weight.grad
                avg_hook = grad_hook.clone()
                # Verify hook grad with expected.
                self.assertEqual(
                    avg_hook[0, 0].item(),
                    expected_grad,
                    msg=f"Expected hook grad of {expected_grad} but got {avg_hook[0, 0]}",
                )
                # Verify hook grad with vanilla allreduce
                self.assertEqual(
                    avg_hook[0, 0],
                    avg[0, 0],
                    msg=f"Expected hook grad to be close to allreduce {avg[0, 0]}, but got {avg_hook[0, 0]}",
                )

        @sandcastle_skip_if(
            BACKEND not in DistTestCases.backend_feature["cuda"],
            f"The {BACKEND} backend does not support DDP communication hook on CUDA devices"
        )
        @skip_if_lt_x_gpu(int(os.environ["WORLD_SIZE"]))
        @skip_if_rocm
        def test_ddp_hook_parity_allreduce(self):
            self._test_ddp_hook_parity(state=None, hook=default.allreduce_hook)

        @sandcastle_skip_if(
            BACKEND not in DistTestCases.backend_feature["cuda"],
            f"The {BACKEND} backend does not support DDP communication hook on CUDA devices"
        )
        @skip_if_lt_x_gpu(int(os.environ["WORLD_SIZE"]))
        @skip_if_rocm
        def test_ddp_hook_parity_allreduce_process_group(self):
            # process_group is passed in to both DDP and comm. hook
            world_size = dist.get_world_size()
            rank_to_GPU = init_multigpu_helper(world_size, BACKEND)
            gpus = [rank_to_GPU[int(r)][0] for r in range(world_size)]
            process_group = torch.distributed.new_group(gpus)
            self._test_ddp_hook_parity(state=process_group, hook=default.allreduce_hook)

        @sandcastle_skip_if(
            BACKEND not in DistTestCases.backend_feature["cuda"],
            f"The {BACKEND} backend does not support DDP communication hook on CUDA devices"
        )
        @skip_if_lt_x_gpu(int(os.environ["WORLD_SIZE"]))
        @skip_if_rocm
        def test_ddp_hook_parity_powerSGD(self):
            for warm_start in [True, False]:
                powersgd_state = powerSGD.PowerSGDState(
                    process_group=None,
                    matrix_approximation_rank=1,
                    start_powerSGD_iter=2,
                    warm_start=warm_start,
                )
                self._test_ddp_hook_parity(
                    state=powersgd_state, hook=powerSGD.powerSGD_hook
                )

        @sandcastle_skip_if(
            BACKEND not in DistTestCases.backend_feature["cuda"],
            f"The {BACKEND} backend does not support DDP communication hook on CUDA devices"
        )
        @sandcastle_skip_if(
            NO_MULTIPROCESSING_SPAWN,
            "Disabled for environments that \
                         don't support multiprocessing with spawn start method",
        )
        @skip_if_lt_x_gpu(int(os.environ["WORLD_SIZE"]))
        @skip_if_rocm
        def test_ddp_hook_parity_post_localSGD(self):
            # Although we start run local SGD at iteration 10, since we still use the global process group to run it,
            # the post-LocalSGD actually still allreduces gradients globally for the remaining iterations.
            state = post_localSGD.PostLocalSGDState(
                process_group=None, subgroup=dist.group.WORLD, start_localSGD_iter=10
            )
            self._test_ddp_hook_parity(
                state=state, hook=post_localSGD.post_localSGD_hook
            )

            # When `subgroup` is None, it is equivalent to the subgroup on the each node.
            # For this single-node test environment, the intra-node process group is equivalent to
            # the global process group.
            if self.world_size == dist.get_world_size():
                state = post_localSGD.PostLocalSGDState(
                    process_group=None, subgroup=None, start_localSGD_iter=10
                )
                self._test_ddp_hook_parity(
                    state=state, hook=post_localSGD.post_localSGD_hook
                )

            # Since we start local SGD later than the total number of 100 iterations,
            # no local SGD actually is executed, and we don't even need to provide a subgroup for this case.
            state = post_localSGD.PostLocalSGDState(
                process_group=None, subgroup=None, start_localSGD_iter=1000
            )
            self._test_ddp_hook_parity(
                state=state, hook=post_localSGD.post_localSGD_hook
            )

        def _prepare_single_device_module(
            self,
            rank,
            process_group,
            devices,
            device_ids,
            global_batch_size,
            gradient_as_bucket_view=False,
        ):
            model = Net()
            device = devices[0] if devices else torch.device("cuda:%d" % rank)
            ddp_model = DistributedDataParallel(
                copy.deepcopy(model).to(device),
                device_ids=device_ids,
                process_group=process_group,
                bucket_cap_mb=0.001,
                gradient_as_bucket_view=gradient_as_bucket_view,
            )

            model.to(device)

            input = torch.randn(global_batch_size, 2).to(device)
            target = torch.randn(global_batch_size, 4).to(device)

            return model, ddp_model, input, target

        def _prepare_cpu_module(
            self,
            process_group,
            global_batch_size,
            gradient_as_bucket_view=False,
        ):
            model = Net()
            ddp_model = DistributedDataParallel(
                copy.deepcopy(model),
                process_group=process_group,
                bucket_cap_mb=0.001,
                gradient_as_bucket_view=gradient_as_bucket_view,
            )
            input = torch.randn(global_batch_size, 2)
            target = torch.randn(global_batch_size, 4)
            return model, ddp_model, input, target

        def _test_accumulate_gradients_no_sync(
            self, num_iters=2, ddp_comm_hook=None, gradient_as_bucket_view=False
        ):
            """
            This is the recommended way to implement accumulate grads.
            If ``ddp_comm_hook`` input was specified, it will also register that hook
            to the ``ddp_model``. The hook fed into this function should not change
            the resulting gradients.
            """
            group, group_id, rank = self._init_global_test()
            world_size = get_world_size()

            # FIXME: Add testing for gloo/CUDA
            if BACKEND == "mpi" or BACKEND == "gloo":
                global_batch_size = world_size
                local_batch_size = 1
                model, ddp_model, input, target = self._prepare_cpu_module(
                    group_id, global_batch_size, gradient_as_bucket_view
                )

            if BACKEND == "nccl":
                rank_to_GPU = init_multigpu_helper(dist.get_world_size(), BACKEND)
                int_devices = rank_to_GPU[rank][:1]
                devices = [torch.device("cuda:" + str(i)) for i in int_devices]
                global_batch_size = world_size
                local_batch_size = len(devices)
                model, ddp_model, input, target = self._prepare_single_device_module(
                    rank,
                    group_id,
                    devices,
                    devices,
                    global_batch_size,
                    gradient_as_bucket_view,
                )

            if ddp_comm_hook is not None:
                ddp_model.register_comm_hook(group_id, ddp_comm_hook)

            def step_model(model, input, target):
                model.train()
                output = model(input)
                loss = F.mse_loss(output, target.to(output.device))
                loss.backward()

            # ensure accumulate grads works with no_grad => no grads are accumulated.
            with torch.no_grad():
                with ddp_model.no_sync():
                    ddp_model.train()
                    ddp_model(input)

            # check two model parameters over num_iters iterations
            for iteration in range(num_iters):
                step_model(model, input, target)

                ddp_input = input[
                    rank * local_batch_size : (rank + 1) * local_batch_size
                ]
                ddp_target = target[
                    rank * local_batch_size : (rank + 1) * local_batch_size
                ]

                if iteration % 2 == 0:
                    # accumulate grads locally
                    with ddp_model.no_sync():
                        step_model(ddp_model, ddp_input, ddp_target)
                else:
                    # sync grads
                    step_model(ddp_model, ddp_input, ddp_target)

                for i, j in zip(model.parameters(), ddp_model.parameters()):
                    if not i.requires_grad:
                        continue
                    if iteration % 2 == 0:
                        self.assertNotEqual(i.grad, j.grad)
                    else:
                        self.assertEqual(i.grad, j.grad)

                # Shuffle the input so that DDP input is different
                torch.manual_seed(1337 + iteration)
                input = input[torch.randperm(global_batch_size)]

        @sandcastle_skip_if(
            BACKEND != "mpi" and BACKEND != "nccl" and BACKEND != "gloo",
            "get_future is only supported on mpi, nccl and gloo",
        )
        @nccl_skip_if_lt_x_gpu(BACKEND, 2)
        def test_accumulate_gradients_no_sync(self):
            """
            Runs _test_accumulate_gradients_no_sync using default inputs
            """
            self._test_accumulate_gradients_no_sync()

        @sandcastle_skip_if(
            BACKEND != "mpi" and BACKEND != "nccl" and BACKEND != "gloo",
            "get_future is only supported on mpi, nccl and gloo",
        )
        @nccl_skip_if_lt_x_gpu(BACKEND, 2)
        def test_accumulate_gradients_no_sync_grad_is_view(self):
            """
            Runs _test_accumulate_gradients_no_sync using default inputs
            """
            self._test_accumulate_gradients_no_sync(gradient_as_bucket_view=True)

        @sandcastle_skip_if(
            BACKEND != "mpi" and BACKEND != "nccl" and BACKEND != "gloo",
            "get_future is only supported on mpi, nccl and gloo",
        )
        @nccl_skip_if_lt_x_gpu(BACKEND, 2)
        def test_accumulate_gradients_no_sync_allreduce_hook(self):
            """
            Runs multiple iterations on _test_accumulate_gradients_no_sync
            using allreduce hook and validates whether future result was properly
            passed as gradients in reducer.
            """

            world_size = get_world_size()

            def allreduce_hook(
                group_id: object, bucket: dist.GradBucket
            ) -> torch.futures.Future[torch.Tensor]:
                tensors = [bucket.buffer() / world_size]
                return (
                    group_id.allreduce(tensors)
                    .get_future()
                    .then(lambda fut: fut.value()[0])
                )

            self._test_accumulate_gradients_no_sync(
                num_iters=4, ddp_comm_hook=allreduce_hook
            )

        @sandcastle_skip_if(
            BACKEND != "mpi" and BACKEND != "nccl" and BACKEND != "gloo",
            "get_future is only supported on mpi, nccl and gloo",
        )
        @nccl_skip_if_lt_x_gpu(BACKEND, 2)
        def test_accumulate_gradients_no_sync_allreduce_with_then_hook(self):
            """
            Runs multiple iterations on _test_accumulate_gradients_no_sync using allreduce
            hook that also uses then callbacks. In first then callback result is multiplied
            by 2, and the second callback divides the result by 2 * world_size. It validates
            whether final result was properly passed as gradients in reducer.
            """

            world_size = get_world_size()

            def allreduce_with_then_hook(
                group_id: object, bucket: dist.GradBucket
            ) -> torch.futures.Future[torch.Tensor]:
                fut = group_id.allreduce([bucket.buffer()]).get_future()

                def mult(fut):
                    # Multiply the result by 2.
                    return 2 * fut.wait()[0]

                def div(fut):
                    # Divide the result by 2 * world_size.
                    return fut.wait() / (2 * world_size)

                return fut.then(mult).then(div)

            self._test_accumulate_gradients_no_sync(
                num_iters=4, ddp_comm_hook=allreduce_with_then_hook
            )

        @sandcastle_skip_if(
            BACKEND != "mpi" and BACKEND != "nccl" and BACKEND != "gloo",
            "get_future is only supported on mpi, nccl and gloo",
        )
        @nccl_skip_if_lt_x_gpu(BACKEND, 2)
        def test_get_future(self):
            def mult(fut):
                return [t * 3 for t in fut.wait()]

            def add(fut):
                return [t + 1 for t in fut.wait()]

            group, group_id, rank = self._init_global_test()
            input = _build_tensor(3, 2)
            if BACKEND == "nccl":
                rank_to_GPU = init_multigpu_helper(dist.get_world_size(), BACKEND)
                device_id = rank_to_GPU[rank][0]
                input = input.to(device_id)
            fut = group_id.allreduce([input]).get_future()
            res = fut.then(mult).then(add).wait()
            expected = _build_tensor(3, 2 * len(group) * 3 + 1)

            self.assertEqual(res[0], expected)

        @sandcastle_skip_if(
            BACKEND not in DistTestCases.backend_feature["ddp"],
            f"The {BACKEND} backend does not support DistributedDataParallel"
        )
        @skip_if_no_gpu
        def test_DistributedDataParallel(self):
            group, group_id, rank = self._init_global_test()
            rank_to_GPU = init_multigpu_helper(dist.get_world_size(), BACKEND)
            gpus = list(rank_to_GPU[rank])

            for use_bucket_view, static_graph in itertools.product(
                (False, True), (False, True)
            ):
                self._test_DistributedDataParallel(
                    gpu_subset=gpus,
                    rank=rank,
                    gradient_as_bucket_view=use_bucket_view,
                    static_graph=static_graph,
                )

                # test set static graph twice
                self._test_DistributedDataParallel(
                    gpu_subset=gpus,
                    rank=rank,
                    gradient_as_bucket_view=use_bucket_view,
                    static_graph=static_graph,
                    set_static_graph_twice=True,
                )

                # test output_device
                self._test_DistributedDataParallel(
                    gpu_subset=gpus,
                    rank=rank,
                    output_device=torch.device("cuda"),
                    gradient_as_bucket_view=use_bucket_view,
                    static_graph=static_graph,
                )

                # test device_ids
                gpus_list = [torch.device("cuda:" + str(i)) for i in gpus]
                self._test_DistributedDataParallel(
                    gpu_subset=gpus_list,
                    rank=rank,
                    output_device=torch.device("cuda"),
                    gradient_as_bucket_view=use_bucket_view,
                    static_graph=static_graph,
                )

        def _test_DistributedDataParallel_with_amp(self, grad_is_view=False):
            torch.manual_seed(31415)
            # Creates model and optimizer in default precision
            model = copy.deepcopy(DDP_NET).cuda()
            optimizer = torch.optim.SGD(model.parameters(), lr=0.03)

            # Creates a GradScaler once at the beginning of training.
            scaler = GradScaler()

            ddp_model = nn.parallel.DistributedDataParallel(
                model, device_ids=[self.rank], gradient_as_bucket_view=grad_is_view
            )

            input = torch.randn(dist.get_world_size() * 2, 2).cuda()
            target = torch.randn(dist.get_world_size() * 2, 4).cuda()
            loss_fn = nn.MSELoss()

            # verify grads are none before training
            for p in ddp_model.parameters():
                self.assertTrue(p is not None)
                self.assertTrue(p.grad is None)

            for idx in range(20):
                optimizer.zero_grad()
                # Runs the forward pass with autocasting.
                with autocast():
                    output = ddp_model(input)
                    loss = loss_fn(output, target)

                # Scales loss.  Calls backward() on scaled loss to create scaled gradients.
                # Backward passes under autocast are not recommended.
                # Backward ops run in the same dtype autocast chose for corresponding forward ops.
                scaler.scale(loss).backward()

                # verify grads are not none and are valid during training
                for p in ddp_model.parameters():
                    if p.requires_grad:
                        self.assertTrue(p.grad is not None)
                        self.assertFalse(p.grad.isnan().any())
                        self.assertFalse(p.grad.isinf().any())

                # scaler.step() first unscales the gradients of the optimizer's assigned params.
                # If these gradients do not contain infs or NaNs, optimizer.step() is then called,
                # otherwise, optimizer.step() is skipped.
                scaler.step(optimizer)

                # Updates the scale for next iteration.
                scaler.update()

                # Shuffle the input so that DDP input is different
                torch.manual_seed(1337 + idx)
                input = input[torch.randperm(dist.get_world_size() * 2)]

            return ddp_model

        @sandcastle_skip_if(
            BACKEND not in DistTestCases.backend_feature["ddp"],
            f"The {BACKEND} backend does not support DistributedDataParallel"
        )
        @skip_if_no_gpu
        def test_DistributedDataParallel_with_amp_and_grad_is_view(self):
            torch.cuda.set_device(self.rank)
            ddp_model_grad_not_view = self._test_DistributedDataParallel_with_amp(
                grad_is_view=False
            )
            ddp_model_grad_is_view = self._test_DistributedDataParallel_with_amp(
                grad_is_view=True
            )
            for i, j in zip(
                ddp_model_grad_not_view.parameters(),
                ddp_model_grad_is_view.parameters(),
            ):
                self.assertEqual(i, j)

        def _test_DistributedDataParallel_SyncBatchNorm(
            self,
            gpu_subset,
            rank,
            local_bs,
            global_bs,
            offset,
            output_device=None,
            affine=True,
        ):
            # Run a simple end to end DDP model, use result of single node model
            # as baseline

            # cpu training setup
            model = BN_NET if affine else BN_NET_NO_AFFINE

            # single gpu training setup
            model_gpu = copy.deepcopy(model)
            model_gpu.cuda(gpu_subset[0])

            # DDP training setup
            model_DDP = nn.SyncBatchNorm.convert_sync_batchnorm(copy.deepcopy(model))
            model_DDP.cuda(gpu_subset[0])
            model_DDP = nn.parallel.DistributedDataParallel(
                model_DDP, device_ids=gpu_subset
            )

            # test serializable/unserializable
            with tempfile.NamedTemporaryFile() as tmp:
                if sys.platform == "win32":
                    torch.save(model_DDP, tmp)
                    tmp.seek(0)
                    model_DDP = torch.load(tmp)
                else:
                    torch.save(model_DDP, tmp.name)
                    model_DDP = torch.load(tmp.name)

            # data initialization
            input_cpu = torch.randn(global_bs, 2)
            target = torch.randn(global_bs, 4)
            loss = nn.MSELoss()

            # check two model parameters over 5 iterations
            self._test_DDP_niter(
                model_gpu,
                model_DDP,
                input_cpu.cuda(gpu_subset[0]),
                target.cuda(gpu_subset[0]),
                loss,
                local_bs,
                rank,
                global_bs,
                True,
                offset,
                dist.get_world_size(),
                5 if affine else 2,
            )
            self._barrier()

        def _test_post_localSGD_optimizer_parity(self, create_averager, grad_is_view):
            learning_rate = 0.03

            net = torch.nn.parallel.DistributedDataParallel(
                copy.deepcopy(DDP_NET).cuda(),
                device_ids=[self.rank],
                gradient_as_bucket_view=grad_is_view,
            )
            averager = create_averager()
            opt = torch.optim.SGD(net.parameters(), lr=learning_rate)

            net_using_post_localSGD_opt = torch.nn.parallel.DistributedDataParallel(
                copy.deepcopy(DDP_NET).cuda(),
                device_ids=[self.rank],
                gradient_as_bucket_view=grad_is_view,
            )
            # Process group cannot be pickled in some environments,
            # so cannot deep copy an averager. See:
            # https://github.com/pytorch/pytorch/pull/74737#pullrequestreview-922487496
            averager2 = create_averager()
            post_localSGD_opt = post_localSGD_optimizer.PostLocalSGDOptimizer(
                optim=torch.optim.SGD(net_using_post_localSGD_opt.parameters(), lr=learning_rate),
                averager=averager2,
            )

            input = torch.randn(dist.get_world_size() * 2, 2).cuda()
            target = torch.randn(dist.get_world_size() * 2, 4).cuda()
            loss_fn = nn.MSELoss()

            for _ in range(20):
                opt.zero_grad()
                output = net(input)
                loss = loss_fn(output, target)
                loss.backward()
                opt.step()
                averager.average_parameters(net.parameters())

                post_localSGD_opt.zero_grad()
                output_using_post_localSGD_opt = net_using_post_localSGD_opt(input)
                loss_using_post_localSGD_opt = loss_fn(output_using_post_localSGD_opt, target)
                loss_using_post_localSGD_opt.backward()
                post_localSGD_opt.step()
                for p1, p2 in zip(net.parameters(), net_using_post_localSGD_opt.parameters()):
                    self.assertEqual(p1.data, p2.data)

            # Also check if the built-in step counters are the same to prevent a bug like #74737.
            self.assertEqual(averager.step, averager2.step)

        def _create_periodic_model_averager(self):
            return averagers.PeriodicModelAverager(period=4, warmup_steps=10)

        @skip_if_lt_x_gpu(2)
        @sandcastle_skip_if(
            BACKEND not in DistTestCases.backend_feature["ddp"],
            f"The {BACKEND} backend does not support DistributedDataParallel"
        )
        def test_post_localSGD_optimizer_parity(self):
            torch.cuda.set_device(self.rank)
            self._test_post_localSGD_optimizer_parity(
                self._create_periodic_model_averager,
                grad_is_view=False,
            )

        @skip_if_lt_x_gpu(2)
        @sandcastle_skip_if(
            BACKEND not in DistTestCases.backend_feature["ddp"],
            f"The {BACKEND} backend does not support DistributedDataParallel"
        )
        def test_post_localSGD_optimizer_parity_grad_is_view(self):
            torch.cuda.set_device(self.rank)
            self._test_post_localSGD_optimizer_parity(
                self._create_periodic_model_averager,
                grad_is_view=True,
            )

        def _create_hierarchical_model_averager(self):
            period_group_size_dict = OrderedDict([(2, 2), (4, dist.get_world_size())])
            return hierarchicalSGD.HierarchicalModelAverager(
                period_group_size_dict=period_group_size_dict, warmup_steps=4
            )

        @skip_if_lt_x_gpu(4)
        @sandcastle_skip_if(
            BACKEND not in DistTestCases.backend_feature["ddp"],
            f"The {BACKEND} backend does not support DistributedDataParallel"
        )
        def test_post_localSGD_optimizer_parity_with_hierarchical_sgd(self):
            torch.cuda.set_device(self.rank)
            self._test_post_localSGD_optimizer_parity(
                self._create_hierarchical_model_averager,
                grad_is_view=False,
            )

        @skip_if_lt_x_gpu(4)
        @sandcastle_skip_if(
            BACKEND not in DistTestCases.backend_feature["ddp"],
            f"The {BACKEND} backend does not support DistributedDataParallel"
        )
        def test_post_localSGD_optimizer_parity_with_hierarchical_sgd_grad_is_view(self):
            torch.cuda.set_device(self.rank)
            self._test_post_localSGD_optimizer_parity(
                self._create_hierarchical_model_averager,
                grad_is_view=True,
            )

        @sandcastle_skip_if(
            BACKEND not in DistTestCases.backend_feature["ddp"],
            f"The {BACKEND} backend does not support DistributedDataParallel"
        )
        @skip_if_no_gpu
        def test_DistributedDataParallel_SyncBatchNorm_Channels_Last(self):
            group, group_id, rank = self._init_global_test()
            num_processes = dist.get_world_size()
            local_bs = 2
            bs_offset = int(rank * 2)
            global_bs = int(num_processes * 2)

            model = ONLY_SBN_NET
            model_gpu = copy.deepcopy(model).cuda(rank)
            model_DDP = nn.parallel.DistributedDataParallel(
                model_gpu, device_ids=[rank]
            )

            memory_format = torch.channels_last
            input_gpu = (
                torch.randn(global_bs, 2, 4, 4, dtype=torch.float)
                .cuda(rank)
                .to(memory_format=memory_format)
            )
            target_gpu = (
                torch.randn(global_bs, 2, 4, 4, dtype=torch.float)
                .cuda(rank)
                .to(memory_format=memory_format)
            )
            loss = nn.MSELoss()

            # check two model parameters over 5 iterations
            self._test_DDP_niter(
                model_gpu,
                model_DDP,
                input_gpu,
                target_gpu,
                loss,
                local_bs,
                rank,
                global_bs,
                True,
                bs_offset,
                dist.get_world_size(),
                memory_format=memory_format,
            )
            self._barrier()

        @sandcastle_skip_if(
            BACKEND not in DistTestCases.backend_feature["ddp"],
            f"The {BACKEND} backend does not support DistributedDataParallel"
        )
        @skip_if_no_gpu
        def test_DistributedDataParallel_SyncBatchNorm(self):
            group, group_id, rank = self._init_global_test()
            world_size = dist.get_world_size()
            # DDP does not support replicating BN layers within a process, hence
            # testing with one module replica per process
            gpus = [rank]

            local_bs = 2
            bs_offset = int(rank * 2)
            global_bs = int(world_size * 2)

            self._test_DistributedDataParallel_SyncBatchNorm(
                gpu_subset=gpus,
                rank=rank,
                local_bs=local_bs,
                global_bs=global_bs,
                offset=bs_offset,
            )

            # test output_device
            self._test_DistributedDataParallel_SyncBatchNorm(
                gpu_subset=gpus,
                rank=rank,
                local_bs=local_bs,
                global_bs=global_bs,
                offset=bs_offset,
                output_device=torch.device("cuda"),
            )

            # test device_ids
            gpus = [torch.device("cuda:" + str(i)) for i in gpus]
            self._test_DistributedDataParallel_SyncBatchNorm(
                gpu_subset=gpus,
                rank=rank,
                local_bs=local_bs,
                global_bs=global_bs,
                offset=bs_offset,
                output_device=torch.device("cuda"),
            )

        @sandcastle_skip_if(
            BACKEND not in DistTestCases.backend_feature["ddp"],
            f"The {BACKEND} backend does not support DistributedDataParallel"
        )
        @skip_if_no_gpu
        def test_DistributedDataParallel_SyncBatchNorm_No_Affine(self):
            group, group_id, rank = self._init_global_test()
            world_size = dist.get_world_size()
            # DDP does not support replicating BN layers within a process, hence
            # testing with one module replica per process
            gpus = [rank]

            local_bs = 2
            bs_offset = int(rank * 2)
            global_bs = int(world_size * 2)

            self._test_DistributedDataParallel_SyncBatchNorm(
                gpu_subset=gpus,
                rank=rank,
                local_bs=local_bs,
                global_bs=global_bs,
                offset=bs_offset,
                affine=False,
            )

        @sandcastle_skip_if(
            BACKEND not in DistTestCases.backend_feature["ddp"],
            f"The {BACKEND} backend does not support DistributedDataParallel"
        )
        @skip_if_no_gpu
        def test_DistributedDataParallel_SyncBatchNorm_2D_Input(self):
            group, group_id, rank = self._init_global_test()
            # DDP does not support replicating BN layers within a process, hence
            # testing with one module replica per process
            gpus = [rank]

            model = nn.BatchNorm1d(2)

            # single gpu training setup
            model_gpu = copy.deepcopy(model)
            model_gpu.cuda(gpus[0])

            # DDP training setup
            model_DDP = nn.SyncBatchNorm.convert_sync_batchnorm(copy.deepcopy(model))
            model_DDP.cuda(gpus[0])
            model_DDP = nn.parallel.DistributedDataParallel(model_DDP, device_ids=gpus)

            local_bs = len(gpus) * 2
            global_bs = dist.get_world_size() * local_bs
            input_cpu = torch.randn(global_bs, 2)
            target = torch.randn(global_bs, 2)
            loss = nn.MSELoss()

            # disabling cudnn.
            # SyncBatchNorm goes through native_batch_norm kernel, this avoids the
            # numerical issue created by the divergent code path.
            with torch.backends.cudnn.flags(False):
                # check two model parameters over 5 iterations
                self._test_DDP_niter(
                    model_gpu,
                    model_DDP,
                    input_cpu.cuda(gpus[0]),
                    target.cuda(gpus[0]),
                    loss,
                    local_bs,
                    rank,
                    global_bs,
                    True,
                )
                self._barrier()

        @sandcastle_skip_if(
            BACKEND not in DistTestCases.backend_feature["ddp"],
            f"The {BACKEND} backend does not support DistributedDataParallel"
        )
        @skip_if_no_gpu
        @require_world_size(2)
        def test_DistributedDataParallel_SyncBatchNorm_Single_Input_Per_Process(self):
            group, group_id, rank = self._init_global_test()
            # DDP does not support replicating BN layers within a process, hence
            # testing with one module replica per process
            gpus = [rank]

            model = nn.BatchNorm1d(2)

            # single gpu training setup
            model_gpu = copy.deepcopy(model)
            model_gpu.cuda(gpus[0])

            # DDP training setup
            model_DDP = nn.SyncBatchNorm.convert_sync_batchnorm(copy.deepcopy(model))
            model_DDP.cuda(gpus[0])
            model_DDP = nn.parallel.DistributedDataParallel(model_DDP, device_ids=gpus)

            local_bs = 1
            global_bs = dist.get_world_size()
            input_cpu = torch.randn(global_bs, 2)
            target = torch.randn(global_bs, 2)
            loss = nn.MSELoss()

            # disabling cudnn.
            # SyncBatchNorm goes through native_batch_norm kernel, this avoids the
            # numerical issue created by the divergent code path.
            with torch.backends.cudnn.flags(False):
                # check two model parameters over 5 iterations
                self._test_DDP_niter(
                    model_gpu,
                    model_DDP,
                    input_cpu.cuda(gpus[0]),
                    target.cuda(gpus[0]),
                    loss,
                    local_bs,
                    rank,
                    global_bs,
                    True,
                )
                self._barrier()

        @sandcastle_skip_if(
            BACKEND not in DistTestCases.backend_feature["ddp"],
            f"The {BACKEND} backend does not support DistributedDataParallel"
        )
        @skip_if_no_gpu
        def test_DistributedDataParallel_SyncBatchNorm_Diff_Input_Sizes_Running_Value(
            self,
        ):
            group, group_id, rank = self._init_global_test()
            model = nn.parallel.DistributedDataParallel(
                ONLY_SBN_NET.cuda(rank), device_ids=[rank]
            )

            input_var = []
            for i in range(dist.get_world_size()):
                input_var_rank = torch.cat(
                    [
                        torch.ones(2, 1, 10 ** (i + 1)) * (0.1 ** (i - 1)),
                        torch.ones(2, 1, 10 ** (i + 1)) * (0.3 ** (i - 1)),
                    ],
                    dim=1,
                )
                input_var.append(input_var_rank)

            all_input_var = torch.cat(
                [
                    x.permute(1, 0, 2).contiguous().view(ONLY_SBN_NET.num_features, -1)
                    for x in input_var
                ],
                dim=1,
            ).cuda(rank)

            for i in range(100):
                y = model(input_var[rank].cuda(rank))
                y.mean().backward()

            running_mean, running_var = (
                model.module.running_mean,
                model.module.running_var,
            )
            torch.testing.assert_close(running_mean, all_input_var.mean(1))
            torch.testing.assert_close(running_var, all_input_var.var(1))

        @sandcastle_skip_if(
            BACKEND not in DistTestCases.backend_feature["ddp"],
            f"The {BACKEND} backend does not support DistributedDataParallel"
        )
        @skip_if_no_gpu
        def test_DistributedDataParallel_SyncBatchNorm_Diff_Input_Sizes_gradient(self):
            group, group_id, rank = self._init_global_test()
            # only do single GPU per process
            gpus = [rank]

            # cpu training setup
            model = BN_NET

            num_processes = dist.get_world_size()
            local_bs = rank + 2
            bs_offset = int((rank + 3) * rank / 2)
            global_bs = int((num_processes + 3) * num_processes / 2)

            self._test_DistributedDataParallel_SyncBatchNorm(
                gpu_subset=gpus,
                rank=rank,
                local_bs=local_bs,
                global_bs=global_bs,
                offset=bs_offset,
            )

        def _test_ddp_logging_data(self, is_gpu):
            rank = dist.get_rank()
            model_DDP = copy.deepcopy(DDP_NET)
            if is_gpu:
                model_DDP = nn.parallel.DistributedDataParallel(
                    model_DDP.cuda(rank), device_ids=[rank]
                )
            else:
                model_DDP = nn.parallel.DistributedDataParallel(model_DDP)

            # dummy data initialization
            local_bs = 2
            batch_size, input, target, loss = self._prepare_dummy_data(local_bs)
            if is_gpu:
                input = input.cuda(rank)
                target = target.cuda(rank)

            model_DDP._set_ddp_runtime_logging_sample_rate(2)

            for idx in range(20):
                offset = rank * local_bs

                # DDP training, DDP scatters subsets of input to nodes/GPUs
                self._test_DDP_helper(
                    model_DDP,
                    input[offset : offset + local_bs],
                    target[offset : offset + local_bs],
                    loss,
                    1,
                )

                self._model_step_with_zero_grad(model_DDP)

                # Verify DDP logging data is sampled as expected
                # If it has ran more than 10 iteratons and this is
                # the sampled iteration for measuring run time stats,
                # the run time stats for this idx-th iteration will not
                # be zeros.
                ddp_logging_data = model_DDP._get_ddp_logging_data()
                if idx > 0 and (idx < 10 or idx % 2 == 0):
                    self.assertGreaterEqual(
                        ddp_logging_data.get("forward_compute_time"), 1
                    )
                    self.assertGreaterEqual(
                        ddp_logging_data.get("backward_compute_time"), 1
                    )
                    self.assertGreaterEqual(
                        ddp_logging_data.get("backward_comm_time"), 1
                    )
                    self.assertGreaterEqual(
                        ddp_logging_data.get("backward_compute_time"),
                        ddp_logging_data.get("backward_compute_comm_overlap_time"),
                    )
                    self.assertGreaterEqual(
                        ddp_logging_data.get("backward_comm_time"),
                        ddp_logging_data.get("backward_compute_comm_overlap_time"),
                    )
                    self.assertEqual(ddp_logging_data.get("iteration"), idx)
                elif idx > 0:
                    # if the idx-th iteration is not sampled to set runtime stats,
                    # ddp_logging_data.iteration will not be updated to current
                    # iteration.
                    self.assertNotEqual(ddp_logging_data.get("iteration"), idx)

                # Shuffle the input so that DDP input is different
                input = input[torch.randperm(batch_size)]

            return model_DDP

        @sandcastle_skip_if(BACKEND == "nccl", "nccl does not support DDP on CPU models")
        def test_ddp_logging_data_cpu(self):
            def parse_env(var):
                return os.environ[var] if var in os.environ else "N/A"

            dist.set_debug_level(dist.DebugLevel.INFO)
            group, group_id, rank = self._init_global_test()
            model_DDP = self._test_ddp_logging_data(is_gpu=False)

            ddp_logging_data = model_DDP._get_ddp_logging_data()
            self.assertEqual(ddp_logging_data.get("world_size"), dist.get_world_size())
            self.assertEqual(ddp_logging_data.get("rank"), dist.get_rank())
            self.assertEqual(ddp_logging_data.get("module_name"), "Net")
            self.assertEqual(ddp_logging_data.get("device_ids"), "")
            # output_device is -1 in default if it is not set, e.g.
            # output_device of CPU training is -1.
            self.assertEqual(ddp_logging_data.get("output_device"), -1)
            self.assertEqual(ddp_logging_data.get("broadcast_buffers"), 1)
            self.assertEqual(ddp_logging_data.get("bucket_cap_bytes"), 25 * 1024 * 1024)
            self.assertEqual(ddp_logging_data.get("find_unused_parameters"), 0)
            self.assertEqual(ddp_logging_data.get("gradient_as_bucket_view"), 0)
            self.assertEqual(
                ddp_logging_data.get("backend_name"), dist.get_backend(group_id)
            )
            self.assertEqual(ddp_logging_data.get("iteration"), 18)
            params = list(model_DDP.parameters())
            num_params = 0
            param_size = 0
            params = list(
                parameter
                for parameter in filter(
                    lambda parameter: parameter.requires_grad, params
                )
            )
            for p in params:
                num_params += 1
                param_size += p.numel() * p.element_size()
            self.assertEqual(ddp_logging_data.get("dtypes"), "float")
            self.assertEqual(
                ddp_logging_data.get("total_parameter_size_bytes"), param_size
            )
            self.assertEqual(ddp_logging_data.get("num_parameter_tensors"), num_params)
            self.assertEqual(ddp_logging_data.get("bucket_sizes"), str(param_size))
            self.assertEqual(
                ddp_logging_data.get("master_port"), parse_env("MASTER_PORT")
            )
            self.assertEqual(
                ddp_logging_data.get("master_addr"), parse_env("MASTER_ADDR")
            )
            self.assertEqual(
                ddp_logging_data.get("torch_distributed_debug"),
                parse_env("TORCH_DISTRIBUTED_DEBUG"),
            )
            self.assertEqual(
                ddp_logging_data.get("cuda_visible_devices"),
                parse_env("CUDA_VISIBLE_DEVICES"),
            )
            if ddp_logging_data.get("backend_name") == "gloo":
                self.assertEqual(
                    ddp_logging_data.get("gloo_socket_ifname"),
                    parse_env("GLOO_SOCKET_IFNAME"),
                )
                self.assertEqual(
                    ddp_logging_data.get("gloo_device_transport"),
                    parse_env("GLOO_DEVICE_TRANSPORT"),
                )
                default_gloo_threads = 2
                self.assertEqual(
                    ddp_logging_data.get("gloo_num_threads"),
                    default_gloo_threads,
                )

            self.assertEqual(ddp_logging_data.get("nccl_socket_ifname"), None)
            self.assertEqual(ddp_logging_data.get("nccl_blocking_wait"), None)
            self.assertEqual(ddp_logging_data.get("nccl_async_error_handling"), None)
            self.assertEqual(ddp_logging_data.get("nccl_debug"), None)
            self.assertEqual(ddp_logging_data.get("nccl_nthreads"), None)
            self.assertEqual(ddp_logging_data.get("nccl_ib_timeout"), None)
            # test runtime logging fields
            # Note: DETAIL debug mode logs DDP logging data to stdout and
            # thus accesses std::map, which fills in a default value for the
            # type if it didn't exist.
            self.assertEqual(ddp_logging_data.get("unused_parameter_size", 0), 0)
            self.assertEqual(ddp_logging_data.get("has_rebuilt_buckets"), 1)
            init_bucket_lims = ddp_logging_data.get("initial_bucket_size_limits")
            rebuilt_bucket_lims = ddp_logging_data.get("rebuilt_bucket_size_limits")
            self.assertEqual(
                int(init_bucket_lims),
                -1,
            )
            self.assertEqual(
                int(rebuilt_bucket_lims),
                dist._DEFAULT_FIRST_BUCKET_BYTES,
            )
            self.assertEqual(
                ddp_logging_data.get("rebuilt_bucket_sizes"), str(param_size)
            )
            grad_ready_order = ddp_logging_data.get("prev_iteration_grad_ready_order_indices")
            expected_order = list(reversed([str(x) for x in range(3)]))
            self.assertEqual(grad_ready_order, ", ".join(expected_order))
            bucket_indices = ddp_logging_data.get("rebuilt_per_bucket_param_indices")
            self.assertEqual(bucket_indices, " ".join(expected_order))
            # It is hard to test accurate latency, but it can test whether the latency is
            # a valid value and in the expected range.
            self.assertGreaterEqual(ddp_logging_data.get("avg_forward_compute_time"), 1)
            self.assertGreaterEqual(
                ddp_logging_data.get("avg_backward_compute_time"), 1
            )
            self.assertGreaterEqual(ddp_logging_data.get("avg_backward_comm_time"), 1)
            self.assertGreaterEqual(
                ddp_logging_data.get("avg_backward_compute_time"),
                ddp_logging_data.get("avg_backward_compute_comm_overlap_time"),
            )
            self.assertGreaterEqual(
                ddp_logging_data.get("avg_backward_comm_time"),
                ddp_logging_data.get("avg_backward_compute_comm_overlap_time"),
            )
            # Test host-side times are roughly in the order that we expect
            fwd_host_side_time = ddp_logging_data.get("forward_compute_time_start")
            bwd_comp_start_host_side_time = ddp_logging_data.get("backward_compute_time_start")
            bwd_comp_end_host_side_time = ddp_logging_data.get("backward_compute_time_end")
            bwd_comm_start_host_side_time = ddp_logging_data.get("backward_comm_time_start")
            bwd_comm_end_host_side_time = ddp_logging_data.get("backward_comm_time_end")
            self.assertGreaterEqual(bwd_comm_end_host_side_time, bwd_comm_start_host_side_time)
            self.assertGreaterEqual(bwd_comm_start_host_side_time, bwd_comp_start_host_side_time)
            self.assertGreaterEqual(bwd_comp_end_host_side_time, bwd_comp_start_host_side_time)
            self.assertGreaterEqual(bwd_comp_start_host_side_time, fwd_host_side_time)

            # test larger net with mixed data types, verify multiple bucket sizes
            model = LargeNet()
            model.float()
            model.fc1.double()
            model_DDP = nn.parallel.DistributedDataParallel(model, bucket_cap_mb=1.5)
            ddp_logging_data = model_DDP._get_ddp_logging_data()
            params = list(model_DDP.parameters())
            self.assertEqual(
                ddp_logging_data.get("bucket_cap_bytes"), int(1.5 * 1024 * 1024)
            )
            bucket_sizes = [
                params[1].numel() * params[1].element_size(),
                params[0].numel() * params[0].element_size(),
            ]
            self.assertEqual(
                ddp_logging_data.get("bucket_sizes"),
                ", ".join(str(x) for x in bucket_sizes),
            )
            self.assertEqual(ddp_logging_data.get("dtypes"), "double, float")

        @sandcastle_skip_if(
            BACKEND not in DistTestCases.backend_feature["ddp"],
            f"The {BACKEND} backend does not support DistributedDataParallel"
        )
        @skip_if_no_gpu
        def test_ddp_logging_data_gpu(self):
            group, group_id, rank = self._init_global_test()
            model_DDP = self._test_ddp_logging_data(is_gpu=True)
            ddp_logging_data = model_DDP._get_ddp_logging_data()
            self.assertEqual(ddp_logging_data.get("device_ids"), str(rank))
            self.assertEqual(ddp_logging_data.get("output_device"), rank)
            grad_ready_order = ddp_logging_data.get("prev_iteration_grad_ready_order_indices")
            expected_order = list(reversed([str(x) for x in range(3)]))
            self.assertEqual(grad_ready_order, ", ".join(expected_order))
            bucket_indices = ddp_logging_data.get("rebuilt_per_bucket_param_indices")
            self.assertEqual(bucket_indices, " ".join(expected_order))
            # test runtime logging fields
            # It is hard to test accurate latency, but it can test whether the latency is
            # a valid value and in the expected range.
            self.assertGreaterEqual(ddp_logging_data.get("avg_forward_compute_time"), 1)
            self.assertGreaterEqual(
                ddp_logging_data.get("avg_backward_compute_comm_overlap_time"), 1
            )
            self.assertGreaterEqual(
                ddp_logging_data.get("avg_backward_compute_time"),
                ddp_logging_data.get("avg_backward_compute_comm_overlap_time"),
            )
            self.assertGreaterEqual(
                ddp_logging_data.get("avg_backward_comm_time"),
                ddp_logging_data.get("avg_backward_compute_comm_overlap_time"),
            )
            # Test host-side times are roughly in the order that we expect
            fwd_host_side_time = ddp_logging_data.get("forward_compute_time_start")
            bwd_comp_start_host_side_time = ddp_logging_data.get("backward_compute_time_start")
            bwd_comp_end_host_side_time = ddp_logging_data.get("backward_compute_time_end")
            bwd_comm_start_host_side_time = ddp_logging_data.get("backward_comm_time_start")
            bwd_comm_end_host_side_time = ddp_logging_data.get("backward_comm_time_end")
            self.assertGreaterEqual(bwd_comm_end_host_side_time, bwd_comm_start_host_side_time)
            self.assertGreaterEqual(bwd_comm_start_host_side_time, bwd_comp_start_host_side_time)
            self.assertGreaterEqual(bwd_comp_end_host_side_time, bwd_comp_start_host_side_time)
            self.assertGreaterEqual(bwd_comp_start_host_side_time, fwd_host_side_time)


        @sandcastle_skip_if(BACKEND == "nccl", "nccl does not support DDP on CPU models")
        def test_static_graph_api_cpu(self):
            model_DDP = nn.parallel.DistributedDataParallel(DDP_NET)
            expected_err = "should be called before training loop starts"
            with self.assertRaisesRegex(RuntimeError, expected_err):
                local_bs = 2
                batch_size, input, target, loss = self._prepare_dummy_data(local_bs)
                offset = dist.get_rank() * local_bs

                # DDP training, DDP scatters subsets of input to nodes/GPUs
                self._test_DDP_helper(
                    model_DDP,
                    input[offset : offset + local_bs],
                    target[offset : offset + local_bs],
                    loss,
                    1,
                )
                model_DDP._set_static_graph()

            # Verify error was logged in ddp_logging_data.
            verify_ddp_error_logged(model_DDP, expected_err)

        @skipIfNoTorchVision
        def test_SyncBatchNorm_process_group(self):
            # When adopting `convert_sync_batchnorm` to convert a `nn.modules`,
            # it need to recursively pass the `process_group` in the module when the `SyncBatchNorm`
            # is nested in a sub-module or sub-sub-module (e.g. resnet50 in torchvision.models).

            process_ids = 0
            process_group = torch.distributed.new_group([process_ids])
            res50_model = torchvision.models.resnet50()
            res50_model_sync = nn.SyncBatchNorm.convert_sync_batchnorm(
                copy.deepcopy(res50_model), process_group
            )
            process_group_sync = res50_model_sync.layer1[0].bn1.process_group
            self.assertEqual(process_group_sync, process_group)

        def _run_reduction_test(
            self, tensor, expected_tensor, op, reduction_fn=dist.all_reduce, dst=None
        ):
            if reduction_fn != dist.all_reduce and dst is None:
                raise ValueError(f"Reduction fn {reduction_fn} must specify dst!")
            if dst is not None:
                reduction_fn(tensor, dst, op)
                # Only destination rank tensor is expected to have final result.
                if dist.get_rank() == dst:
                    self.assertEqual(tensor, expected_tensor)
            else:
                reduction_fn(tensor, op)
                self.assertEqual(tensor, expected_tensor)

        @require_backend({"nccl"})
        @require_backends_available({"nccl"})
        @skip_if_lt_x_gpu(2)
        def test_nccl_backend_bool_allreduce(self):
            torch.cuda.set_device(self.rank)
            # Run all_reduce with PRODUCT
            element = self.rank % 2 == 0
            for op in [dist.ReduceOp.PRODUCT, dist.ReduceOp.MIN]:
                input_tensor = torch.tensor([element, element]).to(self.rank)
                self._run_reduction_test(
                    input_tensor, torch.tensor([False, False]).to(self.rank), op
                )
                # Ensure that all ranks contributing True (cast to 1) results in the
                # correct reduction.
                input_tensor = torch.tensor([True, True]).to(self.rank)
                expected_tensor = input_tensor.clone()
                self._run_reduction_test(input_tensor, expected_tensor, op)

            # Run all_reduce with SUM
            for op in [dist.ReduceOp.SUM, dist.ReduceOp.MAX]:
                input_tensor = torch.tensor([element, element]).to(self.rank)
                self._run_reduction_test(
                    input_tensor, torch.tensor([True, True]).to(self.rank), op
                )
            # TODO: NCCL backend does not work correctly for bitwise reduction ops
            # (see https://github.com/pytorch/pytorch/issues/41362). Add tests for
            # these once it is supported.

        @require_backend({"nccl"})
        @require_backends_available({"nccl"})
        @skip_if_lt_x_gpu(2)
        def test_nccl_backend_bool_allgather(self):
            torch.cuda.set_device(self.rank)
            inp = {0: [True, True], 1: [False, True]}
            input_tensor = torch.tensor(inp[self.rank % 2]).to(self.rank)
            # Preserve a copy of the tensor to compare against after allgather.
            input_tensor_copy = input_tensor.clone()
            tensor_list = [
                torch.tensor([False, False]).to(self.rank)
                for _ in range(dist.get_world_size())
            ]
            dist.all_gather(tensor_list, input_tensor)

            self.assertEqual(len(tensor_list), dist.get_world_size())
            for i, t in enumerate(tensor_list):
                expected = torch.tensor(inp[i % 2]).to(self.rank)
                self.assertEqual(t, expected)
            # Ensure that the input tensor is not modified, since this collective
            # does not modify its input.
            self.assertEqual(input_tensor_copy, input_tensor)

        @require_backend({"nccl"})
        @require_backends_available({"nccl"})
        @skip_if_lt_x_gpu(int(os.environ["WORLD_SIZE"]))
        def test_nccl_backend_bool_reduce(self):
            torch.cuda.set_device(self.rank)
            inp = {0: [True, True], 1: [False, False]}
            # Run reduce() with product op
            for op in [dist.ReduceOp.PRODUCT, dist.ReduceOp.MIN]:
                input_tensor = torch.tensor(inp[self.rank % 2]).to(self.rank)
                expected = torch.tensor([False, False]).to(self.rank)
                self._run_reduction_test(input_tensor, expected, op, dist.reduce, dst=0)
                # Ensure that all ranks contributing True (cast to 1) results in the
                # correct reduction.
                input_tensor = torch.tensor([True, True]).to(self.rank)
                expected_tensor = input_tensor.clone()
                self._run_reduction_test(
                    input_tensor, expected_tensor, op, dist.reduce, dst=0
                )

            for op in [dist.ReduceOp.SUM, dist.ReduceOp.MAX]:
                input_tensor = torch.tensor(inp[self.rank % 2]).to(self.rank)
                expected = (
                    torch.tensor([True, True]).to(self.rank)
                    if self.rank == 0
                    else input_tensor.clone()
                )
                self._run_reduction_test(input_tensor, expected, op, dist.reduce, dst=0)

        @require_backend({"nccl"})
        @require_backends_available({"nccl"})
        @skip_if_lt_x_gpu(2)
        def test_nccl_backend_bool_broadcast(self):
            tensor_size = 10
            bcast_tensor = torch.tensor(
                [
                    (random.random() < 0.5 if self.rank == 0 else False)
                    for _ in range(tensor_size)
                ]
            ).to(self.rank)
            dist.broadcast(bcast_tensor, src=0)
            # Now allgather and ensure the tensors are equal.
            tensor_list = [
                torch.tensor([False for _ in range(tensor_size)]).to(self.rank)
                for _ in range(dist.get_world_size())
            ]
            dist.all_gather(tensor_list, bcast_tensor)
            expected = tensor_list[0]
            for tensor in tensor_list[1:]:
                self.assertEqual(tensor, expected)

        @sandcastle_skip_if(
            BACKEND not in DistTestCases.backend_feature["ddp"],
            f"The {BACKEND} backend does not support DistributedDataParallel"
        )
        @skip_if_lt_x_gpu(int(os.environ["WORLD_SIZE"]))
        def test_DistributedSampler_padding(self):
            # Tests padding of distributed sampler.
            world_size = dist.get_world_size()

            # Simulates the 'casual' dataset size
            dataset_size = 100 + world_size + 1
            dataset = [torch.ones(1).to(self.rank) * i for i in range(dataset_size)]

            # Simulates the 'tiny' dataset size
            dataset_tiny_size = max(world_size // 2 - 1, 1)
            dataset_tiny = [
                torch.ones(1).to(self.rank) * i for i in range(dataset_tiny_size)
            ]

            # Specifying drop_last=True will cause the tail of the data to be dropped.
            dist_sampler = DistributedSampler(dataset=dataset, drop_last=True)
            local_num_samples, local_dataset_size = (
                dist_sampler.num_samples,
                dist_sampler.total_size,
            )
            # The effective dataset size should be the greatest integer that is <=
            # dataset_size that is divisible by the world_size. This is to ensure each
            # rank processes the same number of samples.
            effective_dataset_size = (
                math.ceil((dataset_size - world_size) / world_size)
                if dataset_size % world_size != 0
                else dataset_size / world_size
            )
            self.assertEqual(local_num_samples, effective_dataset_size)
            self.assertEqual(local_dataset_size, local_num_samples * world_size)
            indices_list = list(iter(dist_sampler))
            self.assertEqual(len(indices_list), local_num_samples)

            def validate_global_samples(local_num_samples):
                # Ensure that each rank processes the same number of samples.
                world_samples = [
                    torch.LongTensor([0]).to(self.rank) for _ in range(world_size)
                ]
                dist.all_gather(
                    world_samples, torch.tensor([local_num_samples]).to(self.rank)
                )
                world_samples = [sample.item() for sample in world_samples]
                self.assertEqual(len(set(world_samples)), 1)

            validate_global_samples(local_num_samples)

            # drop_last=False is the default and will add additional indices to be sampled,
            # increasing the effective dataset size.
            dist_sampler_added_samples = DistributedSampler(dataset=dataset)
            local_num_samples, local_dataset_size = (
                dist_sampler_added_samples.num_samples,
                dist_sampler_added_samples.total_size,
            )
            # The effective dataset size is the smallest integer that is >= dataset_size
            # and divisible by the world size.
            self.assertEqual(local_num_samples, math.ceil(dataset_size / world_size))
            self.assertEqual(local_dataset_size, local_num_samples * world_size)
            indices_list = list(iter(dist_sampler_added_samples))
            self.assertEqual(len(indices_list), local_num_samples)

            # Ensure that each rank processes the same number of samples.
            validate_global_samples(local_num_samples)

            # Ensure additional samples are padded even when
            # the extremely small dataset is given.
            dist_sampler_added_samples_tiny = DistributedSampler(dataset=dataset_tiny)
            local_num_samples, local_dataset_size = (
                dist_sampler_added_samples_tiny.num_samples,
                dist_sampler_added_samples_tiny.total_size,
            )
            self.assertEqual(
                local_num_samples, math.ceil(dataset_tiny_size / world_size)
            )
            self.assertEqual(local_dataset_size, local_num_samples * world_size)
            indices_list = list(iter(dist_sampler_added_samples_tiny))
            self.assertEqual(len(indices_list), local_num_samples)
            validate_global_samples(local_num_samples)

        def _test_allgather_object(self, subgroup=None):
            # Only set device for NCCL backend since it must use GPUs.

            gather_objects = COLLECTIVES_OBJECT_TEST_LIST.copy()

            backend = os.environ["BACKEND"]
            if backend == "nccl":
                # Case where rank != GPU device.
                next_rank = (self.rank + 1) % int(self.world_size)
                torch.cuda.set_device(next_rank)

            # If GPU test, add object with GPU tensor
            if backend == "nccl":
                gather_objects.append(Foo(torch.randn(3, 3, device=0)))

            output_gathered = [None for _ in range(dist.get_world_size())]
            dist.all_gather_object(
                output_gathered,
                gather_objects[self.rank % len(gather_objects)],
                group=subgroup,
            )

            for i, val in enumerate(output_gathered):
                expected = gather_objects[i % len(gather_objects)]
                self.assertEqual(val, expected)

        @require_backend(DistTestCases.backend_feature["gpu"])
        @require_n_gpus_for_nccl_backend(
            int(os.environ["WORLD_SIZE"]), os.environ["BACKEND"]
        )
        @with_dist_debug_levels(levels=["OFF", "INFO", "DETAIL"])
        def test_all_gather_object_default_pg(self):
            return self._test_allgather_object()

        @require_backend(DistTestCases.backend_feature["gpu"])
        @require_n_gpus_for_nccl_backend(
            int(os.environ["WORLD_SIZE"]), os.environ["BACKEND"]
        )
        @with_dist_debug_levels(levels=["DETAIL", "OFF", "INFO"])
        def test_all_gather_object_subgroup(self):
            default = _get_default_group()
            backend = dist.get_backend(default)
            subgroup = dist.new_group(backend=backend)
            return self._test_allgather_object(subgroup=subgroup)

        def _test_gather_object(self, pg=None):
            # Ensure stateful objects can be gathered
            gather_objects = COLLECTIVES_OBJECT_TEST_LIST.copy()
            my_rank = dist.get_rank(pg)

            backend = os.environ["BACKEND"]
            if backend == "nccl":
                # Case where rank != GPU device.
                next_rank = (self.rank + 1) % int(self.world_size)
                torch.cuda.set_device(next_rank)

            # If GPU test, add object with GPU tensor
            if backend == "nccl":
                gather_objects.append(Foo(torch.randn(3, 3, device=my_rank)))

            output_gathered = [None for _ in range(dist.get_world_size(pg))]
            gather_on_rank = 0
            dist.gather_object(
                gather_objects[self.rank % len(gather_objects)],
                object_gather_list=output_gathered
                if my_rank == gather_on_rank
                else None,
                dst=gather_on_rank,
                group=pg
            )
            if my_rank != gather_on_rank:
                self.assertEqual(
                    output_gathered, [None for _ in range(dist.get_world_size())]
                )
            else:
                for i, val in enumerate(output_gathered):
                    expected = gather_objects[i % len(gather_objects)]
                    self.assertEqual(val, expected)

            # Validate errors when objects can't be pickled.
            class Bar:
                pass

            b = Bar()
            gather_objects = [b for _ in range(dist.get_world_size())]
            with self.assertRaisesRegex(AttributeError, "Can't pickle local object"):
                dist.all_gather_object(
                    [None for _ in range(dist.get_world_size())],
                    gather_objects[self.rank],
                    group=pg
                )

        @require_backend(DistTestCases.backend_feature["gpu"])
        @with_dist_debug_levels(levels=["DETAIL", "OFF", "INFO"])
        def test_gather_object(self):
            return self._test_gather_object()

        @require_backend(DistTestCases.backend_feature["gpu"])
        @with_dist_debug_levels(levels=["DETAIL", "OFF", "INFO"])
        def test_gather_object_subgroup(self):
            default = _get_default_group()
            backend = dist.get_backend(default)
            subgroup = dist.new_group(backend=backend)
            return self._test_gather_object(subgroup)

        def validate_net_equivalence(self, net):
            # Helper to validate synchronization of nets across ranks.
            net_module_states = list(net.module.state_dict().values())
            # Check that all tensors in module's state_dict() are equal.
            for t in net_module_states:
                tensor_list = [
                    torch.zeros_like(t) for _ in range(dist.get_world_size())
                ]
                dist.all_gather(tensor_list, t)
                for tensor in tensor_list:
                    self.assertEqual(tensor, t)

        @skip_if_lt_x_gpu(2)
        @sandcastle_skip_if(
            BACKEND not in DistTestCases.backend_feature["ddp"],
            f"The {BACKEND} backend does not support DistributedDataParallel"
        )
        def test_ddp_sync_params_and_buffers(self):
            # Test that after calling _sync_params_and_buffers, models across ranks
            # are the same and are equal to the model on the input rank.
            dim = 2
            rank = self.rank
            rank_to_broadcast = 1
            # Seed to ensure that ranks are initialized with different initial models.
            torch.manual_seed(rank)
            model = nn.Linear(dim, dim, bias=False)
            net = torch.nn.parallel.DistributedDataParallel(
                model.cuda(rank), device_ids=[self.rank], bucket_cap_mb=1
            )
            new_model = nn.Linear(dim, dim, bias=False).cuda(rank)
            net.module = copy.deepcopy(new_model)
            # Assert params are different
            net_module_states = list(net.module.state_dict().values())
            for t in net_module_states:
                tensor_list = [
                    torch.zeros_like(t) for _ in range(dist.get_world_size())
                ]
                dist.all_gather(tensor_list, t)
                for i, tensor in enumerate(tensor_list):
                    if i == rank:
                        self.assertEqual(t, tensor)
                    else:
                        # tensor from another rank should be different.
                        self.assertNotEqual(t, tensor)

            net._sync_params_and_buffers(authoritative_rank=rank_to_broadcast)
            # Now all model params should be the same.
            self.validate_net_equivalence(net)
            # Since the network params were broadcast from rank_to_broadcast, validate that
            # they are the same as new_model on rank_to_broadcast.
            if rank == rank_to_broadcast:
                expected_states = new_model.state_dict().values()
                for t, expected in zip(net_module_states, expected_states):
                    self.assertEqual(t, expected)

        @skip_if_lt_x_gpu(2)
        @sandcastle_skip_if(
            BACKEND not in DistTestCases.backend_feature["ddp"],
            f"The {BACKEND} backend does not support DistributedDataParallel"
        )
        def test_ddp_grad_div_uneven_inputs(self):
            # Test gradient division during training with join() API. If
            # divide_by_initial_world_size=False, we scale by the effective world
            # size when allreducing grads.
            dim = 5
            batch = 1
            grad_scale = 50
            rank = self.rank
            model = nn.Linear(dim, dim, bias=False)
            inp = torch.ones(batch, dim, device=self.rank) * grad_scale
            net = torch.nn.parallel.DistributedDataParallel(
                model.cuda(rank), device_ids=[self.rank], bucket_cap_mb=1
            )
            n_iters = 3
            if self.rank > 0:
                n_iters += 2

            with net.join(divide_by_initial_world_size=False):
                for _ in range(n_iters):
                    loss = net(inp).sum()
                    loss.backward()
                    # The grad is always expected_grad, since we divide by the number
                    # of currently active processes and inactive processes contribute
                    # zero gradient. If we kept dividing by static initial world
                    # size as processes leave, the grad would be smaller.
                    expected_grad = torch.ones(dim, dim, device=self.rank) * grad_scale
                    param = list(net.parameters())[0]
                    self.assertEqual(expected_grad, param.grad)
                    # Avoid accumulating grads so that it's the same every iteration
                    net.zero_grad()
                    torch.cuda.synchronize(device=self.rank)

            # If divide_by_initial_world_size=True (default), we always scale grads
            # by the initial world_size.
            with net.join(divide_by_initial_world_size=True):
                for i in range(n_iters):
                    loss = net(inp).sum()
                    loss.backward()
                    effective_ws = dist.get_world_size()
                    if i >= 3:
                        effective_ws -= 1
                    expected_grad = (
                        torch.ones(dim, dim, device=self.rank)
                        * grad_scale
                        * effective_ws
                    ) / dist.get_world_size()
                    param = list(net.parameters())[0]
                    self.assertEqual(expected_grad, param.grad)
                    # Avoid accumulating grad so that it's the same every iteration.
                    net.zero_grad()
                    torch.cuda.synchronize(device=self.rank)

        def _test_ddp_profiling(self, profiler_ctx):
            batch = 3
            dim = 10
            num_iters = 6
            torch.cuda.set_device(self.rank)
            model = nn.Linear(dim, dim, bias=False)
            inp = torch.rand(batch, dim, device=self.rank)
            net = torch.nn.parallel.DistributedDataParallel(
                model.cuda(self.rank),
                device_ids=[self.rank],
            )
            profiler_ctx_copy = copy.deepcopy(profiler_ctx)

            with profiler_ctx as prof:
                for i in range(num_iters):
                    loss = net(inp).sum()
                    loss.backward()

            all_reduce_event_name = f"{dist.get_backend()}:all_reduce"
            events = get_profiling_event(all_reduce_event_name, prof)
            event_count = sum(e.count for e in events)
            self.assertEqual(event_count, num_iters)
            for event in events:
                self.assertTrue(event.is_async)
                self.assertEqual(event.name, all_reduce_event_name)

            broadcast_event_name = f"{dist.get_backend()}:broadcast"
            broadcast_events = get_profiling_event(broadcast_event_name, prof)
            event_count = sum(e.count for e in broadcast_events)
            # Broadcast is called during rebuild_buckets
            self.assertGreaterEqual(event_count, 1)
            for event in broadcast_events:
                self.assertEqual(event.name, broadcast_event_name)

            # Run DDP with profiling for a few iterations, then enable profiling
            # for a single pass, and ensure it is recorded. This tests that the
            # thread local state is correctly updated.
            net = torch.nn.parallel.DistributedDataParallel(
                model.cuda(self.rank),
                device_ids=[self.rank],
                find_unused_parameters=True,
            )
            for i in range(3):
                loss = net(inp).sum()
                loss.backward()
            # Now enable the profiler.
            with profiler_ctx_copy as prof:
                loss = net(inp).sum()
                loss.backward()

            events = get_profiling_event(all_reduce_event_name, prof)
            self.assertGreaterEqual(len(events), 1)
            self.assertGreaterEqual(events[0].count, 1)
            self.assertEqual(events[0].name, all_reduce_event_name)
            for event in events:
                self.assertTrue(event.is_async)
            # Ensure searching unused parameters was profiled
            events = get_profiling_event("search_unused_parameters", prof)
            self.assertEqual(len(events), 1)

        @require_backend(DistTestCases.backend_feature["gpu"])
        @require_backends_available(DistTestCases.backend_feature["gpu"])
        @skip_if_lt_x_gpu(2)
        def test_ddp_profiling_autograd_profiler(self):
            autograd_profiler_ctx = torch.autograd.profiler.profile()
            return self._test_ddp_profiling(profiler_ctx=autograd_profiler_ctx)

        @require_backend(DistTestCases.backend_feature["gpu"])
        @require_backends_available(DistTestCases.backend_feature["gpu"])
        @skip_if_lt_x_gpu(2)
        @sandcastle_skip_if(IS_FBCODE, "Kineto in fbcode code causes hang")
        @sandcastle_skip_if(
            IS_MACOS or IS_WINDOWS,
            "torch.profiler not enabled for mac/windows: https://github.com/pytorch/pytorch/pull/56124",
        )
        @skip_if_rocm
        def test_ddp_profiling_torch_profiler(self):
            cpu_act = torch.profiler.ProfilerActivity.CPU
            cuda_act = torch.profiler.ProfilerActivity.CUDA
            torch_profiler_ctx = torch.profiler.profile(activities=[cpu_act, cuda_act])
            self._test_ddp_profiling(profiler_ctx=torch_profiler_ctx)

        @skip_if_lt_x_gpu(2)
        @sandcastle_skip_if(
            BACKEND not in DistTestCases.backend_feature["ddp"],
            f"The {BACKEND} backend does not support DistributedDataParallel"
        )
        def test_ddp_join_model_equivalence(self):
            # Verifies equivalence with model training locally and with DDP under
            # the join context manager.
            batch = 3
            dim = 10
            learning_rate = 0.03
            model = nn.Linear(dim, dim, bias=False)
            inp = torch.rand(batch, dim, device=self.rank)
            local_model = copy.deepcopy(model)
            local_model = local_model.cuda(self.rank)
            rank_to_iter_mapping = {
                rank: 2 * (rank + 1) for rank in range(dist.get_world_size())
            }
            # run local model
            local_iters = sum(rank_to_iter_mapping.values())
            local_optim = torch.optim.SGD(local_model.parameters(), lr=learning_rate)
            for _ in range(local_iters):
                local_optim.zero_grad()
                out = local_model(inp)
                loss = out.sum()
                loss.backward()
                local_optim.step()

            # run DDP model with join API
            num_iters = rank_to_iter_mapping[self.rank]
            net = torch.nn.parallel.DistributedDataParallel(
                model.cuda(self.rank), device_ids=[self.rank]
            )
            ddp_optim = torch.optim.SGD(
                model.parameters(), lr=learning_rate * dist.get_world_size()
            )
            with net.join():
                for i in range(num_iters):
                    ddp_optim.zero_grad()
                    out = net(inp)
                    loss = out.sum()
                    loss.backward()
                    torch.cuda.synchronize(device=self.rank)
                    ddp_optim.step()

            # Validate model state dicts are equal
            for (_, local_tensor), (_, dist_tensor) in zip(
                local_model.state_dict().items(), net.module.state_dict().items()
            ):
                self.assertEqual(local_tensor, dist_tensor)

        def _run_uneven_inputs_test(
            self,
            test_case,
            iteration_mapping,
            find_unused_params,
        ):
            model = test_case.model
            inp = test_case.inp
            rank = self.rank
            sync_interval = test_case.sync_interval
            torch.cuda.set_device(rank)
            # Ensure all outsanding GPU work is comlete so this test runs independently.
            dist.barrier()
            # Bucket_cap_mb is intentionally low to test allreduce scheduling when
            # there are many buckets.
            net = torch.nn.parallel.DistributedDataParallel(
                model.cuda(rank),
                device_ids=[rank],
                bucket_cap_mb=1,
                find_unused_parameters=find_unused_params,
            )
            # Register hook if specified
            if test_case.hook is not None:
                net.register_comm_hook(test_case.state, test_case.hook)
                print(f"registered hook {test_case.hook}")

            # Determine num iters for this rank via the passed in mapping.
            num_iters = iteration_mapping[rank]
            # If we throw when earliest rank terminates, we should ensure
            # that we iterate for that minimum number of times.
            num_iters_tensor = torch.tensor(
                [num_iters], device=torch.cuda.current_device()
            )
            dist.all_reduce(num_iters_tensor, op=dist.ReduceOp.MIN)
            min_num_iters = num_iters_tensor.item()
            total_iters = 0
            if test_case.throw_on_early_termination:
                if min_num_iters == num_iters:
                    # Early termination rank(s)
                    exception_ctx = self.assertRaisesRegex(
                        RuntimeError, f"Rank {self.rank} exhausted all inputs"
                    )
                else:
                    # Non early termination rank
                    exception_ctx = self.assertRaisesRegex(
                        RuntimeError,
                        "Detected at least one rank that exhausted inputs.",
                    )
            else:
                exception_ctx = suppress()
            with exception_ctx:
                with net.join(
                    throw_on_early_termination=test_case.throw_on_early_termination
                ):
                    for i in range(num_iters):
                        # Use model.no_sync() to disable grad synchronization every
                        # sync_interval.
                        if i % sync_interval != 0:
                            context = net.no_sync()
                        else:
                            context = suppress()
                        with context:
                            if isinstance(inp, tuple):
                                loss = net(*inp).sum()
                            else:
                                loss = net(inp).sum()
                            loss.backward()
                            self._model_step(net)
                            # Ensure completion of GPU kernels (including allreduce). If the
                            # join API is not properly implemented, then this should hang
                            # since the allreduce will hang.
                            torch.cuda.synchronize(device=rank)
                        total_iters += 1
            if test_case.throw_on_early_termination:
                # Ensure we iterated min_num_iters times.
                self.assertEqual(total_iters, min_num_iters)
            else:
                # Ensure we iterated at least min_num_iters times.
                self.assertGreaterEqual(total_iters, min_num_iters)

            # Ensure completion of all GPU kernels.
            torch.cuda.synchronize(device=rank)
            # When throwing on early rank termination, we do not
            # broadcast model state from an authoritative rank. All models
            # should already be in sync.
            if not test_case.throw_on_early_termination:
                self.assertTrue(net._authoritative_rank)
                # All ranks should have agreed on the same authoritative_rank!
                final_rank_tensor = torch.tensor(
                    [net._authoritative_rank], device=self.rank
                )
                tensor_list = [
                    torch.zeros_like(final_rank_tensor)
                    for _ in range(dist.get_world_size())
                ]
                dist.all_gather(tensor_list, final_rank_tensor)
                max_rank = dist.get_world_size() - 1
                self.assertSetEqual(
                    {max_rank}, set(tensor.item() for tensor in tensor_list)
                )
                # Ensure that all models are the same across ranks after all have joined.
                self.validate_net_equivalence(net)
                # Ensure that running with DDP uneven inputs was logged.
                ddp_logging_data = net._get_ddp_logging_data()
                self.assertTrue(ddp_logging_data.get("join_uneven_inputs"))
                dist.barrier()

        @skip_if_lt_x_gpu(2)
        @sandcastle_skip_if(
            BACKEND not in DistTestCases.backend_feature["ddp"],
            f"The {BACKEND} backend does not support DistributedDataParallel"
        )
        def test_ddp_uneven_inputs_stop_iteration_sync_bn(self):
            # Tests that uneven inputs join handler correctly throws StopIteration
            # for models with SyncBN or general collective comm when
            # throw_on_early_termination=True.
            class ModelWithComm(torch.nn.Module):
                def __init__(self):
                    super().__init__()
                    self.lin = nn.Linear(2, 40, bias=False)

                def forward(self, x):
                    x = self.lin(x)
                    dist.all_reduce(x)
                    return x

            torch.cuda.set_device(self.rank)
            model_bn = BN_NET
            model_bn = nn.SyncBatchNorm.convert_sync_batchnorm(
                copy.deepcopy(model_bn)
            ).cuda(self.rank)
            comm_model = ModelWithComm().cuda(self.rank)
            model_input = torch.randn(10, 2).cuda(torch.cuda.current_device())

            for model in [model_bn, comm_model]:
                model = torch.nn.parallel.DistributedDataParallel(
                    model,
                    device_ids=[self.rank],
                )
                min_num_iters = 5
                if self.rank != 0:
                    # Early termination rank(s)
                    num_iters = min_num_iters
                    exception_ctx = self.assertRaisesRegex(
                        RuntimeError, f"Rank {self.rank} exhausted all inputs"
                    )
                else:
                    # Non early termination rank
                    num_iters = min_num_iters * 2
                    exception_ctx = self.assertRaisesRegex(
                        RuntimeError,
                        "Detected at least one rank that exhausted inputs.",
                    )
                n = 0
                with exception_ctx:
                    with model.join(throw_on_early_termination=True):
                        for i in range(num_iters):
                            loss = model(model_input).sum()
                            loss.backward()
                            self._model_step(model)
                            n += 1

                self.assertEqual(n, min_num_iters)
                # Verify model equivalence
                self.validate_net_equivalence(model)

        @skip_if_lt_x_gpu(2)
        @sandcastle_skip_if(
            BACKEND not in DistTestCases.backend_feature["ddp"],
            f"The {BACKEND} backend does not support DistributedDataParallel"
        )
        def test_ddp_uneven_inputs(self):
            dim = 1000
            batch = 1
            # Create a variety of models to run uneven input tests on.
            large_model = nn.Sequential(
                nn.Conv2d(1, 20, 5),
                nn.ReLU(),
                nn.Conv2d(20, 32, 5),
                nn.ReLU(),
                nn.Conv2d(32, 256, 5),
                nn.ReLU(),
            )
            small_model = nn.Linear(dim, dim, bias=False)
            bn_net = BatchNormNet()

            class UnusedParamModule(nn.Module):
                def __init__(self, unused_params_rank):
                    super().__init__()
                    self.t0 = Task()
                    self.t1 = Task()
                    self.unused_params_rank = unused_params_rank

                def task_parameters(self):
                    return (self.t0.p, self.t1.p)

                def forward(self, x, rank):
                    return (
                        self.t1(self.t0(x))
                        if rank != self.unused_params_rank
                        else self.t1(x)
                    )

            unjoined_rank_with_unused_params_model = UnusedParamModule(1)
            joined_rank_with_unused_params_model = UnusedParamModule(0)

            rank = self.rank
            models_to_test = [
                # Network with batchnorm
                DDPUnevenTestInput(
                    name="batch_norm_net",
                    model=bn_net,
                    inp=torch.ones(batch, 2, device=rank),
                    sync_interval=1,
                ),
                DDPUnevenTestInput(
                    name="large_conv_model",
                    model=large_model,
                    inp=torch.ones(batch, batch, dim, dim, device=rank),
                    sync_interval=1,
                ),
                DDPUnevenTestInput(
                    name="small_model",
                    model=small_model,
                    inp=torch.ones(batch, dim, device=rank),
                    sync_interval=1,
                ),
                # Unused parameter test where rank that does not join early has unused params
                DDPUnevenTestInput(
                    name="unjoined_rank_with_unused_params_model",
                    model=unjoined_rank_with_unused_params_model,
                    inp=(torch.ones(batch, 2, device=rank), rank),
                    sync_interval=1,
                ),
                # Unused parameter test where rank that does join early has unused params
                DDPUnevenTestInput(
                    name="joined_rank_with_unused_params_model",
                    model=joined_rank_with_unused_params_model,
                    inp=(torch.ones(batch, 2, device=rank), rank),
                    sync_interval=1,
                ),
            ]

            # Test models that have hook installed.
            models_with_hook = [
                DDPUnevenTestInput(
                    name="small_model_allreduce_hook",
                    model=small_model,
                    hook=default.allreduce_hook,
                    state=None,
                    inp=torch.ones(batch, dim, device=rank),
                    sync_interval=1,
                ),
                DDPUnevenTestInput(
                    name="small_model_power_sgd_hook",
                    model=small_model,
                    hook=powerSGD.powerSGD_hook,
                    state=powerSGD.PowerSGDState(
                        process_group=None,
                        matrix_approximation_rank=1,
                        # Config so that powerSGD runs immediately instead of
                        # allreduce.
                        start_powerSGD_iter=1,
                        warm_start=False,
                        use_error_feedback=False,
                    ),
                    inp=torch.ones(batch, dim, device=rank),
                    sync_interval=1,
                ),
            ]
            models_to_test.extend(models_with_hook)

            # Add resnet model if we have torchvision installed.
            if HAS_TORCHVISION:
                resnet_model = torchvision.models.resnet50()
                models_to_test.append(
                    DDPUnevenTestInput(
                        name="resnet_model",
                        model=resnet_model,
                        inp=torch.ones(1, 3, 1000, 1000),
                        sync_interval=1,
                    )
                )

            # Test with no_sync every 2, 3, 4, ... iterations.
            models_with_sync = []
            for i, test_input in enumerate(models_to_test):
                models_with_sync.append(
                    DDPUnevenTestInput(
                        name=test_input.name,
                        model=test_input.model,
                        inp=test_input.inp,
                        sync_interval=i + 2,
                    )
                )

            throw_on_early_term_tests = []
            for test_input in models_to_test:
                throw_on_early_term_tests.append(
                    DDPUnevenTestInput(
                        name=test_input.name,
                        model=test_input.model,
                        inp=test_input.inp,
                        sync_interval=test_input.sync_interval,
                        throw_on_early_termination=True,
                    )
                )

            models_to_test.extend(models_with_sync)
            models_to_test.extend(throw_on_early_term_tests)

            # 0 iteration tests for when one process does not train model at all, so
            # we must shadow the broadcast calls made when rebuilding buckets.
            baseline_num_iters = [0, 5]
            iteration_offsets = [2, 3, 10]
            num_uneven_ranks = [1]
            if dist.get_world_size() > 2:
                num_uneven_ranks.append(2)
            iteration_mappings = []
            # Generate rank : num_iters mappings for various uneven input scenarios.
            # This includes cases where rank 0 joins early and all other ranks join
            # later, and scenarios where multiple ranks join early, but at different
            # iterations, and later ranks join later.
            for num_early_join_ranks in num_uneven_ranks:
                for baseline_iter in baseline_num_iters:
                    for offset in iteration_offsets:
                        mapping = {
                            rank: baseline_iter
                            for rank in range(0, num_early_join_ranks)
                        }
                        # if num_early_join_ranks > 1, ranks > 0 that will join early
                        # iterate offset//2 more times than rank 0, to test nodes
                        # depleting inputs at different times.
                        if num_early_join_ranks > 1:
                            for rank in mapping.keys():
                                if rank > 0:
                                    mapping[rank] += offset // 2
                        mapping.update(
                            {
                                rank: baseline_iter + offset
                                for rank in range(
                                    num_early_join_ranks, dist.get_world_size()
                                )
                            }
                        )
                        iteration_mappings.append(mapping)

            for (test_case, iteration_mapping) in itertools.product(
                models_to_test, iteration_mappings
            ):
                if self.rank == 0:
                    print(
                        f"""Running test: {test_case.name} sync interval
                        {test_case.sync_interval} with iteration mapping
                        {iteration_mapping}"""
                    )
                self._run_uneven_inputs_test(
                    test_case,
                    iteration_mapping,
                    find_unused_params=("unused_params_model" in test_case.name),
                )

        @skip_if_lt_x_gpu(2)
        @sandcastle_skip_if(
            BACKEND not in DistTestCases.backend_feature["ddp"],
            f"The {BACKEND} backend does not support DistributedDataParallel"
        )
        def test_ddp_uneven_input_join_disable(self):
            # tests that if net.join() with enable=False is specified, DDP works as
            # expected with even inputs.
            torch.manual_seed(self.rank)
            net = torch.nn.parallel.DistributedDataParallel(
                torch.nn.Linear(1, 1).cuda(self.rank), device_ids=[self.rank]
            )
            inp = torch.ones(1) * self.rank
            n_iters = 5
            world_size = dist.get_world_size()
            with net.join(enable=False):
                for _ in range(n_iters):
                    # Clear grads
                    grad = net.module.weight.grad
                    if grad is not None:
                        grad.requires_grad_(False)
                        grad.zero_()
                    out = net(inp)
                    loss = out.sum()
                    loss.backward()
                    # Validate gradients to ensure that we divide by the correct
                    # world_size when join mode is disabled.
                    expected_grad = sum(i for i in range(world_size)) / world_size
                    self.assertEqual(net.module.weight.grad.item(), expected_grad)

            join_config = net._join_config
            self.assertFalse(join_config.enable)
            self.validate_net_equivalence(net)

        @skip_if_lt_x_gpu(2)
        @sandcastle_skip_if(
            BACKEND not in DistTestCases.backend_feature["ddp"],
            f"The {BACKEND} backend does not support DistributedDataParallel"
        )
        def test_ddp_uneven_input_exception(self):
            # Tests that exceptions during training are correctly propagated by the
            # context manager.
            error_str = "Intentional error"

            class ExceptionModule(nn.Module):
                def __init__(self):
                    super().__init__()
                    self.param = nn.Parameter(torch.ones(1, requires_grad=True))

                def forward(self, _):
                    raise ValueError(error_str)

            exception_module = ExceptionModule()
            net = torch.nn.parallel.DistributedDataParallel(
                exception_module.cuda(self.rank), device_ids=[self.rank]
            )
            inp = torch.ones(1)
            with self.assertRaisesRegex(ValueError, error_str):
                with net.join():
                    out = net(inp)
                    loss = out.sum()
                    loss.backward()

        def _test_broadcast_object_list(self, group=None):
            gather_objects = COLLECTIVES_OBJECT_TEST_LIST.copy()




            # Only set device for NCCL backend since it must use GPUs.
            # Case where rank != GPU device.
            next_rank = (self.rank + 1) % int(self.world_size)
            backend = os.environ["BACKEND"]
            if backend == "nccl":
                torch.cuda.set_device(next_rank)

            src_rank = 0
            # If GPU test, add object with GPU tensor
            if backend == "nccl":
                gather_objects.append(Foo(torch.randn(3, 3, device=0)))

            if IS_FBCODE:
                # Create Tensor with > 2^31 Bytes storage requirements
                # Only on FBCODE as testing OOMs in OSS
                gather_objects.append(Foo(torch.randn(3, 178956971)))
            objects = (
                gather_objects
                if self.rank == src_rank
                else [None for _ in gather_objects]
            )

            # Single object test with device specified. Backend="gloo", device=cpu
            if backend != "nccl":
                single_obj_list = [objects[0]]
                if self.rank != src_rank:
                    self.assertNotEqual(
                        single_obj_list[0], gather_objects[0]
                    )
                dist.broadcast_object_list(
                    single_obj_list, src=0, group=group, device=torch.device("cpu")
                )
                self.assertEqual(single_obj_list[0], gather_objects[0])

            # Single object test with device specified. Backend="gloo", device=current_device+1
            # The test is gated by the fact GPU count is the same as world size to avoid the case
            # when backend is gloo but there is no multiple GPU devices.
            if backend != "nccl" and torch.cuda.device_count() == int(self.world_size):
                single_obj_list = [objects[0]]
                if self.rank != src_rank:
                    self.assertNotEqual(
                        single_obj_list[0], gather_objects[0]
                    )
                dist.broadcast_object_list(
                    single_obj_list, src=0, group=group, device=torch.device(next_rank)
                )
                self.assertEqual(single_obj_list[0], gather_objects[0])

            # Single object test with device specified. Backend="nccl", device=current_device+1
            if backend == "nccl" and torch.cuda.device_count() == int(self.world_size):
                single_obj_list = [objects[0]]
                if self.rank != src_rank:
                    self.assertNotEqual(
                        single_obj_list[0], gather_objects[0]
                    )
                dist.broadcast_object_list(
                    single_obj_list, src=0, group=group, device=torch.device(next_rank)
                )
                self.assertEqual(single_obj_list[0], gather_objects[0])

            # Single object test: backward compatibility with device unspecified
            single_obj_list = [objects[0]]
            if self.rank != src_rank:
                self.assertNotEqual(single_obj_list[0], gather_objects[0])
            dist.broadcast_object_list(single_obj_list, src=0, group=group)
            self.assertEqual(single_obj_list[0], gather_objects[0])

            # Multiple input objects test
            if self.rank != src_rank:
                self.assertNotEqual(objects, gather_objects)
            dist.broadcast_object_list(objects, src=0, group=group)
            self.assertEqual(objects, gather_objects)

        @require_backend(DistTestCases.backend_feature["gpu"])
        @require_n_gpus_for_nccl_backend(
            int(os.environ["WORLD_SIZE"]), os.environ["BACKEND"]
        )
        @with_dist_debug_levels(levels=["DETAIL"])
        def test_broadcast_object_list(self):
            return self._test_broadcast_object_list()

        @require_backend(DistTestCases.backend_feature["gpu"])
        @require_n_gpus_for_nccl_backend(
            int(os.environ["WORLD_SIZE"]), os.environ["BACKEND"]
        )
        @with_dist_debug_levels(levels=["DETAIL"])
        def _test_broadcast_object_list_subgroup(self):
            default = _get_default_group()
            backend = dist.get_backend(default)
            subgroup = dist.new_group(backend=backend)
            return self._test_broadcast_object_list(subgroup)

        def _test_ddp_ignore_params_arg(self, static_graph=False):
            class TestModel(nn.Module):
                def __init__(self, rank):
                    self.rank = rank
                    super(TestModel, self).__init__()
                    self.fc1 = nn.Linear(1, 1, bias=False)
                    # Proxy that will be materialized to another architecture later.
                    # (after wrapping model with DDP)
                    if self.rank == 0:
                        self.fc2 = nn.Linear(1, 10, bias=False)
                    else:
                        self.fc2 = nn.Linear(10, 10, bias=False)

                def forward(self, x):
                    x = self.fc1(x)
                    x = self.fc2(x)
                    return x

            device_id = self.rank
            # Ensure the test works for both find_unused_parameter and broadcast_buffer settings.
            for (find_unused, broadcast_buffers) in itertools.product(
                [False, True], [False, True]
            ):
                model = TestModel(self.rank).float().to(device_id)
                # Note that the model can have different shape buffers if we pass
                # them in to be ignored as well.
                model.fc2.register_buffer(
                    "ignore_buffer", torch.zeros(5 + self.rank, device=self.rank)
                )
                proxy_params = list(model.fc2.parameters())
                proxy_buffers = list(model.fc2.buffers())
                model_fc2_name = [
                    module_name
                    for module_name, module in model.named_modules()
                    if module is model.fc2
                ][0]
                proxy_param_names = [
                    f"{model_fc2_name}.{param_name}"
                    for param_name, _ in model.fc2.named_parameters()
                ]
                proxy_buffer_names = [
                    f"{model_fc2_name}.{buf_name}"
                    for buf_name, _ in model.fc2.named_buffers()
                ]
                # Specify that we should ignore proxy_params since it will be
                # materialized later.
                torch.nn.parallel.DistributedDataParallel._set_params_and_buffers_to_ignore_for_model(
                    model, proxy_param_names + proxy_buffer_names
                )
                ddp = torch.nn.parallel.DistributedDataParallel(
                    model,
                    device_ids=[device_id],
                    find_unused_parameters=find_unused,
                    broadcast_buffers=broadcast_buffers,
                    static_graph=static_graph,
                )
                # Materialize new params. These are not registered in DDP and thus
                # don't have autograd hooks installed on them.
                ddp.module.fc2 = nn.Linear(1, 1, bias=False).to(device_id)
                # Rebuild replicated_module to pick up the changes.
                ddp._build_replicated_tensor_module()

                # local model with the new materialized parameters.
                local_model = copy.deepcopy(ddp.module).cuda(self.rank)

                inp = torch.ones(1, dtype=torch.float).to(device_id) * (self.rank + 1)
                for i in range(6):
                    ddp(inp).sum().backward()

                    local_model(inp).sum().backward()
                    # materialized param grad is not touched by DDP, so its grad should
                    # be the same as if running locally.
                    for materialized_param, local_param in zip(
                        ddp.module.fc2.parameters(), local_model.fc2.parameters()
                    ):
                        self.assertEqual(materialized_param.grad, local_param.grad)

                    # fc1 parameter grad should still be different, due to allreduce.
                    for synced_param, local_param in zip(
                        ddp.module.fc1.parameters(), local_model.fc1.parameters()
                    ):
                        self.assertFalse(synced_param.grad == local_param.grad)

                    # Proxy module grad should not be touched
                    for proxy_param in proxy_params:
                        self.assertTrue(proxy_param.grad is None)

                # Synchronize since we run multiple iterations of this test, to
                # isolate failure hangs.
                torch.cuda.synchronize(device=self.rank)

        @require_backend(DistTestCases.backend_feature["gpu"])
        @require_backends_available(DistTestCases.backend_feature["gpu"])
        @skip_if_lt_x_gpu(2)
        def test_ddp_ignore_params_arg(self):
            self._test_ddp_ignore_params_arg(static_graph=False)
            self._test_ddp_ignore_params_arg(static_graph=True)

        @with_dist_debug_levels(levels=["OFF", "INFO", "DETAIL"])
        @require_backend(DistTestCases.backend_feature["gpu"])
        @require_backends_available(DistTestCases.backend_feature["gpu"])
        @skip_if_lt_x_gpu(2)
        def test_ddp_unused_params_rebuild_buckets_exception(self):
            class ToyModel(nn.Module):
                def __init__(self):
                    super(ToyModel, self).__init__()
                    self.net1 = nn.Linear(10, 10, bias=False)
                    self.net2 = nn.Linear(10, 10, bias=False)

                def forward(self, x):
                    return self.net1(x)

            ddp = torch.nn.parallel.DistributedDataParallel(
                ToyModel().cuda(self.rank), device_ids=[self.rank]
            )
            for i in range(2):
                inp = torch.rand(1, 10)
                if i > 0:
                    # On 2nd iteration, this will fail during rebuild_buckets,
                    # but we should report an error regarding unused parameters
                    # since that is the underlying root cause.
                    try:
                        ddp(inp).sum().backward()
                    except RuntimeError as e:
                        msg = str(e)
                        verify_ddp_error_logged(ddp, msg)
                        expected_strs = [
                            ddp_prev_reduction_unfinished_str,
                            ddp_recommend_find_unused_params_str,
                            ddp_outputs_not_used_in_loss_str,
                        ]
                        # In debug mode, should show parameters that weren't reduced.
                        # Without debug mode, should show suggestion to use debug mode.
                        if dist.get_debug_level() == dist.DebugLevel.OFF:
                            expected_strs.append(ddp_suggest_debug_mode_str)
                        else:
                            unreduced_params = ", ".join(["net2.weight"])
                            expected_strs.append(
                                f"did not receive grad for rank {self.rank}: {unreduced_params}"
                            )
                        for s in expected_strs:
                            self.assertTrue(s in msg, f"Expected {s} to be in {msg}")
                        self.assertFalse(ddp_find_unused_params_enabled_str in msg)
                    else:
                        self.assertFalse(
                            True, "DDP unused parameters error not raised."
                        )
                else:
                    ddp(inp).sum().backward()

            dist.barrier()

        @require_backend(DistTestCases.backend_feature["gpu"])
        @require_backends_available(DistTestCases.backend_feature["gpu"])
        @skip_if_lt_x_gpu(2)
        def test_ddp_shared_grad_acc_unused_params(self):
            # When find_unused_parameters=True, ensure we mark unused parameters
            # even if they share gradient accumulators.
            class ToyModel(nn.Module):
                def __init__(self):
                    super(ToyModel, self).__init__()
                    # net1, bias, and net1.bias are all unused params.
                    self.net1 = nn.Linear(10, 5, bias=False)
                    self.bias = nn.Parameter(torch.zeros(5))
                    # net1.bias and self.bias are names for the same underlying
                    # parameter, so they share the same grad acc. This caused
                    # the bug reported in https://github.com/pytorch/pytorch/issues/41324.
                    self.net1.bias = self.bias
                    self.net2 = nn.Linear(10, 5)

                def forward(self, x):
                    return self.net2(x).sum()

            torch.cuda.set_device(self.rank)
            model = ToyModel().to(torch.cuda.current_device())
            for static in [True, False]:
                ddp_model = torch.nn.parallel.DistributedDataParallel(
                    copy.deepcopy(model),
                    device_ids=[self.rank],
                    find_unused_parameters=True,
                    static_graph=static,
                )
                inp = torch.randn(20, 10, device=self.rank)
                for i in range(6):
                    loss = ddp_model(inp)
                    # To test https://github.com/pytorch/pytorch/issues/61982
                    loss /= 10
                    loss.backward()

        @require_backend(DistTestCases.backend_feature["gpu"])
        @require_backends_available(DistTestCases.backend_feature["gpu"])
        @skip_if_lt_x_gpu(2)
        def test_ddp_device(self):
            m = nn.Linear(10, 10).to(self.rank)
            expected_len = 2

            class TensorWrapper:
                __slots__ = ["t", "moved_to_gpu"]

                def __init__(self, t):
                    self.t = t
                    self.moved_to_gpu = False

            # Handlers for specific types of validation we want to do based on
            # the input type.

            def tuple_and_list_validator(x):
                self.assertTrue(len(x), expected_len)
                self.assertEqual(1, len(set(t.device for t in x)))
                self.assertEqual(x[0].device.index, self.rank)
                return x[0] + x[1]

            def namedtuple_validator(x):
                self.assertEqual(x._fields, EXPECTED_FIELDS)
                self.assertEqual(x.a.device.index, x.b.device.index)
                self.assertEqual(x.a.device.index, self.rank)
                return x.a + x.b

            def custom_type_validator(x):
                self.assertTrue(x.moved_to_gpu or (str(x.t.device) == "cpu"))
                x.t = x.t.to(self.rank)
                x.moved_to_gpu = True
                return x.t

            def dict_validator(x):
                self.assertTrue(EXPECTED_FIELDS[0] in x.keys())
                self.assertTrue(EXPECTED_FIELDS[1] in x.keys())
                self.assertEqual(1, len(set(t.device for t in x.values())))
                self.assertEqual(x[EXPECTED_FIELDS[0]].device.index, self.rank)
                return x[EXPECTED_FIELDS[0]] + x[EXPECTED_FIELDS[1]]

            validators = {
                TensorWrapper: custom_type_validator,
                tuple: tuple_and_list_validator,
                list: tuple_and_list_validator,
                TestNamedTupleInput_0: namedtuple_validator,
                TestNamedTupleInput_1: namedtuple_validator,
                dict: dict_validator,
            }

            class ToyModel(torch.nn.Module):
                def __init__(_self):  # noqa: B902
                    super().__init__()
                    _self.lin = nn.Linear(10, 10, bias=False)

                def forward(_self, x, expected_type):  # noqa: B902
                    # Similar to scatter, the recursive to in the single-device
                    # case does not move tensors if they are in a custom type.
                    self.assertTrue(isinstance(x, expected_type))
                    fwd_tensor = validators[expected_type](x)
                    return _self.lin(fwd_tensor)

            model = torch.nn.parallel.DistributedDataParallel(
                ToyModel().to(self.rank), device_ids=[self.rank]
            )

            def train_iter(inp, input_type):
                for _ in range(4):
                    out = model(inp, input_type)
                    out.sum().backward()

            # CPU tuple input, should be moved to the proper device before call
            # to forward.
            inp = tuple(torch.randn(10, 10) for _ in range(expected_len))
            train_iter(inp, tuple)

            # List CPU input, should be moved to proper device before call to
            # forward.
            inp = [torch.randn(10, 10) for _ in range(expected_len)]
            train_iter(inp, list)
            # Custom type containing tensor. The type is maintained, but the
            # device is not propagated (which is what happens with scatter too)
            inp = TensorWrapper(torch.randn(10, 10))
            train_iter(inp, TensorWrapper)
            # NamedTuple input. The type should be maintained and tensor inputs
            # should be moved to the correct device as in scatter.
            batch = 5
            dim = 10
            a = torch.rand(batch, dim)
            b = torch.rand(batch, dim)

            inp = TestNamedTupleInput_0(a, b)
            train_iter(inp, type(inp))

            inp = TestNamedTupleInput_1(a, b)
            train_iter(inp, type(inp))

            # dictionary input.
            inp = {
                EXPECTED_FIELDS[0]: a,
                EXPECTED_FIELDS[1]: b,
            }
            train_iter(inp, type(inp))

        @require_backend(DistTestCases.backend_feature["gpu"])
        @require_backends_available(DistTestCases.backend_feature["gpu"])
        @skip_if_lt_x_gpu(2)
        def test_ddp_namedtuple(self):
            batch = 5
            dim = 10

            a = torch.rand(batch, dim, device=self.rank)
            b = torch.rand(batch, dim, device=self.rank)

            class NamedTupleModule(torch.nn.Module):
                def __init__(_self):  # noqa: B902
                    super().__init__()
                    _self.lin = nn.Linear(10, 1)

                def forward(_self, input, expected_type):  # noqa: B902
                    # Without NamedTuple support, this would be of type tuple.
                    self.assertTrue(
                        isinstance(input, expected_type),
                        f"Expected type {expected_type} but got {type(input)}",
                    )
                    self.assertEqual(input._fields, EXPECTED_FIELDS)
                    self.assertEqual(a, input.a)
                    self.assertEqual(b, input.b)
                    return _self.lin(torch.mul(input.a, input.b))

            model = torch.nn.parallel.DistributedDataParallel(
                NamedTupleModule().cuda(self.rank), device_ids=[self.rank]
            )
            inp = TestNamedTupleInput_0(a, b)
            # The following would fail if DDP does not propagate NamedTuples correctly.
            model(inp, type(inp))

            inp = TestNamedTupleInput_1(a, b)
            model(inp, type(inp))

        @with_dist_debug_levels(levels=["OFF", "INFO", "DETAIL"])
        @require_backend(DistTestCases.backend_feature["gpu"])
        @require_backends_available(DistTestCases.backend_feature["gpu"])
        @skip_if_lt_x_gpu(2)
        def test_ddp_control_flow_same_across_ranks(self):
            # Control flow that is the same across ranks.
            batch = 20
            dim = 10

            world_size = dist.get_world_size()
            torch.cuda.set_device(self.rank)
            model = torch.nn.parallel.DistributedDataParallel(
                ControlFlowToyModel().cuda(self.rank),
                device_ids=[self.rank],
                find_unused_parameters=True,
            )
            random_input = torch.randn(batch, dim, device=self.rank)
            ones_input = torch.ones(batch, dim, device=self.rank)
            for i in range(6):
                if i % 2 == 0:
                    out = model(random_input)
                else:
                    out = model(ones_input)
                loss = out.sum()
                loss.backward()
                # On even iterations, 2nd param goes unused, on odd iterations,
                # it is used.
                local_used_map = model.reducer._get_local_used_map()
                if i % 2 == 0:
                    expected = torch.tensor(
                        [world_size, 0], device=self.rank, dtype=torch.int32
                    )
                else:
                    expected = torch.tensor(
                        [world_size, world_size], device=self.rank, dtype=torch.int32
                    )

                # Validate parameter usage.
                variable_usage_tensor = local_used_map
                self.assertEqual(variable_usage_tensor, expected)

            # Validate appropriate error message when DDP is used with
            # find_unused_parameters=False.
            model = torch.nn.parallel.DistributedDataParallel(
                ControlFlowToyModel().cuda(self.rank),
                device_ids=[self.rank],
                find_unused_parameters=False,
            )
            for i in range(2):
                if i == 0:
                    loss = model(random_input).sum()
                    loss.backward()
                else:
                    try:
                        loss = model(random_input).sum()
                        loss.backward()
                    except RuntimeError as e:
                        msg = str(e)
                        verify_ddp_error_logged(model, msg)
                        # 2nd linear layer is unused
                        unused_param_index = 1
                        expected_strs = [
                            ddp_prev_reduction_unfinished_str,
                            ddp_recommend_find_unused_params_str,
                            ddp_outputs_not_used_in_loss_str,
                            f"Parameter indices which did not receive grad for rank {self.rank}: {unused_param_index}",
                        ]
                        # In debug mode, should show parameters that weren't reduced.
                        # Without debug mode, should show suggestion to use debug mode.
                        if dist.get_debug_level() == dist.DebugLevel.OFF:
                            expected_strs.append(ddp_suggest_debug_mode_str)
                        else:
                            unreduced_params = ", ".join(["lin2.weight"])
                            expected_strs.append(
                                f"did not receive grad for rank {self.rank}: {unreduced_params}"
                            )
                        for s in expected_strs:
                            self.assertTrue(s in msg, f"Expected {s} to be in {msg}")
                        self.assertFalse(ddp_find_unused_params_enabled_str in msg)
                    else:
                        self.assertFalse(True, "DDP error not raised")

            dist.barrier()

        @require_backend(DistTestCases.backend_feature["gpu"])
        @require_backends_available(DistTestCases.backend_feature["gpu"])
        @skip_if_lt_x_gpu(2)
        def test_invalid_static_graph(self):
            world_size = dist.get_world_size()
            torch.cuda.set_device(self.rank)
            model = torch.nn.parallel.DistributedDataParallel(
                ControlFlowToyModel().cuda(self.rank),
                device_ids=[self.rank],
                static_graph=True,
            )
            random_input = torch.randn(20, 10, device=self.rank)
            ones_input = torch.ones(20, 10, device=self.rank)
            # unused parameter in the first iteration got used
            # in second iteration.
            expected_err = "Your training graph has changed in this iteration"
            with self.assertRaisesRegex(RuntimeError, expected_err):
                for i in range(2):
                    if i % 2 == 0:
                        out = model(random_input)
                    else:
                        out = model(ones_input)
                    loss = out.sum()
                    loss.backward()

            verify_ddp_error_logged(model, expected_err)

            # used parameter in the first iteration got unused
            # in second iteration.
            with self.assertRaisesRegex(
                RuntimeError,
                "Expected to have finished reduction in the prior iteration "
                "before starting a new one. This error indicates that your "
                "training graph has changed in this iteration, "
                "e.g., one parameter is used in first iteration, "
                "but then got unused in the second iteration. "
                "this is not compatible with static_graph set to True.\n"
                "Parameter indices which did not receive grad for"
            ):
                for i in range(2):
                    if i % 2 != 0:
                        out = model(random_input)
                    else:
                        out = model(ones_input)
                    loss = out.sum()
                    loss.backward()

            verify_ddp_error_logged(model, "Expected to have finished reduction")

        @with_dist_debug_levels(levels=["OFF", "INFO", "DETAIL"])
        @require_backend(DistTestCases.backend_feature["gpu"])
        @require_backends_available(DistTestCases.backend_feature["gpu"])
        @skip_if_lt_x_gpu(2)
        def test_ddp_control_flow_different_across_ranks(self):
            # Control flow that is different across ranks.
            batch = 20
            dim = 10

            class ToyModel(nn.Module):
                def __init__(self, rank):
                    super(ToyModel, self).__init__()
                    self.lin1 = nn.Linear(10, 10, bias=False)
                    self.lin2 = nn.Linear(10, 10, bias=False)
                    self.rank = rank

                def forward(self, x):
                    # Control-flow that is rank and input dependent for the
                    # model.
                    use_second_layer = (
                        torch.equal(x, torch.ones(batch, dim, device=x.device))
                        and self.rank == 1
                    )

                    if use_second_layer:
                        return self.lin2(F.relu(self.lin1(x)))
                    else:
                        return F.relu(self.lin1(x))

            world_size = dist.get_world_size()
            torch.cuda.set_device(self.rank)
            model = torch.nn.parallel.DistributedDataParallel(
                ToyModel(self.rank).cuda(self.rank),
                device_ids=[self.rank],
                find_unused_parameters=True,
            )
            random_input = torch.randn(batch, dim, device=self.rank)
            ones_input = torch.ones(batch, dim, device=self.rank)
            for i in range(6):
                if i % 2 == 0:
                    out = model(random_input)
                else:
                    out = model(ones_input)
                loss = out.sum()
                loss.backward()
                # On even iterations, 2nd param goes unused, on odd iterations,
                # it is used only on rank 1.
                local_used_map = model.reducer._get_local_used_map()

                if i % 2 == 0:
                    expected = torch.tensor(
                        [world_size, 0], device=self.rank, dtype=torch.int32
                    )
                else:
                    expected = torch.tensor(
                        [world_size, 1], device=self.rank, dtype=torch.int32
                    )

                variable_usage_tensor = local_used_map
                # Validate parameter usage. On odd iterations, 2nd param is only
                # used on rank 1.
                self.assertEqual(variable_usage_tensor, expected)

            # Validate appropriate error message when DDP is used with
            # find_unused_parameters=False.
            model = torch.nn.parallel.DistributedDataParallel(
                ToyModel(self.rank).cuda(self.rank),
                device_ids=[self.rank],
                find_unused_parameters=False,
            )
            for i in range(2):
                if i == 0:
                    loss = model(random_input).sum()
                    loss.backward()
                else:
                    try:
                        loss = model(random_input).sum()
                        loss.backward()
                    except RuntimeError as e:
                        msg = str(e)
                        verify_ddp_error_logged(model, msg)
                        unused_param_index = 1
                        expected_strs = [
                            ddp_prev_reduction_unfinished_str,
                            ddp_recommend_find_unused_params_str,
                            ddp_outputs_not_used_in_loss_str,
                            f"Parameter indices which did not receive grad for rank {self.rank}: {unused_param_index}",
                        ]
                        # In debug mode, should show parameters that weren't reduced.
                        # Without debug mode, should show suggestion to use debug mode.
                        if dist.get_debug_level() == dist.DebugLevel.OFF:
                            expected_strs.append(ddp_suggest_debug_mode_str)
                        else:
                            unreduced_params = ", ".join(["lin2.weight"])
                            expected_strs.append(
                                f"did not receive grad for rank {self.rank}: {unreduced_params}"
                            )
                        for s in expected_strs:
                            self.assertTrue(s in msg, f"Expected {s} to be in {msg}")
                        self.assertFalse(ddp_find_unused_params_enabled_str in msg)
                    else:
                        self.assertFalse(True, "DDP error not raised")

            dist.barrier()

        @require_backend({"gloo"})
        def test_scatter_object_list(self):
            src_rank = 0
            scatter_list = (
                COLLECTIVES_OBJECT_TEST_LIST
                if self.rank == src_rank
                else [None for _ in COLLECTIVES_OBJECT_TEST_LIST]
            )
            world_size = dist.get_world_size()
            scatter_list = scatter_list[:world_size]
            i = 0
            while len(scatter_list) < world_size:
                scatter_list.append(scatter_list[i])
                i += 1

            output_obj_list = [None]
            dist.scatter_object_list(output_obj_list, scatter_list, src=src_rank)
            self.assertEqual(
                output_obj_list[0],
                COLLECTIVES_OBJECT_TEST_LIST[
                    self.rank % len(COLLECTIVES_OBJECT_TEST_LIST)
                ],
            )
            # Ensure errors are raised upon incorrect arguments.
            with self.assertRaisesRegex(
                RuntimeError,
                "Expected argument scatter_object_output_list to be a list of size at least 1.",
            ):
                dist.scatter_object_list([], scatter_list, src=src_rank)

        def _generate_sparse_tensors_for_bucket_assignment_test(self):
            tensors = [
                torch.empty([50], dtype=torch.float),
                torch.empty([25], dtype=torch.double),
                torch.empty([50], dtype=torch.float),
                torch.empty([25], dtype=torch.double),
                torch.empty([50], dtype=torch.float),
                torch.empty([25], dtype=torch.double),
            ]

            tensors_sparse = [t.to_sparse() for t in tensors]
            return tensors_sparse

        def _test_compute_bucket_assignment_by_size(self, use_logger):
            group_gloo = dist.new_group(
                timeout=timedelta(seconds=60), backend=dist.Backend.GLOO
            )
            # Set NCCL_BLOCKING_WAIT and use a new NCCL group to improve test
            # determinism.
            os.environ["NCCL_BLOCKING_WAIT"] = "1"
            group_to_use = dist.new_group(
                backend=dist.get_backend(), timeout=timedelta(seconds=5)
            )
            torch.cuda.set_device(self.rank)

            # Create a valid model. The constructor initializes the logger that we use later.
            # We never actually use the rest of the model - we only need its logger.
            net = EmbeddingNetDifferentParams(0)
            net = torch.nn.parallel.DistributedDataParallel(
                net.to(self.rank),
                device_ids=[self.rank],
                process_group=group_to_use,
            )

            # if we don't pass a logger then we can only check that an exception was thrown.
            expected_err = "No support for sparse tensors."
            with self.assertRaisesRegex(RuntimeError, expected_err):
                tensors_sparse = self._generate_sparse_tensors_for_bucket_assignment_test()
                if use_logger:
                    result = dist._compute_bucket_assignment_by_size(
                        tensors_sparse,
                        [400],
                        logger=net.logger)
                else:
                    result = dist._compute_bucket_assignment_by_size(tensors_sparse, [400])
            if use_logger:
                verify_ddp_error_logged(net, expected_err)

            # Perform gloo-based barrier to ensure one rank doesn't exit test
            # early which causes failure with Barrier.sync.
            dist.barrier(group_gloo)

        @require_backend(DistTestCases.backend_feature["gpu"])
        @require_backends_available(DistTestCases.backend_feature["gpu"])
        @skip_if_lt_x_gpu(2)
        @skip_if_rocm
        def test_compute_bucket_assignment_by_size_sparse_error_without_logger(self):
            self._test_compute_bucket_assignment_by_size(use_logger=False)

        @require_backend(DistTestCases.backend_feature["gpu"])
        @require_backends_available(DistTestCases.backend_feature["gpu"])
        @skip_if_lt_x_gpu(2)
        @skip_if_rocm
        def test_compute_bucket_assignment_by_size_sparse_error_with_logger(self):
            self._test_compute_bucket_assignment_by_size(use_logger=True)

        def _determine_expected_error_verify_model_across_rank(
            self,
            group_to_use,
            diff_num_params=False
        ):
            # When running with NCCL backend, we don't expect an error on rank 0,
            # rather, it will be taken down by NCCL_ASYNC_ERROR_HANDLING. When
            # running with Gloo or with debug mode wrapper, we expect the error
            # to be caught inline.
            # All ranks report same error when there is a # of parameter
            # mismatch since we use allgather in the impl.
            if diff_num_params:
                expected_err = "DDP expects same model across all ranks"
                ctx = self.assertRaisesRegex(RuntimeError, expected_err)
                return ctx, expected_err

            is_detail_dbg_mode = (
                dist.get_debug_level() == dist.DebugLevel.DETAIL
            )
            if self.rank == 0:
                if dist.get_backend(group_to_use) == dist.Backend.NCCL and not is_detail_dbg_mode:
                    expected_err = "Caught collective operation timeout"
                    ctx = self.assertRaisesRegex(RuntimeError, expected_err)
                else:
                    expected_err = None
                    ctx = self.assertRaises(RuntimeError)
            else:
                expected_err = "appears not to match"
                ctx = self.assertRaisesRegex(RuntimeError, expected_err)
            return ctx, expected_err

        def _test_verify_model_across_rank(self, use_logger):
            group_gloo = dist.new_group(
                timeout=timedelta(seconds=60), backend=dist.Backend.GLOO
            )
            # Set NCCL_BLOCKING_WAIT and use a new NCCL group to improve test
            # determinism.
            os.environ["NCCL_BLOCKING_WAIT"] = "1"
            group_to_use = dist.new_group(
                backend=dist.get_backend(), timeout=timedelta(seconds=5)
            )
            torch.cuda.set_device(self.rank)
            ctx, expected_err = self._determine_expected_error_verify_model_across_rank(group_to_use)

            # Create a valid model. The constructor initializes the logger that we use later.
            net = EmbeddingNetDifferentParams(0)
            net = torch.nn.parallel.DistributedDataParallel(
                net.to(self.rank),
                device_ids=[self.rank],
                process_group=group_to_use,
            )

            # Modify the model so that the number of parameters are different for each rank.
            # This will cause a RuntimeError to be thrown below in dist._verify_params_across_processes,
            # so we can check if the correct error is thrown and is logged.
            # We can't do this in the constructor above otherwise the logger will
            # not be properly initialized.
            net.module.lin = nn.Linear(100 if self.rank == 0 else 10, 1)

            # if we pass a logger we can verify that it was logged
            with ctx:
                if use_logger:
                    dist._verify_params_across_processes(net.process_group, list(net.parameters()), net.logger)
                else:
                    dist._verify_params_across_processes(net.process_group, list(net.parameters()))
                # Should only be run by rank 0, and blocking_wait catches and
                # reports exception.
                dist.barrier(group_to_use)

            # We don't check when self.rank != 0 because the logger doesn't log
            # the error "Caught collective operation" as that is not thrown in the reducer.
            if use_logger and self.rank != 0:
                verify_ddp_error_logged(net, expected_err)

            # Perform gloo-based barrier to ensure one rank doesn't exit test
            # early which causes failure with Barrier.sync.
            dist.barrier(group_gloo)

        @require_backend(DistTestCases.backend_feature["gpu"])
        @require_backends_available(DistTestCases.backend_feature["gpu"])
        @skip_if_lt_x_gpu(2)
        @skip_if_rocm
        def test_verify_model_across_rank_with_logger(self):
            self._test_verify_model_across_rank(use_logger=True)

        @require_backend(DistTestCases.backend_feature["gpu"])
        @require_backends_available(DistTestCases.backend_feature["gpu"])
        @skip_if_lt_x_gpu(2)
        @skip_if_rocm
        def test_verify_model_across_rank_without_logger(self):
            self._test_verify_model_across_rank(use_logger=False)

        def _run_test_ddp_model_with_diff_params(self, ctx, net, ddp_group, group_gloo):
            with ctx:
                net = torch.nn.parallel.DistributedDataParallel(
                    net.to(self.rank),
                    device_ids=[self.rank],
                    process_group=ddp_group
                )
                # Should only be run by rank 0, and blocking_wait catches and
                # reports exception.
                dist.barrier(ddp_group)

            # can't use verify_ddp_error_logged here because net was never properly constructed

            # Perform gloo-based barrier to ensure one rank doesn't exit test
            # early which causes failure with Barrier.sync.
            dist.barrier(group_gloo)

        @require_backend(DistTestCases.backend_feature["gpu"])
        @require_backends_available(DistTestCases.backend_feature["gpu"])
        @skip_if_lt_x_gpu(2)
        @skip_if_rocm
        def test_ddp_model_diff_shape_across_ranks(self):
            group_gloo = dist.new_group(
                timeout=timedelta(seconds=60), backend=dist.Backend.GLOO
            )
            # Set NCCL_BLOCKING_WAIT and use a new NCCL group to improve test
            # determinism.
            os.environ["NCCL_BLOCKING_WAIT"] = "1"
            group_to_use = dist.new_group(
                backend=dist.get_backend(), timeout=timedelta(seconds=10)
            )
            torch.cuda.set_device(self.rank)
            ctx, expected_err = self._determine_expected_error_verify_model_across_rank(group_to_use)
            # Creates network with different sized embedding table on different
            # ranks. This should throw an error during DDP init.
            net = EmbeddingNetDifferentParams(self.rank)
            self._run_test_ddp_model_with_diff_params(
                ctx, net, group_to_use, group_gloo
            )

        @require_backend(DistTestCases.backend_feature["gpu"])
        @require_backends_available(DistTestCases.backend_feature["gpu"])
        @skip_if_lt_x_gpu(2)
        @skip_if_rocm
        def test_ddp_model_diff_num_params_across_ranks(self):
            group_gloo = dist.new_group(
                timeout=timedelta(seconds=60), backend=dist.Backend.GLOO
            )
            # Set NCCL_BLOCKING_WAIT and use a new NCCL group to improve test
            # determinism.
            os.environ["NCCL_BLOCKING_WAIT"] = "1"
            group_to_use = dist.new_group(
                backend=dist.get_backend(), timeout=timedelta(seconds=10)
            )
            torch.cuda.set_device(self.rank)
            ctx, expected_err = self._determine_expected_error_verify_model_across_rank(
                group_to_use, diff_num_params=True
            )

            # Creates network with diff # of param across ranks, reducer should
            # recognize this and throw appropriate error.
            net = EmbeddingNetDifferentParams(self.rank, diff_num_params=(self.rank == 1))


            self._run_test_ddp_model_with_diff_params(
                ctx, net, group_to_use, group_gloo,
            )

        def _test_output_unused_in_loss(self, module_cls, gradient_as_bucket_view):
            model = module_cls()
            local_net = copy.deepcopy(model)
            net = torch.nn.parallel.DistributedDataParallel(
                copy.deepcopy(model).cuda(self.rank),
                device_ids=[self.rank],
                find_unused_parameters=True,
            )

            # Tests that certain parameters not getting gradient since the
            # output is unused in loss computation is supported. Specifically,
            # checks that the grads remain unchanged and are the same as local
            # training.
            inp = torch.randn(10, 10)

            # Ensure that if a param is not used in loss computation, its
            # gradient is untouched, i.e. if it is None before it is None after,
            # not zero.
            if module_cls == DictOutputModule:
                a, b = local_net(inp)["predictions"]
                a_dist, b_dist = net(inp)["predictions"]
            else:
                a, b = local_net(inp)
                a_dist, b_dist = net(inp)

            loss_dist = b_dist.sum()
            loss_dist.backward()

            # Ensure that gradient corresponding to parameter "a" was not
            # touched, i.e. it is None and matches the local grad.
            if module_cls == DictOutputModule:
                self.assertTrue(net.module.module.a.weight.grad is None)
                self.assertEqual(
                    net.module.module.a.weight.grad, local_net.module.a.weight.grad
                )
            else:
                self.assertTrue(net.module.a.weight.grad is None)
                self.assertEqual(net.module.a.weight.grad, local_net.a.weight.grad)

            saved_a_local_grad = None
            saved_a_dist_grad = None
            net.zero_grad()
            local_net.zero_grad()
            for i in range(6):
                if module_cls == DictOutputModule:
                    a, b = local_net(inp)["predictions"]
                    a_dist, b_dist = net(inp)["predictions"]
                else:
                    a, b = local_net(inp)
                    a_dist, b_dist = net(inp)
                if i < 2:
                    # Use both params in loss computation. Later, "a" will go
                    # unused and we check to ensure DDP supports this and
                    # gradients remain the same as local training.
                    t = a @ b
                    t_dist = a_dist @ b_dist
                    loss = t.sum()
                    loss_dist = t_dist.sum()
                else:
                    # Model output "a" unused in loss.
                    loss = b.sum()
                    loss_dist = b_dist.sum()
                loss.backward()
                loss_dist.backward()
                if i == 1:
                    # Save grads to compare with them in next iterations.
                    if module_cls == DictOutputModule:
                        saved_a_local_grad = local_net.module.a.weight.grad
                        saved_a_dist_grad = net.module.module.a.weight.grad
                    else:
                        saved_a_local_grad = local_net.a.weight.grad
                        saved_a_dist_grad = net.module.a.weight.grad
                    self.assertEqual(saved_a_local_grad, saved_a_dist_grad)
                elif i >= 2:
                    # parameter "a" of both models should be the same and not change
                    if module_cls == DictOutputModule:
                        self.assertEqual(net.module.module.a.weight.grad, saved_a_dist_grad)
                        self.assertEqual(local_net.module.a.weight.grad, saved_a_local_grad)
                    else:
                        self.assertEqual(net.module.a.weight.grad, saved_a_dist_grad)
                        self.assertEqual(local_net.a.weight.grad, saved_a_local_grad)

                # Verify grads are the same
                for (local_param, dist_param) in zip(
                    local_net.parameters(), net.parameters()
                ):
                    local_grad = local_param.grad
                    dist_grad = dist_param.grad
                    self.assertEqual(local_grad, dist_grad)

            dist.barrier()

        @sandcastle_skip_if(
            BACKEND not in DistTestCases.backend_feature["ddp"],
            f"The {BACKEND} backend does not support DistributedDataParallel"
        )
        @skip_if_lt_x_gpu(2)
        def test_output_unused_in_loss_tuple_module(self):
            module_cls = UnusedParamTwoLinLayerNet
            for grad_as_bucket_view in [True, False]:
                self._test_output_unused_in_loss(module_cls, grad_as_bucket_view)

        @sandcastle_skip_if(
            BACKEND not in DistTestCases.backend_feature["ddp"],
            f"The {BACKEND} backend does not support DistributedDataParallel"
        )
        @skip_if_lt_x_gpu(2)
        def test_output_unused_in_loss_dict_module(self):
            module_cls = DictOutputModule
            for grad_as_bucket_view in [True, False]:
                self._test_output_unused_in_loss(module_cls, grad_as_bucket_view)

        @sandcastle_skip_if(
            BACKEND not in DistTestCases.backend_feature["ddp"],
            f"The {BACKEND} backend does not support DistributedDataParallel"
        )
        @skip_if_lt_x_gpu(2)
        def test_undefined_grad_parity_unused_parameters(self):
            # TODO: enable this for general training use cases:
            # https://github.com/pytorch/pytorch/issues/58511.
            x = torch.ones(1, 2).to(self.rank)
            net = Net().to(self.rank)
            local_net = copy.deepcopy(net)
            net = torch.nn.parallel.DistributedDataParallel(
                net,
                device_ids=[self.rank],
                find_unused_parameters=True,
            )
            out = net(x).sum()
            local_out = local_net(x).sum()
            # Simulates undefined gradients.
            torch._C._functions.UndefinedGrad()(out).backward()
            torch._C._functions.UndefinedGrad()(local_out).backward()
            for (dist_param_name, dist_param), (local_param_name, local_param) in zip(
                net.named_parameters(), local_net.named_parameters()
            ):
                dist_grad = dist_param.grad
                local_grad = local_param.grad
                self.assertEqual(
                    dist_grad,
                    local_grad,
                    f"""DDP param {dist_param_name} with grad {dist_grad}
                    does not match local param {local_param_name} with grad
                    {local_grad}""",
                )

        def _test_different_graph_across_ranks(
            self, find_unused_parameters=False, static_graph=False
        ):
            class ToyModel(nn.Module):
                def __init__(self, rank):
                    super(ToyModel, self).__init__()
                    self.lin1 = nn.Linear(10, 10, bias=False)
                    self.lin2 = nn.Linear(10, 10, bias=False)
                    self.rank = rank

                def forward(self, x):
                    if self.rank == 0:
                        return self.lin2(F.relu(self.lin1(x)))
                    else:
                        return F.relu(self.lin1(x))

            torch.manual_seed(31415)
            world_size = dist.get_world_size()
            torch.cuda.set_device(self.rank)
            model = ToyModel(self.rank).cuda(self.rank)
            ddp_model = torch.nn.parallel.DistributedDataParallel(
                model,
                device_ids=[self.rank],
                find_unused_parameters=find_unused_parameters,
                gradient_as_bucket_view=True,
                static_graph=static_graph,
            )
            random_input = torch.randn(20, 10, device=self.rank)
            for i in range(10):
                out = ddp_model(random_input)
                loss = out.sum()
                loss.backward()
            return ddp_model

        @require_backend(DistTestCases.backend_feature["gpu"])
        @require_backends_available(DistTestCases.backend_feature["gpu"])
        @skip_if_lt_x_gpu(2)
        def test_different_graph_across_ranks(self):
            base_model = self._test_different_graph_across_ranks(
                find_unused_parameters=True
            )
            self.assertFalse(
                base_model._get_ddp_logging_data().get("has_rebuilt_buckets", 0)
            )
            static_model = self._test_different_graph_across_ranks(static_graph=True)
            self.assertTrue(
                static_model._get_ddp_logging_data().get("has_rebuilt_buckets", 0)
            )
            for i, j in zip(base_model.parameters(), static_model.parameters()):
                self.assertEqual(i, j)

        @require_backend({"gloo"})
        @require_backends_available({"gloo"})
        @sandcastle_skip_if(
            IS_MACOS or IS_WINDOWS,
            "MacOS uses uv transport which does not have as robust error handling as tcp transport",
        )
        def test_monitored_barrier_gloo(self):
            tensors = [torch.ones(10) * self.rank]
            # Kick off some allreduce work on all ranks
            for _ in range(10):
                dist.all_reduce(torch.cat(tensors))
            # Run monitored barrier and ensure it passees
            timeout = timedelta(seconds=2)
            dist.monitored_barrier(timeout=timeout)
            # Check monitored_barrier success with wait_all_ranks=True
            for _ in range(10):
                dist.all_reduce(torch.cat(tensors))
            dist.monitored_barrier(timeout=timeout, wait_all_ranks=True)
            # All ranks besides 1 call into barrier, rank 0 should report failure
            # while others report gloo error.
            failed_rank = 1
            src_rank = 0
            if self.rank == src_rank:
                with self.assertRaisesRegex(
                    RuntimeError, f"Rank {failed_rank} failed to pass monitoredBarrier"
                ):
                    dist.monitored_barrier(timeout=timeout)
            elif self.rank != failed_rank:
                # Other ranks should not pass barrier since rank 0 failed.
                err_regex = (
                    f"Rank {self.rank} successfully reached monitoredBarrier,"
                    f" but received errors while waiting for send/recv from rank"
                    f" {src_rank}"
                )
                with self.assertRaisesRegex(RuntimeError, err_regex):
                    dist.monitored_barrier(timeout=timeout)

            # We need a barrier since otherwise failed_rank exits too early
            # and cause a timeout.
            self._barrier(timeout=30)

        @require_backend({"gloo"})
        @require_backends_available({"gloo"})
        def test_monitored_barrier_gloo_subgroup(self):
            # Tests that monitored_barrier works as expected on non-default
            # process groups.
            failed_rank = 1
            timeout = 0.1
            subgroup = dist.new_group(ranks=[0, 1])

            if self.rank == failed_rank:
                return

            if self.rank == 0:
                with self.assertRaisesRegex(
                    RuntimeError, f"Rank {failed_rank} failed to pass monitoredBarrier"
                ):
                    dist.monitored_barrier(subgroup, timeout)
            else:
                # Other ranks call into monitored_barrier, but this should be a
                # noop because they are not part of the subgroup. Verify that
                # there are no errors here.
                dist.monitored_barrier(subgroup, timeout)

        def _test_monitored_barrier_allreduce_hang(self, wait_all_ranks):
            # tests expected behavior when nonzero rank hangs.
            nccl_pg = dist.new_group(
                ranks=list(i for i in range(int(self.world_size))),
                # provide sufficient timeout so communicators
                # can be initialized in ctor.
                timeout=timedelta(seconds=15),
                backend=dist.Backend.NCCL,
            )
            gloo_pg = dist.new_group(
                ranks=list(i for i in range(int(self.world_size))),
                backend=dist.Backend.GLOO,
            )
            tensors = [torch.ones(10, device=self.rank) * self.rank]
            # Let all ranks call allreduce first to set up communicators etc.
            # Directly simulating error here will run into store issue described
            # in https://github.com/pytorch/pytorch/issues/54524.
            nccl_pg.allreduce(tensors).wait(timedelta(seconds=5))
            # All ranks besides 0 call into allreduce. This is to simulate a
            # desync across the world, where some ranks call into
            # monitored_barrier() and others are stuck in collective comm. In
            # practice, we don't need NCCL_BLOCKING_WAIT, but we use it in this
            # test to ensure it exits cleanly.
            if self.rank != 0:
                # Can get different errors here depending on whether gloo-based
                # wrapper PG is enabled or not, since with wrapper pg, it will
                # fail in a collective synchronization check and not actually
                # call into the nccl pg.
                if dist.get_debug_level() == dist.DebugLevel.DETAIL:
                    err_regex = "Timed out waiting"
                else:
                    err_regex = "Caught collective operation timeout"
                with self.assertRaisesRegex(RuntimeError, err_regex):
                    nccl_pg.allreduce(tensors).wait(timedelta(seconds=0.1))
            else:
                # Rank 0 should report first (in order) timed out rank or all ranks
                # depending on wait_all_ranks flag passed into monitored_barrier.
                if wait_all_ranks:
                    rank_str = ", ".join(
                        [str(i) for i in range(1, int(self.world_size))]
                    )
                    err_regex = f"Ranks {rank_str} failed to pass monitoredBarrier"
                else:
                    expected_first_fail_rank = 1
                    err_regex = f"Rank {expected_first_fail_rank} failed to pass monitoredBarrier"
                monitored_barrier_timeout_seconds = timedelta(seconds=0.1)
                with self.assertRaisesRegex(RuntimeError, err_regex):
                    gloo_pg.monitored_barrier(
                        monitored_barrier_timeout_seconds, wait_all_ranks=wait_all_ranks
                    )

            self._barrier(timeout=30)

        @with_nccl_blocking_wait
        @require_backend(DistTestCases.backend_feature["gpu"])
        @require_backends_available(DistTestCases.backend_feature["gpu"])
        @skip_if_rocm
        @skip_if_lt_x_gpu(int(os.environ["WORLD_SIZE"]))
        def test_monitored_barrier_allreduce_hang(self):
            # tests expected behavior when nonzero rank hangs and we want to
            # report first timed out rank.
            self._test_monitored_barrier_allreduce_hang(wait_all_ranks=False)

        @with_nccl_blocking_wait
        @require_backend(DistTestCases.backend_feature["gpu"])
        @require_backends_available(DistTestCases.backend_feature["gpu"])
        @skip_if_rocm
        @skip_if_lt_x_gpu(int(os.environ["WORLD_SIZE"]))
        def test_monitored_barrier_allreduce_hang_wait_all_ranks(self):
            # tests expected behavior when nonzero rank hangs and we want to
            # report all timed out ranks.
            self._test_monitored_barrier_allreduce_hang(wait_all_ranks=True)

        @require_backend({"gloo"})
        @require_backends_available({"gloo"})
        def test_monitored_barrier_gloo_rank_0_timeout(self):
            # tests error when rank 0 exhausts its given timeout.
            process_group = dist.new_group(
                ranks=list(i for i in range(int(self.world_size)))
            )
            timeout = timedelta(seconds=0)
            if self.rank == 0:
                with self.assertRaisesRegex(
                    RuntimeError, f"Rank {self.rank} timed out in monitoredBarrier"
                ):
                    process_group.monitored_barrier(timeout)

        @require_backend({"gloo"})
        @require_backends_available({"gloo"})
        @skip_if_small_worldsize
        @sandcastle_skip_if(
            IS_MACOS or IS_WINDOWS,
            "MacOS uses uv transport which does not have as robust error handling as tcp transport",
        )
        def test_monitored_barrier_failure_order(self):
            # Ensure that the first (in sorted order) rank is reported when
            # multiple ranks fail to pass the monitored_barrier.
            # TODO(#54879): Provide ability to wait and report all failed ranks
            expected_first_failed_rank = 2
            timeout = timedelta(seconds=2)
            src_rank = 0
            if self.rank == src_rank:
                with self.assertRaisesRegex(
                    RuntimeError, f"Rank {expected_first_failed_rank}"
                ):
                    dist.monitored_barrier(timeout=timeout)
            elif self.rank == 1:
                err_regex = (
                    f"Rank {self.rank} successfully reached monitoredBarrier,"
                    f" but received errors while waiting for send/recv from rank"
                    f" {src_rank}"
                )
                with self.assertRaisesRegex(RuntimeError, err_regex):
                    dist.monitored_barrier(timeout=timeout)

        @require_backend({"gloo"})
        @require_backends_available({"gloo"})
        @skip_if_small_worldsize
        def test_monitored_barrier_wait_all_ranks(self):
            # Tests simple case where > 1 rank does not call into monitored
            # barrier and verifies all ranks are reported by rank 0.
            if self.rank == 0:
                timeout = timedelta(seconds=0.1)
                rank_str = ", ".join([str(i) for i in range(1, int(self.world_size))])
                err_regex = f"Ranks {rank_str} failed to pass monitoredBarrier"
                with self.assertRaisesRegex(RuntimeError, err_regex):
                    dist.monitored_barrier(timeout=timeout, wait_all_ranks=True)

        @require_backend(DistTestCases.backend_feature["gpu"])
        @require_backends_available(DistTestCases.backend_feature["gpu"])
        @with_dist_debug_levels(levels=["INFO"])
        @skip_if_lt_x_gpu(2)
        def test_ddp_build_debug_param_to_name_mapping(self):
            model = TwoLinLayerNet()
            net = torch.nn.parallel.DistributedDataParallel(
                model.cuda(self.rank),
                device_ids=[self.rank],
            )
            expected_mapping = {0: "a.weight", 1: "b.weight"}
            net_params, _ = net._build_params_for_reducer()
            param_to_name_mapping = net._build_debug_param_to_name_mapping(net_params)
            self.assertDictEqual(expected_mapping, param_to_name_mapping)

            # Test when DDP is used with ignored parameters.
            model = TwoLinLayerNet()
            # Parameters to ignore are in the format {module_name}.{param_name}
            params_to_ignore = ["a.weight"]
            torch.nn.parallel.DistributedDataParallel._set_params_and_buffers_to_ignore_for_model(
                model, params_to_ignore
            )
            net = torch.nn.parallel.DistributedDataParallel(
                model.cuda(self.rank),
                device_ids=[self.rank],
            )
            expected_mapping = {0: "b.weight"}
            net_params, _ = net._build_params_for_reducer()
            param_to_name_mapping = net._build_debug_param_to_name_mapping(net_params)
            self.assertDictEqual(expected_mapping, param_to_name_mapping)

            # Test errors are raised when DDP and module parameters mismatch.
            # This generally indicates a bug with DDP and is not expected to
            # happen in user applications.
            model = TwoLinLayerNet()
            net = torch.nn.parallel.DistributedDataParallel(
                model.cuda(self.rank),
                device_ids=[self.rank],
            )
            net_params, _ = net._build_params_for_reducer()
            if self.rank == 0:
                print(type(net_params[0]))

            net_params.extend(
                [
                    torch.nn.Parameter(torch.ones(1)),
                    torch.nn.Parameter(torch.ones(1)),
                ]
            )

            with self.assertRaisesRegex(ValueError, "Expected param to name mapping"):
                net._build_debug_param_to_name_mapping(net_params)

            net_params = net_params[:-3]
            with self.assertRaisesRegex(ValueError, "Param with name"):
                net._build_debug_param_to_name_mapping(net_params)

            net_params.extend(
                [
                    torch.nn.Parameter(torch.ones(1)),
                    torch.nn.Parameter(torch.ones(1)),
                ]
            )

        @sandcastle_skip_if(
            BACKEND not in DistTestCases.backend_feature["ddp"],
            f"The {BACKEND} backend does not support DistributedDataParallel"
        )
        @with_dist_debug_levels(levels=["INFO"])
        @skip_if_lt_x_gpu(2)
        def test_ddp_build_debug_param_to_name_mapping_requires_grad(self):
            class Net(nn.Module):
                def __init__(self):
                    super().__init__()
                    self.lin = nn.Linear(10, 10)
                    # Is not tracked by DDP and should not show up in param to
                    # name mapping.
                    self.lin.bias.requires_grad_(False)

                def forward(self, x):
                    return self.lin(x)

            model = Net()
            net = torch.nn.parallel.DistributedDataParallel(
                model.cuda(self.rank), device_ids=[self.rank]
            )
            expected_mapping = {
                0: "lin.weight",
            }
            net_params, _ = net._build_params_for_reducer()
            param_to_name_mapping = net._build_debug_param_to_name_mapping(net_params)
            self.assertEqual(param_to_name_mapping, expected_mapping)

        def _test_ddp_multiple_nested_unused_params_error(self, ignore_sparse):
            debug_mode_off = dist.get_debug_level() == dist.DebugLevel.OFF

            class SubModule(nn.Module):
                def __init__(self):
                    super().__init__()
                    self.embedding_net = EmbeddingNetDifferentParams(0)
                    self.lin = TwoLinLayerNet()
                    self.bn = BatchNormNet()
                    self.lin_layer = nn.Linear(4, 10, bias=False)

                def forward(self, x):
                    x = self.bn(x)
                    x = self.lin_layer(x)
                    x = self.lin.a(x)  # self.lin.b param unused
                    # EmbeddingNetDifferentParams entirely unused: self.embedding_net.embedding and
                    # self.embedding_net.lin unused.
                    return x

            class MyModel(nn.Module):
                def __init__(self):
                    super().__init__()
                    self.sub_module = SubModule()

                def forward(self, x):
                    return self.sub_module(x)

            model = MyModel()
            sparse_embedding_fqns = []
            if ignore_sparse:
                for module_name, module in model.named_modules():
                    if module == model.sub_module.embedding_net.embedding:
                        for parameter_name, param in module.named_parameters(
                            recurse=False
                        ):
                            fqn = f"{module_name}.{parameter_name}"
                            sparse_embedding_fqns.append(fqn)

                torch.nn.parallel.DistributedDataParallel._set_params_and_buffers_to_ignore_for_model(
                    model, sparse_embedding_fqns
                )
                unused_modules = [
                    model.sub_module.embedding_net.lin,
                    model.sub_module.lin.b,
                ]
            else:
                unused_modules = list(model.sub_module.embedding_net.modules()) + [
                    model.sub_module.lin.b,
                ]

            expected_unused_param_fqns = []
            used_param_fqns = []  # Validate that these don't mistakenly show up.
            fqn_to_param_index = {}
            index = 0
            for module_name, module in model.named_modules():
                for parameter_name, param in module.named_parameters(recurse=False):
                    fqn = f"{module_name}.{parameter_name}"
                    fqn_to_param_index[fqn] = index
                    if fqn not in sparse_embedding_fqns:
                        index += 1
                    if module in unused_modules:
                        expected_unused_param_fqns.append(fqn)
                    else:
                        if (
                            not ignore_sparse
                            or module != model.sub_module.embedding_net.embedding
                        ):
                            used_param_fqns.append(fqn)

            net = torch.nn.parallel.DistributedDataParallel(
                model.cuda(self.rank),
                device_ids=[self.rank],
            )
            batch, dim = 10, 2
            inp = torch.ones(batch, dim)
            for i in range(2):
                if i == 0:
                    out = net(inp)
                    loss = out.sum()
                    loss.backward()
                else:
                    try:
                        out = net(inp)
                        loss = out.sum()
                        loss.backward()
                    except RuntimeError as e:
                        e = str(e)

                        unused_param_substr = e[e.find("did not receive grad") :]
                        # Validate that each unused param fully qualified name
                        # shows up in error logs. We do this instead of
                        # constructing a joined string since order of parameters
                        # can be different in Reducer. In addition, validate
                        # param indices show up as well.
                        for unused_param_fqn in expected_unused_param_fqns:
                            self.assertTrue(
                                unused_param_fqn in unused_param_substr
                                or debug_mode_off
                            )
                            self.assertTrue(
                                str(fqn_to_param_index[unused_param_fqn])
                                in unused_param_substr,
                                f"Did not find index {fqn_to_param_index[unused_param_fqn]} for {unused_param_fqn}",
                            )

                        # Validate that used param fqns don't show up in error
                        # logs.
                        for used_param_fqn in used_param_fqns:
                            self.assertFalse(used_param_fqn in unused_param_substr)
                        # Validate that ignored param fqns don't show up as unused
                        # (since DDP does not track them)
                        for sparse_param_fqn in sparse_embedding_fqns:
                            self.assertFalse(sparse_param_fqn in unused_param_substr)
                    else:
                        self.assertTrue(False, "Expected error was not raised!")

        @with_dist_debug_levels(levels=["OFF", "INFO", "DETAIL"])
        @require_backend(DistTestCases.backend_feature["gpu"])
        @require_backends_available(DistTestCases.backend_feature["gpu"])
        @skip_if_lt_x_gpu(2)
        def test_ddp_multiple_nested_unused_params_error(self):
            self._test_ddp_multiple_nested_unused_params_error(ignore_sparse=False)

        @with_dist_debug_levels(levels=["OFF", "INFO", "DETAIL"])
        @require_backend(DistTestCases.backend_feature["gpu"])
        @require_backends_available(DistTestCases.backend_feature["gpu"])
        @skip_if_lt_x_gpu(2)
        def test_ddp_multiple_nested_unused_params_err_ignore_params(self):
            # Tests unused parameter reporting when DDP is configured to ignore
            # certain parameters.
            self._test_ddp_multiple_nested_unused_params_error(ignore_sparse=True)

        @sandcastle_skip_if(
            BACKEND not in DistTestCases.backend_feature["ddp"],
            f"The {BACKEND} backend does not support DistributedDataParallel"
        )
        @skip_if_lt_x_gpu(2)
        def test_ddp_inference(self):
            # tests that DDP module can be run on a single node with no_grad
            # or eval setting and there is no hang.
            rank = self.rank
            torch.cuda.set_device(rank)
            model = Net().cuda()
            local_model = copy.deepcopy(model)
            model = torch.nn.parallel.DistributedDataParallel(
                model,
                device_ids=[rank],
            )
            syncbn_model = nn.SyncBatchNorm(
                2, momentum=0.99, track_running_stats=False
            ).cuda()
            local_syncbn_model = copy.deepcopy(syncbn_model)
            syncbn_model = torch.nn.parallel.DistributedDataParallel(
                syncbn_model, device_ids=[rank]
            )
            inp = torch.randn(10, 2, device=rank)
            inp_syncbn = torch.randn(10, 2, 4, 4, device=rank)
            tests = [
                (model, local_model, inp),
                (syncbn_model, local_syncbn_model, inp_syncbn),
            ]
            for test in tests:
                test_model, test_local_model, test_inp = test
                if self.rank == 0:
                    test_model.eval()
                    test_local_model.eval()
                    for _ in range(6):
                        self.assertEqual(
                            test_model(test_inp), test_local_model(test_inp)
                        )

            # Barrier since only rank 0 runs inference. Test should be
            # much faster than 30s, but this is to avoid flakiness.
            self._barrier(timeout=30)

        @sandcastle_skip_if(
            BACKEND not in DistTestCases.backend_feature["ddp"],
            f"The {BACKEND} backend does not support DistributedDataParallel"
        )
        @skip_if_lt_x_gpu(2)
        @skip_if_rocm
        def test_ddp_sync_bn_training_vs_eval(self):
            rank = self.rank
            torch.cuda.set_device(rank)
            # Need to set track_running_stats=False, when track_running_stats=True,
            # bn_training is False and sync could not occur in eval model.
            model = nn.SyncBatchNorm(2, momentum=0.99, track_running_stats=False).cuda(
                rank
            )
            model = torch.nn.parallel.DistributedDataParallel(model, device_ids=[rank])
            # Test sync occurs in training mode.
            with torch.autograd.profiler.profile() as prof:
                for i in range(6):
                    inp = torch.randn(10, 2, 4, 4).cuda(rank)
                    out = model(inp)
                    loss = out.sum()
                    loss.backward()

            # SyncBN allgathers stats across all ranks, so verify call to
            # all_gather in profiler.
            if BACKEND == "nccl":
                all_gather_calls = get_profiling_event("_all_gather_base", prof)
            else:
                all_gather_calls = get_profiling_event("all_gather", prof)
            self.assertNotEqual([], all_gather_calls)

            # Only do inference on one rank. If SyncBN did collective stats sync,
            # this would hang/error.
            model_inference = model.module
            if self.rank == 0:
                model_inference.eval()
                with torch.autograd.profiler.profile() as prof:
                    for i in range(6):
                        inp = torch.randn(10, 2, 4, 4).cuda(rank)
                        out = model_inference(inp)
                        loss = out.sum()
                        loss.backward()

                # Ensure sync does not occur in eval() mode.
                if BACKEND == "nccl":
                    all_gather_calls = get_profiling_event("_all_gather_base", prof)
                else:
                    all_gather_calls = get_profiling_event("all_gather", prof)
                self.assertEqual([], all_gather_calls)

        @skip_if_lt_x_gpu(2)
        @sandcastle_skip_if(
            BACKEND not in DistTestCases.backend_feature["ddp"],
            f"The {BACKEND} backend does not support DistributedDataParallel"
        )
        def test_ddp_python_error_logged(self):
            # Most python exceptions in DDP are raised during init before
            # reducer is constructed, so we don't have a logger in those cases.
            # However, the below is one example where a python error is thrown
            # after reducer is constructed.
            model = TwoLinLayerNet().cuda(self.rank)
            model = torch.nn.parallel.DistributedDataParallel(
                model,
                device_ids=[self.rank],
            )
            expected_err = "must be callable"
            with self.assertRaisesRegex(TypeError, expected_err):
                model.register_comm_hook({}, {})

            verify_ddp_error_logged(model, expected_err)

        @skip_if_lt_x_gpu(2)
        @sandcastle_skip_if(
            BACKEND not in DistTestCases.backend_feature["ddp"],
            f"The {BACKEND} backend does not support DistributedDataParallel"
        )
        def test_ddp_static_graph_nested_types(self):
            # Tests for static graph training when outputs are not just tensors
            # but can be (nested) tuple, list, dict, etc.
            rank = self.rank
            torch.cuda.set_device(rank)

            class NestedOutputModule(torch.nn.Module):
                def __init__(self):
                    super().__init__()
                    self.lin = nn.Linear(100, 1, bias=False)

                def forward(self, inp, output_type):
                    if output_type == "tuple":
                        return (
                            self.lin(inp),
                            (
                                self.lin(inp),
                                self.lin(inp),
                            ),
                        )
                    elif output_type == "list":
                        return [
                            self.lin(inp),
                            [
                                self.lin(inp),
                                self.lin(inp),
                            ],
                        ]
                    elif output_type == "dict":
                        return {
                            "a": self.lin(inp),
                            "b": {
                                "c": self.lin(inp),
                            },
                        }

            def get_loss(model_output):
                loss = 0.0
                if isinstance(model_output, torch.Tensor):
                    return model_output.sum()
                elif isinstance(model_output, dict):
                    for value in model_output.values():
                        loss += get_loss(value)
                elif isinstance(model_output, tuple) or isinstance(model_output, list):
                    for x in model_output:
                        loss += get_loss(x)
                else:
                    raise ValueError(f"Unknown model output type {type(model_output)}")
                return loss

            model = NestedOutputModule().cuda(rank)
            model_static_graph = copy.deepcopy(model)
            model = torch.nn.parallel.DistributedDataParallel(
                model,
                device_ids=[rank],
            )
            model_static_graph = torch.nn.parallel.DistributedDataParallel(
                model,
                device_ids=[rank],
                static_graph=True,
            )
            inp = torch.randn(10, 100)
            type_mapping = {
                "list": list,
                "tuple": tuple,
                "dict": dict,
            }
            for output_type in type_mapping.keys():
                for i in range(6):
                    out = model(inp, output_type=output_type)
                    loss = get_loss(out)
                    loss.backward()
                    self._model_step(model)
                    out_static = model_static_graph(inp, output_type=output_type)
                    self.assertTrue(isinstance(out_static, type_mapping[output_type]))
                    loss_static = get_loss(out_static)
                    loss_static.backward()
                    self._model_step(model_static_graph)
                    for (p, p_static) in zip(
                        model.parameters(), model_static_graph.parameters()
                    ):
                        self.assertEqual(p, p_static)

        @skip_if_lt_x_gpu(2)
        @sandcastle_skip_if(
            BACKEND not in DistTestCases.backend_feature["ddp"],
            f"The {BACKEND} backend does not support DistributedDataParallel"
        )
        def test_ddp_returns_tensor_with_no_grad(self):
            # Tests case where module returns tensor that does not require grad.
            torch.cuda.set_device(self.rank)

            class MyModel(nn.Module):
                def __init__(self):
                    super().__init__()
                    self.fc1 = nn.Linear(10, 10, bias=False)
                    self.fc2 = nn.Linear(10, 10, bias=False)

                def forward(self, x):
                    x = self.fc2(F.relu(self.fc1(x)))
                    y = x.clone()
                    x = x.detach()
                    assert not x.requires_grad
                    return (x, y)

            model = MyModel().to(self.rank)
            inp = torch.randn(1, 10, device=self.rank)
            for (find_unused, static_graph) in itertools.product([True, False], [True, False]):
                ddp = DistributedDataParallel(
                    model,
                    device_ids=[self.rank],
                    output_device=self.rank,
                    find_unused_parameters=find_unused,
                    static_graph=static_graph,
                )
                for i in range(6):
                    out = ddp(inp)
                    self.assertFalse(out[0].requires_grad)
                    o = (out[0] + out[1]).sum()
                    o.backward()

        @skip_if_lt_x_gpu(2)
        @sandcastle_skip_if(
            BACKEND not in DistTestCases.backend_feature["ddp"],
            f"The {BACKEND} backend does not support DistributedDataParallel"
        )
        def test_detect_ddp_is_actually_static(self):
            class ToyModel(nn.Module):
                def __init__(self):
                    super(ToyModel, self).__init__()
                    self.net1 = nn.Linear(10, 10, bias=False)
                    self.net2 = nn.Linear(10, 10)

                def forward(self, x, find_unused, dynamic):
                    if find_unused:
                        if dynamic:
                            return self.net2(self.net1(x))
                        else:
                            return self.net2(x)
                    else:
                        return self.net2(self.net1(x))

            # Set of unused parameters don't change across iterations
            torch.cuda.set_device(self.rank)
            model = ToyModel().cuda()
            for find_unused in [True, False]:
                ddp = torch.nn.parallel.DistributedDataParallel(
                    model,
                    device_ids=[self.rank],
                    find_unused_parameters=find_unused,
                )
                inp = torch.randn(1, 10, device="cuda")
                for _ in range(6):
                    out = ddp(inp, find_unused=find_unused, dynamic=False)
                    loss = out.sum()
                    loss.backward()
                    self.assertTrue(ddp.reducer._ddp_graph_static())

            # Set of unused parameters dynamically change
            ddp = torch.nn.parallel.DistributedDataParallel(
                model,
                device_ids=[self.rank],
                find_unused_parameters=True,
            )
            inp = torch.randn(1, 10, device="cuda")
            for i in range(6):
                out = ddp(inp, find_unused=True, dynamic=i % 2 == 0)
                loss = out.sum()
                loss.backward()
            self.assertFalse(ddp.reducer._ddp_graph_static())

        def _test_ddp_new_tensor_in_fwd(self, static_graph):
            # Test from https://github.com/pytorch/pytorch/issues/60733
            class MyModel(nn.Module):
                def __init__(self):
                    super().__init__()
                    self.fc1 = nn.Linear(10, 10, bias=False)
                    self.fc2 = nn.Linear(10, 10, bias=False)
                    self.device = self.fc1.weight.device

                def __init_opt(self):
                    opt = torch.randn(1, 10, device=self.device)
                    return opt

                def forward(self, x, opt_1, opt_2, opt_nested):
                    x = F.relu(self.fc1(x))
                    x = self.fc2(x)
                    if opt_1 is None:
                        opt_1 = self.__init_opt()
                    if opt_2 is None:
                        opt_2 = self.__init_opt()
                    if opt_nested is None or not torch.is_tensor(opt_nested):
                        opt_nested = self.__init_opt()
                    # Test multiple tensors as well as newly created tensors
                    # within a struct.
                    return x, opt_1, opt_2, {"tensor": opt_nested}

            model = MyModel().to(self.rank)
            for find_unused in [True, False]:
                ddp = DistributedDataParallel(
                    model,
                    device_ids=[self.rank],
                    output_device=self.rank,
                    broadcast_buffers=False,
                    find_unused_parameters=find_unused,
                    static_graph=static_graph,
                )

                opt = [None for _ in range(3)]
                for i in range(2):
                    ddp.zero_grad()
                    x = torch.randn(1, 10, device=self.rank)
                    out, opt[0], opt[1], opt[2] = ddp(
                        x, opt_1=opt[0], opt_2=opt[1], opt_nested=opt[2]
                    )
                    for i in range(len(opt)):
                        if torch.is_tensor(opt[i]):
                            self.assertEqual(opt[i].grad_fn, None)
                        else:
                            self.assertEqual(opt[i]["tensor"].grad_fn, None)
                    out.mean().backward()

        @skip_if_lt_x_gpu(2)
        @sandcastle_skip_if(
            BACKEND not in DistTestCases.backend_feature["ddp"],
            f"The {BACKEND} backend does not support DistributedDataParallel"
        )
        def test_ddp_get_bucket_sizes(self):
            torch.cuda.set_device(self.rank)
            default_bucket_cap_mb = 25 * (1024 ** 2)
            first_bucket_bytes_mb = dist._DEFAULT_FIRST_BUCKET_BYTES
            os.environ["DDP_SET_LAST_BUCKET_CAP"] = "1"

            class MyModel(nn.Module):
                def __init__(self):
                    super().__init__()
                    self.model = nn.Sequential(
                        nn.Linear(2, 4000, bias=False),
                        *[nn.Linear(4000, 4000, bias=False) for _ in range(10)]
                    )

                def forward(self, x):
                    return self.model(x)

            ddp = torch.nn.parallel.DistributedDataParallel(
                MyModel().cuda(),
                device_ids=[self.rank]
            )
            inp = torch.randn(10, 2)
            rebuilt_bucket_index = 2
            for i in range(6):
                out = ddp(inp).sum()
                out.backward()
                logging_data = ddp._get_ddp_logging_data()
                bucket_size_limits = [
                    int(b) for b in logging_data[
                        "{}_bucket_size_limits".format(
                            "initial" if i < rebuilt_bucket_index else "rebuilt"
                        )
                    ].split(", ")
                ]
                # first_bucket_bytes is actually the last because we reverse
                # parameter bucket order under DDP_SET_LAST_BUCKET_CAP flag.
                if i <= 1:
                    self.assertEqual(bucket_size_limits[-1], -1)
                else:
                    self.assertEqual(bucket_size_limits[-1], first_bucket_bytes_mb)
                for j, bucket_size in enumerate(bucket_size_limits):
                    if j != len(bucket_size_limits) - 1:
                        self.assertEqual(bucket_size, default_bucket_cap_mb)

        @skip_if_lt_x_gpu(2)
        @sandcastle_skip_if(
            BACKEND not in DistTestCases.backend_feature["ddp"],
            f"The {BACKEND} backend does not support DistributedDataParallel"
        )
        def test_ddp_new_tensor_in_fwd(self):
            return self._test_ddp_new_tensor_in_fwd(static_graph=False)

        @skip_if_lt_x_gpu(2)
        @sandcastle_skip_if(
            BACKEND not in DistTestCases.backend_feature["ddp"],
            f"The {BACKEND} backend does not support DistributedDataParallel"
        )
        def test_ddp_new_tensor_in_fwd_static_graph(self):
            return self._test_ddp_new_tensor_in_fwd(static_graph=True)


        def _test_ddp_buffer_hook_allreduce(self, return_futures):
            rank = self.rank
            torch.cuda.set_device(rank)
            torch.manual_seed(rank)
            torch.cuda.manual_seed(rank)

            def buffer_comm_hook(ddp, named_buffers):
                buffers = [
                    buffer for (_, buffer) in named_buffers.items()
                ]
                futs = [
                    dist.all_reduce(buffer, group=ddp.process_group, async_op=True).get_future()
                    for buffer in buffers
                ]
                if return_futures:
                    return futs
                else:
                    torch.futures.collect_all(futs).wait()

            hook_pre_fwd = torch.nn.parallel.distributed._BufferCommHookLocation.PRE_FORWARD
            hook_post_fwd = torch.nn.parallel.distributed._BufferCommHookLocation.POST_FORWARD
            for hook_run_location in [
                hook_pre_fwd,
                hook_post_fwd,
            ]:
                model = NetWithBuffers().cuda(rank)
                model_ddp = torch.nn.parallel.DistributedDataParallel(
                    model,
                    device_ids=[self.rank],
                )
                model_ddp._register_buffer_comm_hook(
                    model_ddp,
                    buffer_comm_hook,
                    hook_run_location
                )
                model_ddp_no_hook = torch.nn.parallel.DistributedDataParallel(
                    copy.deepcopy(model),
                    device_ids=[self.rank],
                    broadcast_buffers=False
                )
                inp = torch.randn(2, 10, device=rank)
                for i in range(2):
                    loss_hook = model_ddp(inp).sum()
                    # Since buffer reduction is done pre-forward, simulate it for
                    # no hook case here.
                    # Simulate allreduce appropriately depending on hook location.
                    if hook_run_location == hook_pre_fwd:
                        model_no_hook_buffers = list(model_ddp_no_hook.module.buffers())
                        for tensor in model_no_hook_buffers:
                            dist.all_reduce(tensor)

                    loss_no_hook = model_ddp_no_hook(inp).sum()
                    if hook_run_location == hook_post_fwd:
                        model_no_hook_buffers = list(model_ddp_no_hook.module.buffers())
                        for tensor in model_no_hook_buffers:
                            dist.all_reduce(tensor)
                    torch.cuda.synchronize()

                    # if return_futures, they are only awaited on by DDP
                    # at the end of the backwards pass for maximum overlap.
                    if not return_futures:
                        self._verify_buffers_equal(model_ddp, model_ddp_no_hook)
                    loss_hook.backward()
                    loss_no_hook.backward()
                    # Note that when custom hooks return futures, this
                    # comparison is not expected to work when hook run location
                    # is pre-forward pass. This is because the hook does async
                    # communication and forward pass modifies the buffer without
                    # appropriate synchronization. Therefore, if returning
                    # futures from custom buffer hooks, it is advised to set
                    # hook run location to post forward.
                    if return_futures and hook_run_location == hook_post_fwd:
                        self._verify_buffers_equal(model_ddp, model_ddp_no_hook)
                dist.barrier()

        @skip_if_lt_x_gpu(2)
        @sandcastle_skip_if(
            BACKEND not in DistTestCases.backend_feature["ddp"],
            f"The {BACKEND} backend does not support DistributedDataParallel"
        )
        def test_ddp_buffer_hook_allreduce_return_future(self):
            self._test_ddp_buffer_hook_allreduce(
                return_futures=True
            )

        @skip_if_lt_x_gpu(2)
        @sandcastle_skip_if(
            BACKEND not in DistTestCases.backend_feature["ddp"],
            f"The {BACKEND} backend does not support DistributedDataParallel"
        )
        def test_ddp_buffer_hook_allreduce(self):
            self._test_ddp_buffer_hook_allreduce(
                return_futures=False
            )

        @skip_if_lt_x_gpu(2)
        @sandcastle_skip_if(
            BACKEND not in DistTestCases.backend_feature["ddp"],
            f"The {BACKEND} backend does not support DistributedDataParallel"
        )
        def test_ddp_broadcast_buffer_via_hook(self):
            # test that _distributed_broadcast_coalesced via registered hook is
            # equivalent to DDP's default broadcast coalesced.
            rank = self.rank
            torch.cuda.set_device(rank)
            torch.manual_seed(rank)
            torch.cuda.manual_seed(rank)

            def buffer_comm_hook(ddp, named_buffers):
                # named_buffers is a Dict[str, Tensor] representing a mapping
                # from buffer name to buffer.
                buffers = [
                    buffer for (_, buffer) in named_buffers.items()
                ]
                ddp._default_broadcast_coalesced(buffers)

            model = NetWithBuffers().cuda(rank)
            model_ddp = torch.nn.parallel.DistributedDataParallel(
                model,
                device_ids=[self.rank],
            )
            model_ddp._register_buffer_comm_hook(
                model_ddp,
                buffer_comm_hook
            )
            model_ddp_no_hook = torch.nn.parallel.DistributedDataParallel(
                copy.deepcopy(model),
                device_ids=[self.rank],
            )
            inp = torch.randn(2, 10, device=rank)
            for i in range(2):
                loss_hook = model_ddp(inp).sum()
                loss_no_hook = model_ddp_no_hook(inp).sum()
                self._verify_buffers_equal(model_ddp, model_ddp_no_hook)
                loss_hook.backward()
                loss_no_hook.backward()

        @skip_if_lt_x_gpu(2)
        @sandcastle_skip_if(
            BACKEND not in DistTestCases.backend_feature["ddp"],
            f"The {BACKEND} backend does not support DistributedDataParallel"
        )
        def test_ddp_broadcast_buffer(self):
            rank = self.rank
            torch.cuda.set_device(rank)
            torch.manual_seed(rank)
            torch.cuda.manual_seed(rank)

            class NetWithBuffers(nn.Module):
                def __init__(self):
                    super().__init__()
                    self.a = nn.Linear(10, 10, bias=False)
                    self.b = nn.Linear(10, 1, bias=False)
                    self.register_buffer('buffer', torch.randn(1, 2))

                def forward(self, x):
                    return self.b(self.a(x))

            model = NetWithBuffers().cuda(rank)
            model_ddp = torch.nn.parallel.DistributedDataParallel(
                model,
                device_ids=[self.rank],
            )
            inp = torch.randn(2, 10, device=rank)
            for i in range(2):
                if rank == 0:
                    model_ddp.module.buffer = model_ddp.module.buffer + 1
                loss = model_ddp(inp).sum()
                loss.backward()
                # Ensure all buffers are synchronized.
                bufs = [torch.empty_like(model_ddp.module.buffer) for _ in range(dist.get_world_size())]
                dist.all_gather(bufs, model_ddp.module.buffer)
                rank_0_buf = bufs[0]
                for buf in bufs[1:]:
                    self.assertEqual(rank_0_buf, buf)

        @skip_if_lt_x_gpu(2)
        @sandcastle_skip_if(
            BACKEND != "nccl" and BACKEND != "gloo",
            "Only Nccl & Gloo backend support DistributedDataParallel",
        )
        def test_sync_bn_logged(self):
            model = BN_NET
            rank = self.rank
            # single gpu training setup
            model_gpu = model.cuda(rank)
            no_sync_bn = torch.nn.parallel.DistributedDataParallel(
                copy.deepcopy(model_gpu),
                device_ids=[self.rank],
            )
            ddp_logging_data = no_sync_bn._get_ddp_logging_data()
            sync_bn_logged = ddp_logging_data.get("has_sync_bn", True)
            self.assertFalse(sync_bn_logged)
            model_DDP = nn.SyncBatchNorm.convert_sync_batchnorm(model_gpu)
            model_DDP = torch.nn.parallel.DistributedDataParallel(
                model_DDP,
                device_ids=[self.rank],
            )
            ddp_logging_data = model_DDP._get_ddp_logging_data()
            sync_bn_logged = ddp_logging_data.get("has_sync_bn", False)
            self.assertTrue(sync_bn_logged)

        @skip_if_lt_x_gpu(2)
        @sandcastle_skip_if(
            BACKEND not in DistTestCases.backend_feature["ddp"],
            f"The {BACKEND} backend does not support DistributedDataParallel"
        )
        def test_stateless_api_with_ddp(self):
            class MockModule(torch.nn.Module):
                def __init__(self):
                    super().__init__()
                    self.l1 = torch.nn.Linear(1, 1)
                    buffer = torch.ones(1)
                    self.register_buffer('buffer', buffer)

                def forward(self, x):
                    return self.l1(x) + self.buffer

            device = self.rank
            module = MockModule().to(device)
            # Disable DDP + ReplicatedTensor since stateless looks for 'module'
            # whereas with ReplicatedTensor, we run '_replicated_tensor_module'
            # in the forward pass.
            from torch.nn.parallel._replicated_tensor_ddp_utils import _ddp_replicated_tensor
            with _ddp_replicated_tensor(False):
                module = torch.nn.parallel.DistributedDataParallel(
                    module,
                    device_ids=[device]
                )
            x = torch.rand((1, 1)).to(device)
            weight = torch.tensor([[1.0]], device=device, requires_grad=True)
            bias = torch.tensor([0.0], device=device, requires_grad=True)
            buffer = torch.tensor([0.0], device=device)
            parameters = {'module.l1.weight': weight,
                          'module.l1.bias': bias,
                          'module.buffer': buffer}
            prev_weight = module.module.l1.weight.clone()
            prev_buffer = module.module.buffer.clone()

            res = _stateless.functional_call(module, parameters, x)
            self.assertEqual(x, res)
            # check that the weight remain unmodified
            cur_weight = module.module.l1.weight
            cur_buffer = module.module.buffer
            self.assertEqual(cur_weight, prev_weight)
            self.assertEqual(cur_buffer, prev_buffer)
            # run a backward pass and check the gradients
            res.backward()
            self.assertIsNotNone(weight.grad)
            self.assertIsNotNone(bias.grad)
            # Gradient was not calculated for the module stated and buffers
            self.assertIsNone(buffer.grad)
            self.assertIsNone(module.module.l1.weight.grad)
            self.assertIsNone(module.module.l1.bias.grad)
            self.assertIsNone(module.module.buffer.grad)


        @require_backend(DistTestCases.backend_feature["gpu"])
        @require_backends_available(DistTestCases.backend_feature["gpu"])
        @skip_if_lt_x_gpu(2)
        def test_ddp_forward_backward_hook(self):
            class DummyTestModel(nn.Module):
                def __init__(self):
                    super(DummyTestModel, self).__init__()
                    torch.manual_seed(0)
                    self.fc = nn.Linear(2, 2)

                def forward(self, x):
                    return self.fc(x)

            def relu_hook(module, input):
                return nn.functional.relu(input[0])

            def gelu_hook(module, _input, output):
                return nn.functional.gelu(output)

            def celu_hook(module, _input, output):
                return (nn.functional.celu(output[0]),)

            local_model = DummyTestModel()
            ddp_model = DummyTestModel()
            local_model.fc.register_forward_pre_hook(relu_hook)
            local_model.fc.register_forward_hook(gelu_hook)
            ddp_model.fc.register_forward_pre_hook(relu_hook)
            ddp_model.fc.register_forward_hook(gelu_hook)
            local_model.fc.register_backward_hook(celu_hook)
            ddp_model.fc.register_backward_hook(celu_hook)
            ddp_model = DistributedDataParallel(
                ddp_model.to(self.rank), device_ids=[self.rank]
            )
            input_data = torch.rand(5, 2)
            output_local = local_model(input_data)
            output_ddp = ddp_model(input_data.to(self.rank))
            self.assertEqual(output_local, output_ddp)
            output_local.sum().backward()
            output_ddp.sum().backward()
            ddp_grads = [p.grad for p in ddp_model.parameters()]
            self.assertEqual(ddp_grads[0], local_model.fc.weight.grad)
            self.assertEqual(ddp_grads[1], local_model.fc.bias.grad)

instantiate_parametrized_tests(DistributedTest._DistTestBase)<|MERGE_RESOLUTION|>--- conflicted
+++ resolved
@@ -542,15 +542,10 @@
 
     @classmethod
     def _run(cls, rank, test_name, file_name, pipe):
-<<<<<<< HEAD
-=======
         # Enable DDP + ReplicatedTensor
         from torch.nn.parallel._replicated_tensor_ddp_utils import _set_ddp_with_replicated_tensor
         _set_ddp_with_replicated_tensor(True)
 
-        if BACKEND == "nccl" and not torch.cuda.is_available():
-            sys.exit(TEST_SKIPS["no_cuda"].exit_code)
->>>>>>> 6dc71461
         self = cls(test_name)
         self.rank = rank
         self.file_name = file_name
