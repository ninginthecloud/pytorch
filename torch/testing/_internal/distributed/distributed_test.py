--- conflicted
+++ resolved
@@ -5414,19 +5414,6 @@
             # type if it didn't exist.
             self.assertEqual(ddp_logging_data.get("unused_parameter_size", 0), 0)
             self.assertEqual(ddp_logging_data.get("has_rebuilt_buckets"), 1)
-<<<<<<< HEAD
-=======
-            init_bucket_lims = ddp_logging_data.get("initial_bucket_size_limits")
-            rebuilt_bucket_lims = ddp_logging_data.get("rebuilt_bucket_size_limits")
-            self.assertEqual(
-                int(init_bucket_lims),
-                -1,
-            )
-            self.assertEqual(
-                int(rebuilt_bucket_lims),
-                dist._DEFAULT_FIRST_BUCKET_BYTES,
-            )
->>>>>>> 0069b729
             self.assertEqual(
                 ddp_logging_data.get("rebuilt_bucket_sizes"), str(param_size)
             )
@@ -8416,58 +8403,6 @@
             BACKEND not in DistTestCases.backend_feature["ddp"],
             f"The {BACKEND} backend does not support DistributedDataParallel"
         )
-<<<<<<< HEAD
-=======
-        def test_ddp_get_bucket_sizes(self):
-            torch.cuda.set_device(self.rank)
-            default_bucket_cap_mb = 25 * (1024 ** 2)
-            first_bucket_bytes_mb = dist._DEFAULT_FIRST_BUCKET_BYTES
-            os.environ["DDP_SET_LAST_BUCKET_CAP"] = "1"
-
-            class MyModel(nn.Module):
-                def __init__(self):
-                    super().__init__()
-                    self.model = nn.Sequential(
-                        nn.Linear(2, 4000, bias=False),
-                        *[nn.Linear(4000, 4000, bias=False) for _ in range(10)]
-                    )
-
-                def forward(self, x):
-                    return self.model(x)
-
-            ddp = torch.nn.parallel.DistributedDataParallel(
-                MyModel().cuda(),
-                device_ids=[self.rank]
-            )
-            inp = torch.randn(10, 2)
-            rebuilt_bucket_index = 2
-            for i in range(6):
-                out = ddp(inp).sum()
-                out.backward()
-                logging_data = ddp._get_ddp_logging_data()
-                bucket_size_limits = [
-                    int(b) for b in logging_data[
-                        "{}_bucket_size_limits".format(
-                            "initial" if i < rebuilt_bucket_index else "rebuilt"
-                        )
-                    ].split(", ")
-                ]
-                # first_bucket_bytes is actually the last because we reverse
-                # parameter bucket order under DDP_SET_LAST_BUCKET_CAP flag.
-                if i <= 1:
-                    self.assertEqual(bucket_size_limits[-1], -1)
-                else:
-                    self.assertEqual(bucket_size_limits[-1], first_bucket_bytes_mb)
-                for j, bucket_size in enumerate(bucket_size_limits):
-                    if j != len(bucket_size_limits) - 1:
-                        self.assertEqual(bucket_size, default_bucket_cap_mb)
-
-        @skip_if_lt_x_gpu(2)
-        @sandcastle_skip_if(
-            BACKEND not in DistTestCases.backend_feature["ddp"],
-            f"The {BACKEND} backend does not support DistributedDataParallel"
-        )
->>>>>>> 0069b729
         def test_ddp_new_tensor_in_fwd(self):
             return self._test_ddp_new_tensor_in_fwd(static_graph=False)
 
