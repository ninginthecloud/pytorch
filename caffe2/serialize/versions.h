--- conflicted
+++ resolved
@@ -134,13 +134,8 @@
 // kMinSupportedBytecodeVersion <= model_version <= kMaxSupportedBytecodeVersion
 // (in loader), we should support this model_version. For example, we provide a
 // wrapper to handle an updated operator.
-<<<<<<< HEAD
-constexpr uint64_t kMinSupportedBytecodeVersion = 0x3L;
+constexpr uint64_t kMinSupportedBytecodeVersion = 0x4L;
 constexpr uint64_t kMaxSupportedBytecodeVersion = 0x9L;
-=======
-constexpr uint64_t kMinSupportedBytecodeVersion = 0x4L;
-constexpr uint64_t kMaxSupportedBytecodeVersion = 0x8L;
->>>>>>> 39474175
 
 } // namespace serialize
 } // namespace caffe2