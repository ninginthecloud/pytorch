# @package onnx
# Module caffe2.python.onnx.tests.onnx_backend_test






import os

import unittest
import onnx.backend.test

import caffe2.python.onnx.backend as c2

from caffe2.python import core
core.SetEnginePref({}, {})

# This is a pytest magic variable to load extra plugins
pytest_plugins = 'onnx.backend.test.report',

backend_test = onnx.backend.test.BackendTest(c2, __name__)

backend_test.exclude(r'(test_hardsigmoid'  # Does not support Hardsigmoid.
                     '|test_hardmax'  # Does not support Hardmax.
                     '|test_.*FLOAT16.*'  # Does not support Cast on Float16.
                     '|test_depthtospace.*'  # Does not support DepthToSpace.
                     '|test_reduce_l1.*'  # Does not support ReduceL1.
                     '|test_reduce_l2.*'  # Does not support ReduceL2.
                     '|test_reduce_log_sum.*'  # Does not support ReduceLogSum.
                     '|test_reduce_prod.*'  # Does not support ReduceProd.
                     '|test_reduce_sum_square.*'  # Does not support ReduceSumSquare
                     '|test_det.*'  # Does not support Det
                     '|test_range.*'  # Does not support Range
                     '|test_tile.*'  # Tile's Caffe2 implementation needs some tweak
                     '|test_lstm.*'  # Seems LSTM case has some problem
                     '|test_simple_rnn.*'  # Seems simple RNN case has some problem
                     '|test_gru.*'  # Seems GRU case has some problem
                     '|test_prelu.*'  # PRelu is not compliant with ONNX yet
                     '|test_operator_repeat.*'  # Tile is not compliant with ONNX yet
                     '|test_.*pool_.*same.*'  # Does not support pool same.
                     '|test_.*pool_.*ceil.*'  # Does not support pool same.
                     '|test_maxpool_with_argmax.*'  # MaxPool outputs indices in different format.
                     '|test_maxpool.*dilation.*'  # MaxPool doesn't support dilation yet.
                     '|test_maxpool.*uint8.*'  # MaxPool doesn't support uint8 yet.
                     '|test_convtranspose.*'  # ConvTranspose needs some more complicated translation
                     '|test_mvn.*'  # MeanVarianceNormalization is experimental and not supported.
                     '|test_dynamic_slice.*'  # MeanVarianceNormalization is experimental and not supported.
                     '|test_eyelike.*'  # Needs implementation
                     '|test_maxunpool.*'  # Needs implementation
                     '|test_acosh.*'  # Needs implementation
                     '|test_asinh.*'  # Needs implementation
                     '|test_atanh.*'  # Needs implementation
                     '|test_onehot.*'  # Needs implementation
                     '|test_scan.*'  # Needs implementation
                     '|test_isnan.*'  # Needs implementation
                     '|test_scatter.*'  # Should be similar to ScatterAssign
                     '|test_constantofshape_int.*'  # Needs implementation
                     '|test_shrink.*'  # Needs implementation
                     '|test_strnorm.*'  # Needs implementation
                     '|test_nonzero.*'  # Needs implementation
                     '|test_tfidfvectorizer.*'  # Needs implementation
                     '|test_top_k.*'  # opset 10 is not supported yet
                     '|test_resize.*'  # opset 10 is not supported yet
                     '|test_slice.*'  # opset 10 is not supported yet
                     '|test_.*qlinear.*'  # Skip quantized op test
                     '|test_.*quantize.*'  # Skip quantized op test
                     '|test_.*matmulinteger.*'  # Skip quantized op test
                     '|test_.*convinteger.*'  # Skip quantized op test
                     '|test_isinf.*'  # Needs implementation
                     '|test_mod.*'  # Needs implementation
                     '|test_nonmaxsuppression.*'  # Needs implementation
                     '|test_reversesequence.*'  # Needs implementation
                     '|test_roialign.*'  # Needs implementation
                     '|test_bitshift.*'  # Needs implementation
                     '|test_round.*'  # Needs implementation
                     '|test_cumsum.*'  # Needs implementation
                     '|test_clip.*'  # opset 11 is not supported yet
                     '|test_gather_elements.*'  # opset 11 is not supported yet
                     '|test_scatter.*'  # opset 11 is not supported yet
                     '|test_unique.*'  # opset 11 is not supported yet
                     '|test_gathernd.*'  # opset 11 is not supported yet
                     '|test_dropout_random.*'  # opset 12 is not supported
                     '|test_dropout_default.*'  # opset 12 is not supported
                     '|test_einsum.*'  # opset 12 is not supported
                     '|test_.*training.*'  # training is not supported
                     '|test_.*_loss.*'  # training is not supported
                     '|test_split_zero_size.*'  # unsupported case
                     '|test_constantofshape_int_shape_zero.*'  # unsupported case
                     '|test_constant_pad.*'  # 1d pad is not supported
                     '|test_edge_pad.*'  # 1d pad is not supported
                     '|test_reflect_pad.*'  # 1d pad is not supported
                     '|test_gemm_default_no_bias.*'  # no bias is not supported
                     '|test_gemm_default_scalar_bias.*'  # incorrect type
                     '|test_sequence_.*'  # type sequence is not supported yet
                     '|test_.*negative_ax.*'  # negative axis is not supported yet
                     '|test_.*negative_ind.*'  # negative axis is not supported yet
                     '|test_argmax_.*select_last_index.*'  # unsupported case
                     '|test_argmin_.*select_last_index_.*'  # unsupported case
                     '|test_celu.*'  # unsupported case
                     '|test_gathernd.*'  # unsupported case
                     '|test_greater_equal.*'  # unsupported case
                     '|test_less_equal.*'  # unsupported case
                     '|test_max_.*'  # unsupported case
                     '|test_min_.*'  # unsupported case
                     '|test_.*momentum_.*'  # unsupported case
                     '|test_sce.*'  # unsupported case
                     '|test_nllloss.*'  # unsupported case
                     '|test_unfoldtodepth.*'  # unsupported case
                     '|test_.*gradient.*'  # no support for gradient op in c2-onnx
                     '|test_.*adagrad.*'  # no support for gradient op in c2-onnx
                     '|test_.*loss.*'  # no support for loss op in c2-onnx
                     '|test_.*adam.*'  # no support for adam op
                     '|test_.*identity.*'  # no support for adam op
                     ')')

# Quick patch to unbreak master CI, is working on the debugging.
backend_test.exclude('(test_cast_.*'
                     '|test_compress_.*'
                     '|test_Conv1d_.*cuda'
                     '|test_Conv3d_groups_cuda'
                     '|test_rnn_seq_length'
                     '|test_operator_add.*_cuda'
                     '|test_operator_lstm_cuda'
                     '|test_operator_rnn.*_cuda'
                     '|test_lrn_default_cuda)')

# Temporarily skip some ONNX backend tests with broadcasting.
backend_test.exclude('(test_pow_bcast'
                     '|test_pow_types.*'
                     ')')

# Temporarily skip some ONNX backend tests due to updates in opset 13.
backend_test.exclude('(test_if_.*'  # added support for sequence type inputs
                     '|test_if_seq_.*'  # added support for sequence type inputs
                     '|test_logsoftmax_.*'  # axis attr default value changed from 1 to -1
                     '|test_loop11_.*'  # seg fault issue
                     '|test_loop16_.*'  # seg fault issue
                     '|test_loop13_seq_.*'  # no support for sequence inputs for scan input
                     '|test_reduce_sum_.*'  # axes is now an input (not attr), added noop_with_empty_axes
                     '|test_softmax_.*'  # axis attr default value changed from 1 to -1
                     '|test_split_variable_parts_.*'  # axes is now an input (not attr)
                     '|test_squeeze_.*'  # axes is now an input (not attr)
                     '|test_unsqueeze_.*'  # axes is now an input (not attr)
                     '|test_MaxPool1d_stride_padding_dilation_.*'
                     '|test_MaxPool2d_stride_padding_dilation_.*'
                     ')')

# Temporarily skip some ONNX backend tests due to updates in opset 14.
backend_test.exclude('(test_add_uint8_.*'  # uint8 dtype added
                     '|test_div_uint8_.*'  # uint8 dtype added
                     '|test_hardswish_.*'  # new operator added
                     '|test_mul_uint8_.*'  # uint8 dtype added
                     '|test_sub_uint8_.*'  # uint8 dtype added
                     '|test_tril_.*'  # new operator added
                     '|test_triu_.*'  # new operator added
                     '|test_identity_sequence_.*'  # new operator added
                     '|test_reshape_allowzero_reordered_.*'
                     '|test_conv_with_autopad_same_.*'
                     ')')

# Unsupported ops in opset 15
<<<<<<< HEAD
backend_test.exclude('(test_bernoulli_*'
                     '|test_castlike_*'
                     '|test_optional_*'
                     '|test_shape_end_*'
                     '|test_shape_start_*'
                     '|test_identity_opt_*'
                     '|test_loop16_seq_none_*'
                     '|test_if_opt_*'
=======
backend_test.exclude('(test_bernoulli_.*'
                     '|test_castlike_.*'
                     '|test_optional_.*'
                     '|test_shape_end_.*'
                     '|test_shape_start_.*'
                     ')')

# Unsupported ops in opset 16
backend_test.exclude('(test_gridsample_.*'
                     '|test_spacetodepth_.*'
>>>>>>> b52f07b7
                     ')')

# Skip vgg to speed up CI
if 'JENKINS_URL' in os.environ:
    backend_test.exclude(r'(test_vgg19|test_vgg)')

# import all test cases at global scope to make them visible to python.unittest
globals().update(backend_test
                 .enable_report()
                 .test_cases)

if __name__ == '__main__':
    unittest.main()<|MERGE_RESOLUTION|>--- conflicted
+++ resolved
@@ -160,27 +160,19 @@
                      ')')
 
 # Unsupported ops in opset 15
-<<<<<<< HEAD
-backend_test.exclude('(test_bernoulli_*'
-                     '|test_castlike_*'
-                     '|test_optional_*'
-                     '|test_shape_end_*'
-                     '|test_shape_start_*'
-                     '|test_identity_opt_*'
-                     '|test_loop16_seq_none_*'
-                     '|test_if_opt_*'
-=======
 backend_test.exclude('(test_bernoulli_.*'
                      '|test_castlike_.*'
                      '|test_optional_.*'
                      '|test_shape_end_.*'
                      '|test_shape_start_.*'
+                     '|test_identity_opt_*'
+                     '|test_loop16_seq_none_*'
+                     '|test_if_opt_*'
                      ')')
 
 # Unsupported ops in opset 16
 backend_test.exclude('(test_gridsample_.*'
                      '|test_spacetodepth_.*'
->>>>>>> b52f07b7
                      ')')
 
 # Skip vgg to speed up CI
